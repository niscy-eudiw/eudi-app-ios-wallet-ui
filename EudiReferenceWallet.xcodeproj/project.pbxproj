--- conflicted
+++ resolved
@@ -14,11 +14,8 @@
 		F0A0139A2AC35ECA00065EAD /* feature-startup in Resources */ = {isa = PBXBuildFile; fileRef = F0A013942AC35ECA00065EAD /* feature-startup */; };
 		F0A0139B2AC35ECA00065EAD /* logic-navigation in Resources */ = {isa = PBXBuildFile; fileRef = F0A013952AC35ECA00065EAD /* logic-navigation */; };
 		F0A0139C2AC35ECA00065EAD /* logic-ui in Resources */ = {isa = PBXBuildFile; fileRef = F0A013962AC35ECA00065EAD /* logic-ui */; };
-<<<<<<< HEAD
-=======
 		F0A0139F2AC35F4900065EAD /* logic-navigation in Frameworks */ = {isa = PBXBuildFile; productRef = F0A0139E2AC35F4900065EAD /* logic-navigation */; };
 		F0BFE9B72AD557290062826F /* feature-common in Resources */ = {isa = PBXBuildFile; fileRef = F0BFE9B62AD557290062826F /* feature-common */; };
->>>>>>> 9f6c9dee
 		F12E940F2ABC6C000086EC93 /* AppDelegate.swift in Sources */ = {isa = PBXBuildFile; fileRef = F12E940E2ABC6C000086EC93 /* AppDelegate.swift */; };
 		F14907BC2ABAF54B00DDFE56 /* Application.swift in Sources */ = {isa = PBXBuildFile; fileRef = F14907BB2ABAF54B00DDFE56 /* Application.swift */; };
 		F14907C02ABAF55000DDFE56 /* Assets.xcassets in Resources */ = {isa = PBXBuildFile; fileRef = F14907BF2ABAF55000DDFE56 /* Assets.xcassets */; };
@@ -134,12 +131,9 @@
 		F14908692ABC467600DDFE56 /* Packages */ = {
 			isa = PBXGroup;
 			children = (
-<<<<<<< HEAD
 				F1596BB02AD40EE000552D1B /* feature-dashboard */,
 				F1E83CFD2ACE91DD00FBC0E3 /* feature-login */,
-=======
 				F0BFE9B62AD557290062826F /* feature-common */,
->>>>>>> 9f6c9dee
 				1198ECD72AC453F200F4E71A /* logic-resources */,
 				F06325112AC59AF50004601F /* feature-test */,
 				F063250F2AC598370004601F /* logic-test */,
