--- conflicted
+++ resolved
@@ -26,12 +26,9 @@
 /* End PBXBuildFile section */
 
 /* Begin PBXFileReference section */
-<<<<<<< HEAD
 		1198ECD72AC453F200F4E71A /* logic-resources */ = {isa = PBXFileReference; lastKnownFileType = wrapper; name = "logic-resources"; path = "Modules/logic-resources"; sourceTree = "<group>"; };
-=======
 		F063250F2AC598370004601F /* logic-test */ = {isa = PBXFileReference; lastKnownFileType = wrapper; name = "logic-test"; path = "Modules/logic-test"; sourceTree = "<group>"; };
 		F06325112AC59AF50004601F /* feature-test */ = {isa = PBXFileReference; lastKnownFileType = wrapper; name = "feature-test"; path = "Modules/feature-test"; sourceTree = "<group>"; };
->>>>>>> 71d3786c
 		F09E1EA22AC3443000779C25 /* Wallet.plist */ = {isa = PBXFileReference; lastKnownFileType = text.plist.xml; path = Wallet.plist; sourceTree = "<group>"; };
 		F0A013922AC35ECA00065EAD /* logic-business */ = {isa = PBXFileReference; lastKnownFileType = wrapper; name = "logic-business"; path = "Modules/logic-business"; sourceTree = "<group>"; };
 		F0A013932AC35ECA00065EAD /* logic-api */ = {isa = PBXFileReference; lastKnownFileType = wrapper; name = "logic-api"; path = "Modules/logic-api"; sourceTree = "<group>"; };
@@ -124,12 +121,9 @@
 		F14908692ABC467600DDFE56 /* Packages */ = {
 			isa = PBXGroup;
 			children = (
-<<<<<<< HEAD
 				1198ECD72AC453F200F4E71A /* logic-resources */,
-=======
 				F06325112AC59AF50004601F /* feature-test */,
 				F063250F2AC598370004601F /* logic-test */,
->>>>>>> 71d3786c
 				F0A013942AC35ECA00065EAD /* feature-startup */,
 				F0A013932AC35ECA00065EAD /* logic-api */,
 				F0A013922AC35ECA00065EAD /* logic-business */,
