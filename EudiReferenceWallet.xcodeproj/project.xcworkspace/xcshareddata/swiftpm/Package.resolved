--- conflicted
+++ resolved
@@ -46,8 +46,6 @@
       }
     },
     {
-<<<<<<< HEAD
-=======
       "identity" : "combine-schedulers",
       "kind" : "remoteSourceControl",
       "location" : "https://github.com/pointfreeco/combine-schedulers",
@@ -66,7 +64,6 @@
       }
     },
     {
->>>>>>> 70a403ee
       "identity" : "cuckoo",
       "kind" : "remoteSourceControl",
       "location" : "https://github.com/Brightify/Cuckoo.git",
@@ -211,6 +208,33 @@
       }
     },
     {
+      "identity" : "swift-clocks",
+      "kind" : "remoteSourceControl",
+      "location" : "https://github.com/pointfreeco/swift-clocks",
+      "state" : {
+        "revision" : "d1fd837326aa719bee979bdde1f53cd5797443eb",
+        "version" : "1.0.0"
+      }
+    },
+    {
+      "identity" : "swift-concurrency-extras",
+      "kind" : "remoteSourceControl",
+      "location" : "https://github.com/pointfreeco/swift-concurrency-extras",
+      "state" : {
+        "revision" : "ea631ce892687f5432a833312292b80db238186a",
+        "version" : "1.0.0"
+      }
+    },
+    {
+      "identity" : "swift-dependencies",
+      "kind" : "remoteSourceControl",
+      "location" : "https://github.com/pointfreeco/swift-dependencies.git",
+      "state" : {
+        "revision" : "4e1eb6e28afe723286d8cc60611237ffbddba7c5",
+        "version" : "1.0.0"
+      }
+    },
+    {
       "identity" : "swift-protobuf",
       "kind" : "remoteSourceControl",
       "location" : "https://github.com/apple/swift-protobuf.git",
@@ -235,6 +259,15 @@
       "state" : {
         "revision" : "33b8123dd1e68d861d0cfce27879d5ff1755fd21",
         "version" : "2.0.2"
+      }
+    },
+    {
+      "identity" : "xctest-dynamic-overlay",
+      "kind" : "remoteSourceControl",
+      "location" : "https://github.com/pointfreeco/xctest-dynamic-overlay",
+      "state" : {
+        "revision" : "23cbf2294e350076ea4dbd7d5d047c1e76b03631",
+        "version" : "1.0.2"
       }
     }
   ],
