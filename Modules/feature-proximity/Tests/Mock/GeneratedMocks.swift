--- conflicted
+++ resolved
@@ -4448,13 +4448,13 @@
         )
     }
     
-    public func applyFilters(sortOrder p0: SortOrderType) async {
+    public func applyFilters() async {
         return await cuckoo_manager.call(
-            "applyFilters(sortOrder p0: SortOrderType) async",
-            parameters: (p0),
-            escapingParameters: (p0),
-            superclassCall: Cuckoo.MockManager.crashOnProtocolSuperclassCall(),
-            defaultCall: await __defaultImplStub!.applyFilters(sortOrder: p0)
+            "applyFilters() async",
+            parameters: (),
+            escapingParameters: (),
+            superclassCall: Cuckoo.MockManager.crashOnProtocolSuperclassCall(),
+            defaultCall: await __defaultImplStub!.applyFilters()
         )
     }
     
@@ -4498,16 +4498,6 @@
         )
     }
     
-    public func updateDateFilters(filterGroupId p0: String, filterId p1: String, startDate p2: Date, endDate p3: Date) async {
-        return await cuckoo_manager.call(
-            "updateDateFilters(filterGroupId p0: String, filterId p1: String, startDate p2: Date, endDate p3: Date) async",
-            parameters: (p0, p1, p2, p3),
-            escapingParameters: (p0, p1, p2, p3),
-            superclassCall: Cuckoo.MockManager.crashOnProtocolSuperclassCall(),
-            defaultCall: await __defaultImplStub!.updateDateFilters(filterGroupId: p0, filterId: p1, startDate: p2, endDate: p3)
-        )
-    }
-    
     public func updateSortOrder(sortOrder p0: SortOrderType) async {
         return await cuckoo_manager.call(
             "updateSortOrder(sortOrder p0: SortOrderType) async",
@@ -4549,10 +4539,10 @@
             ))
         }
         
-        func applyFilters<M1: Cuckoo.Matchable>(sortOrder p0: M1) -> Cuckoo.ProtocolStubNoReturnFunction<(SortOrderType)> where M1.MatchedType == SortOrderType {
-            let matchers: [Cuckoo.ParameterMatcher<(SortOrderType)>] = [wrap(matchable: p0) { $0 }]
+        func applyFilters() -> Cuckoo.ProtocolStubNoReturnFunction<()> {
+            let matchers: [Cuckoo.ParameterMatcher<Void>] = []
             return .init(stub: cuckoo_manager.createStub(for: MockFilterValidator.self,
-                method: "applyFilters(sortOrder p0: SortOrderType) async",
+                method: "applyFilters() async",
                 parameterMatchers: matchers
             ))
         }
@@ -4589,14 +4579,6 @@
             ))
         }
         
-        func updateDateFilters<M1: Cuckoo.Matchable, M2: Cuckoo.Matchable, M3: Cuckoo.Matchable, M4: Cuckoo.Matchable>(filterGroupId p0: M1, filterId p1: M2, startDate p2: M3, endDate p3: M4) -> Cuckoo.ProtocolStubNoReturnFunction<(String, String, Date, Date)> where M1.MatchedType == String, M2.MatchedType == String, M3.MatchedType == Date, M4.MatchedType == Date {
-            let matchers: [Cuckoo.ParameterMatcher<(String, String, Date, Date)>] = [wrap(matchable: p0) { $0.0 }, wrap(matchable: p1) { $0.1 }, wrap(matchable: p2) { $0.2 }, wrap(matchable: p3) { $0.3 }]
-            return .init(stub: cuckoo_manager.createStub(for: MockFilterValidator.self,
-                method: "updateDateFilters(filterGroupId p0: String, filterId p1: String, startDate p2: Date, endDate p3: Date) async",
-                parameterMatchers: matchers
-            ))
-        }
-        
         func updateSortOrder<M1: Cuckoo.Matchable>(sortOrder p0: M1) -> Cuckoo.ProtocolStubNoReturnFunction<(SortOrderType)> where M1.MatchedType == SortOrderType {
             let matchers: [Cuckoo.ParameterMatcher<(SortOrderType)>] = [wrap(matchable: p0) { $0 }]
             return .init(stub: cuckoo_manager.createStub(for: MockFilterValidator.self,
@@ -4655,10 +4637,10 @@
         
         
         @discardableResult
-        func applyFilters<M1: Cuckoo.Matchable>(sortOrder p0: M1) -> Cuckoo.__DoNotUse<(SortOrderType), Void> where M1.MatchedType == SortOrderType {
-            let matchers: [Cuckoo.ParameterMatcher<(SortOrderType)>] = [wrap(matchable: p0) { $0 }]
-            return cuckoo_manager.verify(
-                "applyFilters(sortOrder p0: SortOrderType) async",
+        func applyFilters() -> Cuckoo.__DoNotUse<(), Void> {
+            let matchers: [Cuckoo.ParameterMatcher<Void>] = []
+            return cuckoo_manager.verify(
+                "applyFilters() async",
                 callMatcher: callMatcher,
                 parameterMatchers: matchers,
                 sourceLocation: sourceLocation
@@ -4715,18 +4697,6 @@
         
         
         @discardableResult
-        func updateDateFilters<M1: Cuckoo.Matchable, M2: Cuckoo.Matchable, M3: Cuckoo.Matchable, M4: Cuckoo.Matchable>(filterGroupId p0: M1, filterId p1: M2, startDate p2: M3, endDate p3: M4) -> Cuckoo.__DoNotUse<(String, String, Date, Date), Void> where M1.MatchedType == String, M2.MatchedType == String, M3.MatchedType == Date, M4.MatchedType == Date {
-            let matchers: [Cuckoo.ParameterMatcher<(String, String, Date, Date)>] = [wrap(matchable: p0) { $0.0 }, wrap(matchable: p1) { $0.1 }, wrap(matchable: p2) { $0.2 }, wrap(matchable: p3) { $0.3 }]
-            return cuckoo_manager.verify(
-                "updateDateFilters(filterGroupId p0: String, filterId p1: String, startDate p2: Date, endDate p3: Date) async",
-                callMatcher: callMatcher,
-                parameterMatchers: matchers,
-                sourceLocation: sourceLocation
-            )
-        }
-        
-        
-        @discardableResult
         func updateSortOrder<M1: Cuckoo.Matchable>(sortOrder p0: M1) -> Cuckoo.__DoNotUse<(SortOrderType), Void> where M1.MatchedType == SortOrderType {
             let matchers: [Cuckoo.ParameterMatcher<(SortOrderType)>] = [wrap(matchable: p0) { $0 }]
             return cuckoo_manager.verify(
@@ -4755,7 +4725,7 @@
         return DefaultValueRegistry.defaultValue(for: (Void).self)
     }
     
-    public func applyFilters(sortOrder p0: SortOrderType) async {
+    public func applyFilters() async {
         return DefaultValueRegistry.defaultValue(for: (Void).self)
     }
     
@@ -4772,10 +4742,6 @@
     }
     
     public func updateFilter(filterGroupId p0: String, filterId p1: String) async {
-        return DefaultValueRegistry.defaultValue(for: (Void).self)
-    }
-    
-    public func updateDateFilters(filterGroupId p0: String, filterId p1: String, startDate p2: Date, endDate p3: Date) async {
         return DefaultValueRegistry.defaultValue(for: (Void).self)
     }
     
@@ -7909,22 +7875,6 @@
 
 
 
-// MARK: - Mocks generated from file: '../Modules/logic-core/Sources/Extension/Date+Extensions.swift'
-
-import Cuckoo
-import Foundation
-@testable import logic_core
-@testable import logic_business
-@testable import logic_analytics
-@testable import logic_storage
-@testable import logic_ui
-@testable import logic_api
-@testable import logic_authentication
-@testable import feature_common
-@testable import feature_proximity
-
-
-
 // MARK: - Mocks generated from file: '../Modules/logic-core/Sources/Extension/DocClaim+Extensions.swift'
 
 import Cuckoo
@@ -8264,1667 +8214,6 @@
 
 
 
-<<<<<<< HEAD
-// MARK: - Mocks generated from file: '../Modules/logic-core/Sources/Model/TransactionCategory.swift'
-
-import Cuckoo
-import Foundation
-import logic_resources
-@testable import logic_core
-@testable import logic_business
-@testable import logic_analytics
-@testable import logic_storage
-@testable import logic_ui
-@testable import logic_api
-@testable import logic_authentication
-@testable import feature_common
-@testable import feature_proximity
-
-
-
-// MARK: - Mocks generated from file: '../Modules/logic-storage/Sources/Config/StorageConfig.swift'
-
-import Cuckoo
-import RealmSwift
-import Foundation
-@testable import logic_core
-@testable import logic_business
-@testable import logic_analytics
-@testable import logic_storage
-@testable import logic_ui
-@testable import logic_api
-@testable import logic_authentication
-@testable import feature_common
-@testable import feature_proximity
-
-class MockStorageConfig: StorageConfig, Cuckoo.ProtocolMock, @unchecked Sendable {
-    typealias MocksType = StorageConfig
-    typealias Stubbing = __StubbingProxy_StorageConfig
-    typealias Verification = __VerificationProxy_StorageConfig
-
-    // Original typealiases
-
-    let cuckoo_manager = Cuckoo.MockManager.preconfiguredManager ?? Cuckoo.MockManager(hasParent: false)
-
-    private var __defaultImplStub: (any StorageConfig)?
-
-    func enableDefaultImplementation(_ stub: any StorageConfig) {
-        __defaultImplStub = stub
-        cuckoo_manager.enableDefaultStubImplementation()
-    }
-    
-    var schemaVersion: UInt64 {
-        get {
-            return cuckoo_manager.getter(
-                "schemaVersion",
-                superclassCall: Cuckoo.MockManager.crashOnProtocolSuperclassCall(),
-                defaultCall: __defaultImplStub!.schemaVersion
-            )
-        }
-    }
-    
-    var databaseName: String {
-        get {
-            return cuckoo_manager.getter(
-                "databaseName",
-                superclassCall: Cuckoo.MockManager.crashOnProtocolSuperclassCall(),
-                defaultCall: __defaultImplStub!.databaseName
-            )
-        }
-    }
-    
-    var databaseExtension: String {
-        get {
-            return cuckoo_manager.getter(
-                "databaseExtension",
-                superclassCall: Cuckoo.MockManager.crashOnProtocolSuperclassCall(),
-                defaultCall: __defaultImplStub!.databaseExtension
-            )
-        }
-    }
-    
-    var realmConfiguration: Realm.Configuration {
-        get {
-            return cuckoo_manager.getter(
-                "realmConfiguration",
-                superclassCall: Cuckoo.MockManager.crashOnProtocolSuperclassCall(),
-                defaultCall: __defaultImplStub!.realmConfiguration
-            )
-        }
-    }
-
-
-    struct __StubbingProxy_StorageConfig: Cuckoo.StubbingProxy {
-        private let cuckoo_manager: Cuckoo.MockManager
-    
-        init(manager: Cuckoo.MockManager) {
-            self.cuckoo_manager = manager
-        }
-        
-        var schemaVersion: Cuckoo.ProtocolToBeStubbedReadOnlyProperty<MockStorageConfig,UInt64> {
-            return .init(manager: cuckoo_manager, name: "schemaVersion")
-        }
-        
-        var databaseName: Cuckoo.ProtocolToBeStubbedReadOnlyProperty<MockStorageConfig,String> {
-            return .init(manager: cuckoo_manager, name: "databaseName")
-        }
-        
-        var databaseExtension: Cuckoo.ProtocolToBeStubbedReadOnlyProperty<MockStorageConfig,String> {
-            return .init(manager: cuckoo_manager, name: "databaseExtension")
-        }
-        
-        var realmConfiguration: Cuckoo.ProtocolToBeStubbedReadOnlyProperty<MockStorageConfig,Realm.Configuration> {
-            return .init(manager: cuckoo_manager, name: "realmConfiguration")
-        }
-    }
-
-    struct __VerificationProxy_StorageConfig: Cuckoo.VerificationProxy {
-        private let cuckoo_manager: Cuckoo.MockManager
-        private let callMatcher: Cuckoo.CallMatcher
-        private let sourceLocation: Cuckoo.SourceLocation
-    
-        init(manager: Cuckoo.MockManager, callMatcher: Cuckoo.CallMatcher, sourceLocation: Cuckoo.SourceLocation) {
-            self.cuckoo_manager = manager
-            self.callMatcher = callMatcher
-            self.sourceLocation = sourceLocation
-        }
-        
-        var schemaVersion: Cuckoo.VerifyReadOnlyProperty<UInt64> {
-            return .init(manager: cuckoo_manager, name: "schemaVersion", callMatcher: callMatcher, sourceLocation: sourceLocation)
-        }
-        
-        var databaseName: Cuckoo.VerifyReadOnlyProperty<String> {
-            return .init(manager: cuckoo_manager, name: "databaseName", callMatcher: callMatcher, sourceLocation: sourceLocation)
-        }
-        
-        var databaseExtension: Cuckoo.VerifyReadOnlyProperty<String> {
-            return .init(manager: cuckoo_manager, name: "databaseExtension", callMatcher: callMatcher, sourceLocation: sourceLocation)
-        }
-        
-        var realmConfiguration: Cuckoo.VerifyReadOnlyProperty<Realm.Configuration> {
-            return .init(manager: cuckoo_manager, name: "realmConfiguration", callMatcher: callMatcher, sourceLocation: sourceLocation)
-        }
-    }
-}
-
-class StorageConfigStub:StorageConfig, @unchecked Sendable {
-    
-    var schemaVersion: UInt64 {
-        get {
-            return DefaultValueRegistry.defaultValue(for: (UInt64).self)
-        }
-    }
-    
-    var databaseName: String {
-        get {
-            return DefaultValueRegistry.defaultValue(for: (String).self)
-        }
-    }
-    
-    var databaseExtension: String {
-        get {
-            return DefaultValueRegistry.defaultValue(for: (String).self)
-        }
-    }
-    
-    var realmConfiguration: Realm.Configuration {
-        get {
-            return DefaultValueRegistry.defaultValue(for: (Realm.Configuration).self)
-        }
-    }
-
-
-}
-
-
-
-
-// MARK: - Mocks generated from file: '../Modules/logic-storage/Sources/Controller/BookmarkStorageController.swift'
-
-import Cuckoo
-import RealmSwift
-@testable import logic_core
-@testable import logic_business
-@testable import logic_analytics
-@testable import logic_storage
-@testable import logic_ui
-@testable import logic_api
-@testable import logic_authentication
-@testable import feature_common
-@testable import feature_proximity
-
-public class MockBookmarkStorageController: BookmarkStorageController, Cuckoo.ProtocolMock, @unchecked Sendable {
-    public typealias MocksType = BookmarkStorageController
-    public typealias Stubbing = __StubbingProxy_BookmarkStorageController
-    public typealias Verification = __VerificationProxy_BookmarkStorageController
-
-    // Original typealiases
-
-    public let cuckoo_manager = Cuckoo.MockManager.preconfiguredManager ?? Cuckoo.MockManager(hasParent: false)
-
-    private var __defaultImplStub: (any BookmarkStorageController)?
-
-    public func enableDefaultImplementation(_ stub: any BookmarkStorageController) {
-        __defaultImplStub = stub
-        cuckoo_manager.enableDefaultStubImplementation()
-    }
-
-    
-    public func store(_ p0: Value) async throws {
-        return try await cuckoo_manager.callThrows(
-            "store(_ p0: Value) async throws",
-            parameters: (p0),
-            escapingParameters: (p0),
-            superclassCall: Cuckoo.MockManager.crashOnProtocolSuperclassCall(),
-            defaultCall: await __defaultImplStub!.store(p0)
-        )
-    }
-    
-    public func store(_ p0: [Value]) async throws {
-        return try await cuckoo_manager.callThrows(
-            "store(_ p0: [Value]) async throws",
-            parameters: (p0),
-            escapingParameters: (p0),
-            superclassCall: Cuckoo.MockManager.crashOnProtocolSuperclassCall(),
-            defaultCall: await __defaultImplStub!.store(p0)
-        )
-    }
-    
-    public func update(_ p0: Value) async throws {
-        return try await cuckoo_manager.callThrows(
-            "update(_ p0: Value) async throws",
-            parameters: (p0),
-            escapingParameters: (p0),
-            superclassCall: Cuckoo.MockManager.crashOnProtocolSuperclassCall(),
-            defaultCall: await __defaultImplStub!.update(p0)
-        )
-    }
-    
-    public func retrieve(_ p0: String) async throws -> Value {
-        return try await cuckoo_manager.callThrows(
-            "retrieve(_ p0: String) async throws -> Value",
-            parameters: (p0),
-            escapingParameters: (p0),
-            superclassCall: Cuckoo.MockManager.crashOnProtocolSuperclassCall(),
-            defaultCall: await __defaultImplStub!.retrieve(p0)
-        )
-    }
-    
-    public func retrieveAll() async throws -> [Value] {
-        return try await cuckoo_manager.callThrows(
-            "retrieveAll() async throws -> [Value]",
-            parameters: (),
-            escapingParameters: (),
-            superclassCall: Cuckoo.MockManager.crashOnProtocolSuperclassCall(),
-            defaultCall: await __defaultImplStub!.retrieveAll()
-        )
-    }
-    
-    public func delete(_ p0: String) async throws {
-        return try await cuckoo_manager.callThrows(
-            "delete(_ p0: String) async throws",
-            parameters: (p0),
-            escapingParameters: (p0),
-            superclassCall: Cuckoo.MockManager.crashOnProtocolSuperclassCall(),
-            defaultCall: await __defaultImplStub!.delete(p0)
-        )
-    }
-    
-    public func deleteAll() async throws {
-        return try await cuckoo_manager.callThrows(
-            "deleteAll() async throws",
-            parameters: (),
-            escapingParameters: (),
-            superclassCall: Cuckoo.MockManager.crashOnProtocolSuperclassCall(),
-            defaultCall: await __defaultImplStub!.deleteAll()
-        )
-    }
-
-    public struct __StubbingProxy_BookmarkStorageController: Cuckoo.StubbingProxy {
-        private let cuckoo_manager: Cuckoo.MockManager
-    
-        public init(manager: Cuckoo.MockManager) {
-            self.cuckoo_manager = manager
-        }
-        
-        func store<M1: Cuckoo.Matchable>(_ p0: M1) -> Cuckoo.ProtocolStubNoReturnThrowingFunction<(Value)> where M1.MatchedType == Value {
-            let matchers: [Cuckoo.ParameterMatcher<(Value)>] = [wrap(matchable: p0) { $0 }]
-            return .init(stub: cuckoo_manager.createStub(for: MockBookmarkStorageController.self,
-                method: "store(_ p0: Value) async throws",
-                parameterMatchers: matchers
-            ))
-        }
-        
-        func store<M1: Cuckoo.Matchable>(_ p0: M1) -> Cuckoo.ProtocolStubNoReturnThrowingFunction<([Value])> where M1.MatchedType == [Value] {
-            let matchers: [Cuckoo.ParameterMatcher<([Value])>] = [wrap(matchable: p0) { $0 }]
-            return .init(stub: cuckoo_manager.createStub(for: MockBookmarkStorageController.self,
-                method: "store(_ p0: [Value]) async throws",
-                parameterMatchers: matchers
-            ))
-        }
-        
-        func update<M1: Cuckoo.Matchable>(_ p0: M1) -> Cuckoo.ProtocolStubNoReturnThrowingFunction<(Value)> where M1.MatchedType == Value {
-            let matchers: [Cuckoo.ParameterMatcher<(Value)>] = [wrap(matchable: p0) { $0 }]
-            return .init(stub: cuckoo_manager.createStub(for: MockBookmarkStorageController.self,
-                method: "update(_ p0: Value) async throws",
-                parameterMatchers: matchers
-            ))
-        }
-        
-        func retrieve<M1: Cuckoo.Matchable>(_ p0: M1) -> Cuckoo.ProtocolStubThrowingFunction<(String), Value> where M1.MatchedType == String {
-            let matchers: [Cuckoo.ParameterMatcher<(String)>] = [wrap(matchable: p0) { $0 }]
-            return .init(stub: cuckoo_manager.createStub(for: MockBookmarkStorageController.self,
-                method: "retrieve(_ p0: String) async throws -> Value",
-                parameterMatchers: matchers
-            ))
-        }
-        
-        func retrieveAll() -> Cuckoo.ProtocolStubThrowingFunction<(), [Value]> {
-            let matchers: [Cuckoo.ParameterMatcher<Void>] = []
-            return .init(stub: cuckoo_manager.createStub(for: MockBookmarkStorageController.self,
-                method: "retrieveAll() async throws -> [Value]",
-                parameterMatchers: matchers
-            ))
-        }
-        
-        func delete<M1: Cuckoo.Matchable>(_ p0: M1) -> Cuckoo.ProtocolStubNoReturnThrowingFunction<(String)> where M1.MatchedType == String {
-            let matchers: [Cuckoo.ParameterMatcher<(String)>] = [wrap(matchable: p0) { $0 }]
-            return .init(stub: cuckoo_manager.createStub(for: MockBookmarkStorageController.self,
-                method: "delete(_ p0: String) async throws",
-                parameterMatchers: matchers
-            ))
-        }
-        
-        func deleteAll() -> Cuckoo.ProtocolStubNoReturnThrowingFunction<()> {
-            let matchers: [Cuckoo.ParameterMatcher<Void>] = []
-            return .init(stub: cuckoo_manager.createStub(for: MockBookmarkStorageController.self,
-                method: "deleteAll() async throws",
-                parameterMatchers: matchers
-            ))
-        }
-    }
-
-    public struct __VerificationProxy_BookmarkStorageController: Cuckoo.VerificationProxy {
-        private let cuckoo_manager: Cuckoo.MockManager
-        private let callMatcher: Cuckoo.CallMatcher
-        private let sourceLocation: Cuckoo.SourceLocation
-    
-        public init(manager: Cuckoo.MockManager, callMatcher: Cuckoo.CallMatcher, sourceLocation: Cuckoo.SourceLocation) {
-            self.cuckoo_manager = manager
-            self.callMatcher = callMatcher
-            self.sourceLocation = sourceLocation
-        }
-        
-        
-        @discardableResult
-        func store<M1: Cuckoo.Matchable>(_ p0: M1) -> Cuckoo.__DoNotUse<(Value), Void> where M1.MatchedType == Value {
-            let matchers: [Cuckoo.ParameterMatcher<(Value)>] = [wrap(matchable: p0) { $0 }]
-            return cuckoo_manager.verify(
-                "store(_ p0: Value) async throws",
-                callMatcher: callMatcher,
-                parameterMatchers: matchers,
-                sourceLocation: sourceLocation
-            )
-        }
-        
-        
-        @discardableResult
-        func store<M1: Cuckoo.Matchable>(_ p0: M1) -> Cuckoo.__DoNotUse<([Value]), Void> where M1.MatchedType == [Value] {
-            let matchers: [Cuckoo.ParameterMatcher<([Value])>] = [wrap(matchable: p0) { $0 }]
-            return cuckoo_manager.verify(
-                "store(_ p0: [Value]) async throws",
-                callMatcher: callMatcher,
-                parameterMatchers: matchers,
-                sourceLocation: sourceLocation
-            )
-        }
-        
-        
-        @discardableResult
-        func update<M1: Cuckoo.Matchable>(_ p0: M1) -> Cuckoo.__DoNotUse<(Value), Void> where M1.MatchedType == Value {
-            let matchers: [Cuckoo.ParameterMatcher<(Value)>] = [wrap(matchable: p0) { $0 }]
-            return cuckoo_manager.verify(
-                "update(_ p0: Value) async throws",
-                callMatcher: callMatcher,
-                parameterMatchers: matchers,
-                sourceLocation: sourceLocation
-            )
-        }
-        
-        
-        @discardableResult
-        func retrieve<M1: Cuckoo.Matchable>(_ p0: M1) -> Cuckoo.__DoNotUse<(String), Value> where M1.MatchedType == String {
-            let matchers: [Cuckoo.ParameterMatcher<(String)>] = [wrap(matchable: p0) { $0 }]
-            return cuckoo_manager.verify(
-                "retrieve(_ p0: String) async throws -> Value",
-                callMatcher: callMatcher,
-                parameterMatchers: matchers,
-                sourceLocation: sourceLocation
-            )
-        }
-        
-        
-        @discardableResult
-        func retrieveAll() -> Cuckoo.__DoNotUse<(), [Value]> {
-            let matchers: [Cuckoo.ParameterMatcher<Void>] = []
-            return cuckoo_manager.verify(
-                "retrieveAll() async throws -> [Value]",
-                callMatcher: callMatcher,
-                parameterMatchers: matchers,
-                sourceLocation: sourceLocation
-            )
-        }
-        
-        
-        @discardableResult
-        func delete<M1: Cuckoo.Matchable>(_ p0: M1) -> Cuckoo.__DoNotUse<(String), Void> where M1.MatchedType == String {
-            let matchers: [Cuckoo.ParameterMatcher<(String)>] = [wrap(matchable: p0) { $0 }]
-            return cuckoo_manager.verify(
-                "delete(_ p0: String) async throws",
-                callMatcher: callMatcher,
-                parameterMatchers: matchers,
-                sourceLocation: sourceLocation
-            )
-        }
-        
-        
-        @discardableResult
-        func deleteAll() -> Cuckoo.__DoNotUse<(), Void> {
-            let matchers: [Cuckoo.ParameterMatcher<Void>] = []
-            return cuckoo_manager.verify(
-                "deleteAll() async throws",
-                callMatcher: callMatcher,
-                parameterMatchers: matchers,
-                sourceLocation: sourceLocation
-            )
-        }
-    }
-}
-
-public class BookmarkStorageControllerStub:BookmarkStorageController, @unchecked Sendable {
-
-
-    
-    public func store(_ p0: Value) async throws {
-        return DefaultValueRegistry.defaultValue(for: (Void).self)
-    }
-    
-    public func store(_ p0: [Value]) async throws {
-        return DefaultValueRegistry.defaultValue(for: (Void).self)
-    }
-    
-    public func update(_ p0: Value) async throws {
-        return DefaultValueRegistry.defaultValue(for: (Void).self)
-    }
-    
-    public func retrieve(_ p0: String) async throws -> Value {
-        return DefaultValueRegistry.defaultValue(for: (Value).self)
-    }
-    
-    public func retrieveAll() async throws -> [Value] {
-        return DefaultValueRegistry.defaultValue(for: ([Value]).self)
-    }
-    
-    public func delete(_ p0: String) async throws {
-        return DefaultValueRegistry.defaultValue(for: (Void).self)
-    }
-    
-    public func deleteAll() async throws {
-        return DefaultValueRegistry.defaultValue(for: (Void).self)
-    }
-}
-
-
-
-
-// MARK: - Mocks generated from file: '../Modules/logic-storage/Sources/Controller/RevokedDocumentStorageController.swift'
-
-import Cuckoo
-import RealmSwift
-@testable import logic_core
-@testable import logic_business
-@testable import logic_analytics
-@testable import logic_storage
-@testable import logic_ui
-@testable import logic_api
-@testable import logic_authentication
-@testable import feature_common
-@testable import feature_proximity
-
-public class MockRevokedDocumentStorageController: RevokedDocumentStorageController, Cuckoo.ProtocolMock, @unchecked Sendable {
-    public typealias MocksType = RevokedDocumentStorageController
-    public typealias Stubbing = __StubbingProxy_RevokedDocumentStorageController
-    public typealias Verification = __VerificationProxy_RevokedDocumentStorageController
-
-    // Original typealiases
-
-    public let cuckoo_manager = Cuckoo.MockManager.preconfiguredManager ?? Cuckoo.MockManager(hasParent: false)
-
-    private var __defaultImplStub: (any RevokedDocumentStorageController)?
-
-    public func enableDefaultImplementation(_ stub: any RevokedDocumentStorageController) {
-        __defaultImplStub = stub
-        cuckoo_manager.enableDefaultStubImplementation()
-    }
-
-    
-    public func store(_ p0: Value) async throws {
-        return try await cuckoo_manager.callThrows(
-            "store(_ p0: Value) async throws",
-            parameters: (p0),
-            escapingParameters: (p0),
-            superclassCall: Cuckoo.MockManager.crashOnProtocolSuperclassCall(),
-            defaultCall: await __defaultImplStub!.store(p0)
-        )
-    }
-    
-    public func store(_ p0: [Value]) async throws {
-        return try await cuckoo_manager.callThrows(
-            "store(_ p0: [Value]) async throws",
-            parameters: (p0),
-            escapingParameters: (p0),
-            superclassCall: Cuckoo.MockManager.crashOnProtocolSuperclassCall(),
-            defaultCall: await __defaultImplStub!.store(p0)
-        )
-    }
-    
-    public func update(_ p0: Value) async throws {
-        return try await cuckoo_manager.callThrows(
-            "update(_ p0: Value) async throws",
-            parameters: (p0),
-            escapingParameters: (p0),
-            superclassCall: Cuckoo.MockManager.crashOnProtocolSuperclassCall(),
-            defaultCall: await __defaultImplStub!.update(p0)
-        )
-    }
-    
-    public func retrieve(_ p0: String) async throws -> Value {
-        return try await cuckoo_manager.callThrows(
-            "retrieve(_ p0: String) async throws -> Value",
-            parameters: (p0),
-            escapingParameters: (p0),
-            superclassCall: Cuckoo.MockManager.crashOnProtocolSuperclassCall(),
-            defaultCall: await __defaultImplStub!.retrieve(p0)
-        )
-    }
-    
-    public func retrieveAll() async throws -> [Value] {
-        return try await cuckoo_manager.callThrows(
-            "retrieveAll() async throws -> [Value]",
-            parameters: (),
-            escapingParameters: (),
-            superclassCall: Cuckoo.MockManager.crashOnProtocolSuperclassCall(),
-            defaultCall: await __defaultImplStub!.retrieveAll()
-        )
-    }
-    
-    public func delete(_ p0: String) async throws {
-        return try await cuckoo_manager.callThrows(
-            "delete(_ p0: String) async throws",
-            parameters: (p0),
-            escapingParameters: (p0),
-            superclassCall: Cuckoo.MockManager.crashOnProtocolSuperclassCall(),
-            defaultCall: await __defaultImplStub!.delete(p0)
-        )
-    }
-    
-    public func deleteAll() async throws {
-        return try await cuckoo_manager.callThrows(
-            "deleteAll() async throws",
-            parameters: (),
-            escapingParameters: (),
-            superclassCall: Cuckoo.MockManager.crashOnProtocolSuperclassCall(),
-            defaultCall: await __defaultImplStub!.deleteAll()
-        )
-    }
-
-    public struct __StubbingProxy_RevokedDocumentStorageController: Cuckoo.StubbingProxy {
-        private let cuckoo_manager: Cuckoo.MockManager
-    
-        public init(manager: Cuckoo.MockManager) {
-            self.cuckoo_manager = manager
-        }
-        
-        func store<M1: Cuckoo.Matchable>(_ p0: M1) -> Cuckoo.ProtocolStubNoReturnThrowingFunction<(Value)> where M1.MatchedType == Value {
-            let matchers: [Cuckoo.ParameterMatcher<(Value)>] = [wrap(matchable: p0) { $0 }]
-            return .init(stub: cuckoo_manager.createStub(for: MockRevokedDocumentStorageController.self,
-                method: "store(_ p0: Value) async throws",
-                parameterMatchers: matchers
-            ))
-        }
-        
-        func store<M1: Cuckoo.Matchable>(_ p0: M1) -> Cuckoo.ProtocolStubNoReturnThrowingFunction<([Value])> where M1.MatchedType == [Value] {
-            let matchers: [Cuckoo.ParameterMatcher<([Value])>] = [wrap(matchable: p0) { $0 }]
-            return .init(stub: cuckoo_manager.createStub(for: MockRevokedDocumentStorageController.self,
-                method: "store(_ p0: [Value]) async throws",
-                parameterMatchers: matchers
-            ))
-        }
-        
-        func update<M1: Cuckoo.Matchable>(_ p0: M1) -> Cuckoo.ProtocolStubNoReturnThrowingFunction<(Value)> where M1.MatchedType == Value {
-            let matchers: [Cuckoo.ParameterMatcher<(Value)>] = [wrap(matchable: p0) { $0 }]
-            return .init(stub: cuckoo_manager.createStub(for: MockRevokedDocumentStorageController.self,
-                method: "update(_ p0: Value) async throws",
-                parameterMatchers: matchers
-            ))
-        }
-        
-        func retrieve<M1: Cuckoo.Matchable>(_ p0: M1) -> Cuckoo.ProtocolStubThrowingFunction<(String), Value> where M1.MatchedType == String {
-            let matchers: [Cuckoo.ParameterMatcher<(String)>] = [wrap(matchable: p0) { $0 }]
-            return .init(stub: cuckoo_manager.createStub(for: MockRevokedDocumentStorageController.self,
-                method: "retrieve(_ p0: String) async throws -> Value",
-                parameterMatchers: matchers
-            ))
-        }
-        
-        func retrieveAll() -> Cuckoo.ProtocolStubThrowingFunction<(), [Value]> {
-            let matchers: [Cuckoo.ParameterMatcher<Void>] = []
-            return .init(stub: cuckoo_manager.createStub(for: MockRevokedDocumentStorageController.self,
-                method: "retrieveAll() async throws -> [Value]",
-                parameterMatchers: matchers
-            ))
-        }
-        
-        func delete<M1: Cuckoo.Matchable>(_ p0: M1) -> Cuckoo.ProtocolStubNoReturnThrowingFunction<(String)> where M1.MatchedType == String {
-            let matchers: [Cuckoo.ParameterMatcher<(String)>] = [wrap(matchable: p0) { $0 }]
-            return .init(stub: cuckoo_manager.createStub(for: MockRevokedDocumentStorageController.self,
-                method: "delete(_ p0: String) async throws",
-                parameterMatchers: matchers
-            ))
-        }
-        
-        func deleteAll() -> Cuckoo.ProtocolStubNoReturnThrowingFunction<()> {
-            let matchers: [Cuckoo.ParameterMatcher<Void>] = []
-            return .init(stub: cuckoo_manager.createStub(for: MockRevokedDocumentStorageController.self,
-                method: "deleteAll() async throws",
-                parameterMatchers: matchers
-            ))
-        }
-    }
-
-    public struct __VerificationProxy_RevokedDocumentStorageController: Cuckoo.VerificationProxy {
-        private let cuckoo_manager: Cuckoo.MockManager
-        private let callMatcher: Cuckoo.CallMatcher
-        private let sourceLocation: Cuckoo.SourceLocation
-    
-        public init(manager: Cuckoo.MockManager, callMatcher: Cuckoo.CallMatcher, sourceLocation: Cuckoo.SourceLocation) {
-            self.cuckoo_manager = manager
-            self.callMatcher = callMatcher
-            self.sourceLocation = sourceLocation
-        }
-        
-        
-        @discardableResult
-        func store<M1: Cuckoo.Matchable>(_ p0: M1) -> Cuckoo.__DoNotUse<(Value), Void> where M1.MatchedType == Value {
-            let matchers: [Cuckoo.ParameterMatcher<(Value)>] = [wrap(matchable: p0) { $0 }]
-            return cuckoo_manager.verify(
-                "store(_ p0: Value) async throws",
-                callMatcher: callMatcher,
-                parameterMatchers: matchers,
-                sourceLocation: sourceLocation
-            )
-        }
-        
-        
-        @discardableResult
-        func store<M1: Cuckoo.Matchable>(_ p0: M1) -> Cuckoo.__DoNotUse<([Value]), Void> where M1.MatchedType == [Value] {
-            let matchers: [Cuckoo.ParameterMatcher<([Value])>] = [wrap(matchable: p0) { $0 }]
-            return cuckoo_manager.verify(
-                "store(_ p0: [Value]) async throws",
-                callMatcher: callMatcher,
-                parameterMatchers: matchers,
-                sourceLocation: sourceLocation
-            )
-        }
-        
-        
-        @discardableResult
-        func update<M1: Cuckoo.Matchable>(_ p0: M1) -> Cuckoo.__DoNotUse<(Value), Void> where M1.MatchedType == Value {
-            let matchers: [Cuckoo.ParameterMatcher<(Value)>] = [wrap(matchable: p0) { $0 }]
-            return cuckoo_manager.verify(
-                "update(_ p0: Value) async throws",
-                callMatcher: callMatcher,
-                parameterMatchers: matchers,
-                sourceLocation: sourceLocation
-            )
-        }
-        
-        
-        @discardableResult
-        func retrieve<M1: Cuckoo.Matchable>(_ p0: M1) -> Cuckoo.__DoNotUse<(String), Value> where M1.MatchedType == String {
-            let matchers: [Cuckoo.ParameterMatcher<(String)>] = [wrap(matchable: p0) { $0 }]
-            return cuckoo_manager.verify(
-                "retrieve(_ p0: String) async throws -> Value",
-                callMatcher: callMatcher,
-                parameterMatchers: matchers,
-                sourceLocation: sourceLocation
-            )
-        }
-        
-        
-        @discardableResult
-        func retrieveAll() -> Cuckoo.__DoNotUse<(), [Value]> {
-            let matchers: [Cuckoo.ParameterMatcher<Void>] = []
-            return cuckoo_manager.verify(
-                "retrieveAll() async throws -> [Value]",
-                callMatcher: callMatcher,
-                parameterMatchers: matchers,
-                sourceLocation: sourceLocation
-            )
-        }
-        
-        
-        @discardableResult
-        func delete<M1: Cuckoo.Matchable>(_ p0: M1) -> Cuckoo.__DoNotUse<(String), Void> where M1.MatchedType == String {
-            let matchers: [Cuckoo.ParameterMatcher<(String)>] = [wrap(matchable: p0) { $0 }]
-            return cuckoo_manager.verify(
-                "delete(_ p0: String) async throws",
-                callMatcher: callMatcher,
-                parameterMatchers: matchers,
-                sourceLocation: sourceLocation
-            )
-        }
-        
-        
-        @discardableResult
-        func deleteAll() -> Cuckoo.__DoNotUse<(), Void> {
-            let matchers: [Cuckoo.ParameterMatcher<Void>] = []
-            return cuckoo_manager.verify(
-                "deleteAll() async throws",
-                callMatcher: callMatcher,
-                parameterMatchers: matchers,
-                sourceLocation: sourceLocation
-            )
-        }
-    }
-}
-
-public class RevokedDocumentStorageControllerStub:RevokedDocumentStorageController, @unchecked Sendable {
-
-
-    
-    public func store(_ p0: Value) async throws {
-        return DefaultValueRegistry.defaultValue(for: (Void).self)
-    }
-    
-    public func store(_ p0: [Value]) async throws {
-        return DefaultValueRegistry.defaultValue(for: (Void).self)
-    }
-    
-    public func update(_ p0: Value) async throws {
-        return DefaultValueRegistry.defaultValue(for: (Void).self)
-    }
-    
-    public func retrieve(_ p0: String) async throws -> Value {
-        return DefaultValueRegistry.defaultValue(for: (Value).self)
-    }
-    
-    public func retrieveAll() async throws -> [Value] {
-        return DefaultValueRegistry.defaultValue(for: ([Value]).self)
-    }
-    
-    public func delete(_ p0: String) async throws {
-        return DefaultValueRegistry.defaultValue(for: (Void).self)
-    }
-    
-    public func deleteAll() async throws {
-        return DefaultValueRegistry.defaultValue(for: (Void).self)
-    }
-}
-
-
-
-
-// MARK: - Mocks generated from file: '../Modules/logic-storage/Sources/Controller/TransactionLogStorageController.swift'
-
-import Cuckoo
-import RealmSwift
-@testable import logic_core
-@testable import logic_business
-@testable import logic_analytics
-@testable import logic_storage
-@testable import logic_ui
-@testable import logic_api
-@testable import logic_authentication
-@testable import feature_common
-@testable import feature_proximity
-
-public class MockTransactionLogStorageController: TransactionLogStorageController, Cuckoo.ProtocolMock, @unchecked Sendable {
-    public typealias MocksType = TransactionLogStorageController
-    public typealias Stubbing = __StubbingProxy_TransactionLogStorageController
-    public typealias Verification = __VerificationProxy_TransactionLogStorageController
-
-    // Original typealiases
-
-    public let cuckoo_manager = Cuckoo.MockManager.preconfiguredManager ?? Cuckoo.MockManager(hasParent: false)
-
-    private var __defaultImplStub: (any TransactionLogStorageController)?
-
-    public func enableDefaultImplementation(_ stub: any TransactionLogStorageController) {
-        __defaultImplStub = stub
-        cuckoo_manager.enableDefaultStubImplementation()
-    }
-
-    
-    public func store(_ p0: Value) async throws {
-        return try await cuckoo_manager.callThrows(
-            "store(_ p0: Value) async throws",
-            parameters: (p0),
-            escapingParameters: (p0),
-            superclassCall: Cuckoo.MockManager.crashOnProtocolSuperclassCall(),
-            defaultCall: await __defaultImplStub!.store(p0)
-        )
-    }
-    
-    public func store(_ p0: [Value]) async throws {
-        return try await cuckoo_manager.callThrows(
-            "store(_ p0: [Value]) async throws",
-            parameters: (p0),
-            escapingParameters: (p0),
-            superclassCall: Cuckoo.MockManager.crashOnProtocolSuperclassCall(),
-            defaultCall: await __defaultImplStub!.store(p0)
-        )
-    }
-    
-    public func update(_ p0: Value) async throws {
-        return try await cuckoo_manager.callThrows(
-            "update(_ p0: Value) async throws",
-            parameters: (p0),
-            escapingParameters: (p0),
-            superclassCall: Cuckoo.MockManager.crashOnProtocolSuperclassCall(),
-            defaultCall: await __defaultImplStub!.update(p0)
-        )
-    }
-    
-    public func retrieve(_ p0: String) async throws -> Value {
-        return try await cuckoo_manager.callThrows(
-            "retrieve(_ p0: String) async throws -> Value",
-            parameters: (p0),
-            escapingParameters: (p0),
-            superclassCall: Cuckoo.MockManager.crashOnProtocolSuperclassCall(),
-            defaultCall: await __defaultImplStub!.retrieve(p0)
-        )
-    }
-    
-    public func retrieveAll() async throws -> [Value] {
-        return try await cuckoo_manager.callThrows(
-            "retrieveAll() async throws -> [Value]",
-            parameters: (),
-            escapingParameters: (),
-            superclassCall: Cuckoo.MockManager.crashOnProtocolSuperclassCall(),
-            defaultCall: await __defaultImplStub!.retrieveAll()
-        )
-    }
-    
-    public func delete(_ p0: String) async throws {
-        return try await cuckoo_manager.callThrows(
-            "delete(_ p0: String) async throws",
-            parameters: (p0),
-            escapingParameters: (p0),
-            superclassCall: Cuckoo.MockManager.crashOnProtocolSuperclassCall(),
-            defaultCall: await __defaultImplStub!.delete(p0)
-        )
-    }
-    
-    public func deleteAll() async throws {
-        return try await cuckoo_manager.callThrows(
-            "deleteAll() async throws",
-            parameters: (),
-            escapingParameters: (),
-            superclassCall: Cuckoo.MockManager.crashOnProtocolSuperclassCall(),
-            defaultCall: await __defaultImplStub!.deleteAll()
-        )
-    }
-
-    public struct __StubbingProxy_TransactionLogStorageController: Cuckoo.StubbingProxy {
-        private let cuckoo_manager: Cuckoo.MockManager
-    
-        public init(manager: Cuckoo.MockManager) {
-            self.cuckoo_manager = manager
-        }
-        
-        func store<M1: Cuckoo.Matchable>(_ p0: M1) -> Cuckoo.ProtocolStubNoReturnThrowingFunction<(Value)> where M1.MatchedType == Value {
-            let matchers: [Cuckoo.ParameterMatcher<(Value)>] = [wrap(matchable: p0) { $0 }]
-            return .init(stub: cuckoo_manager.createStub(for: MockTransactionLogStorageController.self,
-                method: "store(_ p0: Value) async throws",
-                parameterMatchers: matchers
-            ))
-        }
-        
-        func store<M1: Cuckoo.Matchable>(_ p0: M1) -> Cuckoo.ProtocolStubNoReturnThrowingFunction<([Value])> where M1.MatchedType == [Value] {
-            let matchers: [Cuckoo.ParameterMatcher<([Value])>] = [wrap(matchable: p0) { $0 }]
-            return .init(stub: cuckoo_manager.createStub(for: MockTransactionLogStorageController.self,
-                method: "store(_ p0: [Value]) async throws",
-                parameterMatchers: matchers
-            ))
-        }
-        
-        func update<M1: Cuckoo.Matchable>(_ p0: M1) -> Cuckoo.ProtocolStubNoReturnThrowingFunction<(Value)> where M1.MatchedType == Value {
-            let matchers: [Cuckoo.ParameterMatcher<(Value)>] = [wrap(matchable: p0) { $0 }]
-            return .init(stub: cuckoo_manager.createStub(for: MockTransactionLogStorageController.self,
-                method: "update(_ p0: Value) async throws",
-                parameterMatchers: matchers
-            ))
-        }
-        
-        func retrieve<M1: Cuckoo.Matchable>(_ p0: M1) -> Cuckoo.ProtocolStubThrowingFunction<(String), Value> where M1.MatchedType == String {
-            let matchers: [Cuckoo.ParameterMatcher<(String)>] = [wrap(matchable: p0) { $0 }]
-            return .init(stub: cuckoo_manager.createStub(for: MockTransactionLogStorageController.self,
-                method: "retrieve(_ p0: String) async throws -> Value",
-                parameterMatchers: matchers
-            ))
-        }
-        
-        func retrieveAll() -> Cuckoo.ProtocolStubThrowingFunction<(), [Value]> {
-            let matchers: [Cuckoo.ParameterMatcher<Void>] = []
-            return .init(stub: cuckoo_manager.createStub(for: MockTransactionLogStorageController.self,
-                method: "retrieveAll() async throws -> [Value]",
-                parameterMatchers: matchers
-            ))
-        }
-        
-        func delete<M1: Cuckoo.Matchable>(_ p0: M1) -> Cuckoo.ProtocolStubNoReturnThrowingFunction<(String)> where M1.MatchedType == String {
-            let matchers: [Cuckoo.ParameterMatcher<(String)>] = [wrap(matchable: p0) { $0 }]
-            return .init(stub: cuckoo_manager.createStub(for: MockTransactionLogStorageController.self,
-                method: "delete(_ p0: String) async throws",
-                parameterMatchers: matchers
-            ))
-        }
-        
-        func deleteAll() -> Cuckoo.ProtocolStubNoReturnThrowingFunction<()> {
-            let matchers: [Cuckoo.ParameterMatcher<Void>] = []
-            return .init(stub: cuckoo_manager.createStub(for: MockTransactionLogStorageController.self,
-                method: "deleteAll() async throws",
-                parameterMatchers: matchers
-            ))
-        }
-    }
-
-    public struct __VerificationProxy_TransactionLogStorageController: Cuckoo.VerificationProxy {
-        private let cuckoo_manager: Cuckoo.MockManager
-        private let callMatcher: Cuckoo.CallMatcher
-        private let sourceLocation: Cuckoo.SourceLocation
-    
-        public init(manager: Cuckoo.MockManager, callMatcher: Cuckoo.CallMatcher, sourceLocation: Cuckoo.SourceLocation) {
-            self.cuckoo_manager = manager
-            self.callMatcher = callMatcher
-            self.sourceLocation = sourceLocation
-        }
-        
-        
-        @discardableResult
-        func store<M1: Cuckoo.Matchable>(_ p0: M1) -> Cuckoo.__DoNotUse<(Value), Void> where M1.MatchedType == Value {
-            let matchers: [Cuckoo.ParameterMatcher<(Value)>] = [wrap(matchable: p0) { $0 }]
-            return cuckoo_manager.verify(
-                "store(_ p0: Value) async throws",
-                callMatcher: callMatcher,
-                parameterMatchers: matchers,
-                sourceLocation: sourceLocation
-            )
-        }
-        
-        
-        @discardableResult
-        func store<M1: Cuckoo.Matchable>(_ p0: M1) -> Cuckoo.__DoNotUse<([Value]), Void> where M1.MatchedType == [Value] {
-            let matchers: [Cuckoo.ParameterMatcher<([Value])>] = [wrap(matchable: p0) { $0 }]
-            return cuckoo_manager.verify(
-                "store(_ p0: [Value]) async throws",
-                callMatcher: callMatcher,
-                parameterMatchers: matchers,
-                sourceLocation: sourceLocation
-            )
-        }
-        
-        
-        @discardableResult
-        func update<M1: Cuckoo.Matchable>(_ p0: M1) -> Cuckoo.__DoNotUse<(Value), Void> where M1.MatchedType == Value {
-            let matchers: [Cuckoo.ParameterMatcher<(Value)>] = [wrap(matchable: p0) { $0 }]
-            return cuckoo_manager.verify(
-                "update(_ p0: Value) async throws",
-                callMatcher: callMatcher,
-                parameterMatchers: matchers,
-                sourceLocation: sourceLocation
-            )
-        }
-        
-        
-        @discardableResult
-        func retrieve<M1: Cuckoo.Matchable>(_ p0: M1) -> Cuckoo.__DoNotUse<(String), Value> where M1.MatchedType == String {
-            let matchers: [Cuckoo.ParameterMatcher<(String)>] = [wrap(matchable: p0) { $0 }]
-            return cuckoo_manager.verify(
-                "retrieve(_ p0: String) async throws -> Value",
-                callMatcher: callMatcher,
-                parameterMatchers: matchers,
-                sourceLocation: sourceLocation
-            )
-        }
-        
-        
-        @discardableResult
-        func retrieveAll() -> Cuckoo.__DoNotUse<(), [Value]> {
-            let matchers: [Cuckoo.ParameterMatcher<Void>] = []
-            return cuckoo_manager.verify(
-                "retrieveAll() async throws -> [Value]",
-                callMatcher: callMatcher,
-                parameterMatchers: matchers,
-                sourceLocation: sourceLocation
-            )
-        }
-        
-        
-        @discardableResult
-        func delete<M1: Cuckoo.Matchable>(_ p0: M1) -> Cuckoo.__DoNotUse<(String), Void> where M1.MatchedType == String {
-            let matchers: [Cuckoo.ParameterMatcher<(String)>] = [wrap(matchable: p0) { $0 }]
-            return cuckoo_manager.verify(
-                "delete(_ p0: String) async throws",
-                callMatcher: callMatcher,
-                parameterMatchers: matchers,
-                sourceLocation: sourceLocation
-            )
-        }
-        
-        
-        @discardableResult
-        func deleteAll() -> Cuckoo.__DoNotUse<(), Void> {
-            let matchers: [Cuckoo.ParameterMatcher<Void>] = []
-            return cuckoo_manager.verify(
-                "deleteAll() async throws",
-                callMatcher: callMatcher,
-                parameterMatchers: matchers,
-                sourceLocation: sourceLocation
-            )
-        }
-    }
-}
-
-public class TransactionLogStorageControllerStub:TransactionLogStorageController, @unchecked Sendable {
-
-
-    
-    public func store(_ p0: Value) async throws {
-        return DefaultValueRegistry.defaultValue(for: (Void).self)
-    }
-    
-    public func store(_ p0: [Value]) async throws {
-        return DefaultValueRegistry.defaultValue(for: (Void).self)
-    }
-    
-    public func update(_ p0: Value) async throws {
-        return DefaultValueRegistry.defaultValue(for: (Void).self)
-    }
-    
-    public func retrieve(_ p0: String) async throws -> Value {
-        return DefaultValueRegistry.defaultValue(for: (Value).self)
-    }
-    
-    public func retrieveAll() async throws -> [Value] {
-        return DefaultValueRegistry.defaultValue(for: ([Value]).self)
-    }
-    
-    public func delete(_ p0: String) async throws {
-        return DefaultValueRegistry.defaultValue(for: (Void).self)
-    }
-    
-    public func deleteAll() async throws {
-        return DefaultValueRegistry.defaultValue(for: (Void).self)
-    }
-}
-
-
-
-
-// MARK: - Mocks generated from file: '../Modules/logic-storage/Sources/Error/StorageError.swift'
-
-import Cuckoo
-import Foundation
-import logic_resources
-@testable import logic_core
-@testable import logic_business
-@testable import logic_analytics
-@testable import logic_storage
-@testable import logic_ui
-@testable import logic_api
-@testable import logic_authentication
-@testable import feature_common
-@testable import feature_proximity
-
-
-
-// MARK: - Mocks generated from file: '../Modules/logic-storage/Sources/Extension/Results+Extensions.swift'
-
-import Cuckoo
-import RealmSwift
-@testable import logic_core
-@testable import logic_business
-@testable import logic_analytics
-@testable import logic_storage
-@testable import logic_ui
-@testable import logic_api
-@testable import logic_authentication
-@testable import feature_common
-@testable import feature_proximity
-
-
-
-// MARK: - Mocks generated from file: '../Modules/logic-storage/Sources/Model/Bookmark.swift'
-
-import Cuckoo
-import RealmSwift
-@testable import logic_core
-@testable import logic_business
-@testable import logic_analytics
-@testable import logic_storage
-@testable import logic_ui
-@testable import logic_api
-@testable import logic_authentication
-@testable import feature_common
-@testable import feature_proximity
-
-
-
-// MARK: - Mocks generated from file: '../Modules/logic-storage/Sources/Model/RevokedDocument.swift'
-
-import Cuckoo
-import RealmSwift
-@testable import logic_core
-@testable import logic_business
-@testable import logic_analytics
-@testable import logic_storage
-@testable import logic_ui
-@testable import logic_api
-@testable import logic_authentication
-@testable import feature_common
-@testable import feature_proximity
-
-
-
-// MARK: - Mocks generated from file: '../Modules/logic-storage/Sources/Model/TransactionLog.swift'
-
-import Cuckoo
-import RealmSwift
-@testable import logic_core
-@testable import logic_business
-@testable import logic_analytics
-@testable import logic_storage
-@testable import logic_ui
-@testable import logic_api
-@testable import logic_authentication
-@testable import feature_common
-@testable import feature_proximity
-
-
-
-// MARK: - Mocks generated from file: '../Modules/logic-storage/Sources/Service/RealmService.swift'
-
-import Cuckoo
-import RealmSwift
-@testable import logic_core
-@testable import logic_business
-@testable import logic_analytics
-@testable import logic_storage
-@testable import logic_ui
-@testable import logic_api
-@testable import logic_authentication
-@testable import feature_common
-@testable import feature_proximity
-
-class MockRealmService: RealmService, Cuckoo.ProtocolMock, @unchecked Sendable {
-    typealias MocksType = RealmService
-    typealias Stubbing = __StubbingProxy_RealmService
-    typealias Verification = __VerificationProxy_RealmService
-
-    // Original typealiases
-
-    let cuckoo_manager = Cuckoo.MockManager.preconfiguredManager ?? Cuckoo.MockManager(hasParent: false)
-
-    private var __defaultImplStub: (any RealmService)?
-
-    func enableDefaultImplementation(_ stub: any RealmService) {
-        __defaultImplStub = stub
-        cuckoo_manager.enableDefaultStubImplementation()
-    }
-
-    
-    func get() throws -> Realm {
-        return try cuckoo_manager.callThrows(
-            "get() throws -> Realm",
-            parameters: (),
-            escapingParameters: (),
-            superclassCall: Cuckoo.MockManager.crashOnProtocolSuperclassCall(),
-            defaultCall: __defaultImplStub!.get()
-        )
-    }
-
-    struct __StubbingProxy_RealmService: Cuckoo.StubbingProxy {
-        private let cuckoo_manager: Cuckoo.MockManager
-    
-        init(manager: Cuckoo.MockManager) {
-            self.cuckoo_manager = manager
-        }
-        
-        func get() -> Cuckoo.ProtocolStubThrowingFunction<(), Realm> {
-            let matchers: [Cuckoo.ParameterMatcher<Void>] = []
-            return .init(stub: cuckoo_manager.createStub(for: MockRealmService.self,
-                method: "get() throws -> Realm",
-                parameterMatchers: matchers
-            ))
-        }
-    }
-
-    struct __VerificationProxy_RealmService: Cuckoo.VerificationProxy {
-        private let cuckoo_manager: Cuckoo.MockManager
-        private let callMatcher: Cuckoo.CallMatcher
-        private let sourceLocation: Cuckoo.SourceLocation
-    
-        init(manager: Cuckoo.MockManager, callMatcher: Cuckoo.CallMatcher, sourceLocation: Cuckoo.SourceLocation) {
-            self.cuckoo_manager = manager
-            self.callMatcher = callMatcher
-            self.sourceLocation = sourceLocation
-        }
-        
-        
-        @discardableResult
-        func get() -> Cuckoo.__DoNotUse<(), Realm> {
-            let matchers: [Cuckoo.ParameterMatcher<Void>] = []
-            return cuckoo_manager.verify(
-                "get() throws -> Realm",
-                callMatcher: callMatcher,
-                parameterMatchers: matchers,
-                sourceLocation: sourceLocation
-            )
-        }
-    }
-}
-
-class RealmServiceStub:RealmService, @unchecked Sendable {
-
-
-    
-    func get() throws -> Realm {
-        return DefaultValueRegistry.defaultValue(for: (Realm).self)
-    }
-}
-
-
-
-
-// MARK: - Mocks generated from file: '../Modules/logic-storage/Sources/Type/StorageController.swift'
-
-import Cuckoo
-@testable import logic_core
-@testable import logic_business
-@testable import logic_analytics
-@testable import logic_storage
-@testable import logic_ui
-@testable import logic_api
-@testable import logic_authentication
-@testable import feature_common
-@testable import feature_proximity
-
-public class MockStorageController<Value: StoredObject>: StorageController, Cuckoo.ProtocolMock, @unchecked Sendable {
-    public typealias MocksType = DefaultImplCaller
-    public typealias Stubbing = __StubbingProxy_StorageController
-    public typealias Verification = __VerificationProxy_StorageController
-
-    // Original typealiases
-
-    public let cuckoo_manager = Cuckoo.MockManager.preconfiguredManager ?? Cuckoo.MockManager(hasParent: false)
-
-    public class DefaultImplCaller: StorageController, @unchecked Sendable {
-        private let reference: Any
-    
-        
-        init<_CUCKOO$$GENERIC: StorageController>(from defaultImpl: UnsafeMutablePointer<_CUCKOO$$GENERIC>, keeping reference: @escaping @autoclosure () -> Any?) where _CUCKOO$$GENERIC.Value == Value {
-            self.reference = reference
-    
-            _storage$1$store = defaultImpl.pointee.store
-            _storage$2$store = defaultImpl.pointee.store
-            _storage$3$update = defaultImpl.pointee.update
-            _storage$4$retrieve = defaultImpl.pointee.retrieve
-            _storage$5$retrieveAll = defaultImpl.pointee.retrieveAll
-            _storage$6$delete = defaultImpl.pointee.delete
-            _storage$7$deleteAll = defaultImpl.pointee.deleteAll
-        }
-    
-
-        private let _storage$1$store: (Value) async throws -> Void
-        public func store(_ p0: Value) async throws {
-            return try await _storage$1$store(p0)
-        }
-
-        private let _storage$2$store: ([Value]) async throws -> Void
-        public func store(_ p0: [Value]) async throws {
-            return try await _storage$2$store(p0)
-        }
-
-        private let _storage$3$update: (Value) async throws -> Void
-        public func update(_ p0: Value) async throws {
-            return try await _storage$3$update(p0)
-        }
-
-        private let _storage$4$retrieve: (String) async throws -> Value
-        public func retrieve(_ p0: String) async throws -> Value {
-            return try await _storage$4$retrieve(p0)
-        }
-
-        private let _storage$5$retrieveAll: () async throws -> [Value]
-        public func retrieveAll() async throws -> [Value] {
-            return try await _storage$5$retrieveAll()
-        }
-
-        private let _storage$6$delete: (String) async throws -> Void
-        public func delete(_ p0: String) async throws {
-            return try await _storage$6$delete(p0)
-        }
-
-        private let _storage$7$deleteAll: () async throws -> Void
-        public func deleteAll() async throws {
-            return try await _storage$7$deleteAll()
-        }
-    }
-
-    private var __defaultImplStub: DefaultImplCaller?
-
-    public func enableDefaultImplementation<_CUCKOO$$GENERIC: StorageController>(_ stub: _CUCKOO$$GENERIC) where _CUCKOO$$GENERIC.Value == Value {
-        var mutableStub = stub
-        __defaultImplStub = DefaultImplCaller(from: &mutableStub, keeping: mutableStub)
-        cuckoo_manager.enableDefaultStubImplementation()
-    }
-
-    public func enableDefaultImplementation<_CUCKOO$$GENERIC: StorageController>(mutating stub: UnsafeMutablePointer<_CUCKOO$$GENERIC>) where _CUCKOO$$GENERIC.Value == Value {
-        __defaultImplStub = DefaultImplCaller(from: stub, keeping: nil)
-        cuckoo_manager.enableDefaultStubImplementation()
-    }
-
-    
-    public func store(_ p0: Value) async throws {
-        return try await cuckoo_manager.callThrows(
-            "store(_ p0: Value) async throws",
-            parameters: (p0),
-            escapingParameters: (p0),
-            superclassCall: Cuckoo.MockManager.crashOnProtocolSuperclassCall(),
-            defaultCall: await __defaultImplStub!.store(p0)
-        )
-    }
-    
-    public func store(_ p0: [Value]) async throws {
-        return try await cuckoo_manager.callThrows(
-            "store(_ p0: [Value]) async throws",
-            parameters: (p0),
-            escapingParameters: (p0),
-            superclassCall: Cuckoo.MockManager.crashOnProtocolSuperclassCall(),
-            defaultCall: await __defaultImplStub!.store(p0)
-        )
-    }
-    
-    public func update(_ p0: Value) async throws {
-        return try await cuckoo_manager.callThrows(
-            "update(_ p0: Value) async throws",
-            parameters: (p0),
-            escapingParameters: (p0),
-            superclassCall: Cuckoo.MockManager.crashOnProtocolSuperclassCall(),
-            defaultCall: await __defaultImplStub!.update(p0)
-        )
-    }
-    
-    public func retrieve(_ p0: String) async throws -> Value {
-        return try await cuckoo_manager.callThrows(
-            "retrieve(_ p0: String) async throws -> Value",
-            parameters: (p0),
-            escapingParameters: (p0),
-            superclassCall: Cuckoo.MockManager.crashOnProtocolSuperclassCall(),
-            defaultCall: await __defaultImplStub!.retrieve(p0)
-        )
-    }
-    
-    public func retrieveAll() async throws -> [Value] {
-        return try await cuckoo_manager.callThrows(
-            "retrieveAll() async throws -> [Value]",
-            parameters: (),
-            escapingParameters: (),
-            superclassCall: Cuckoo.MockManager.crashOnProtocolSuperclassCall(),
-            defaultCall: await __defaultImplStub!.retrieveAll()
-        )
-    }
-    
-    public func delete(_ p0: String) async throws {
-        return try await cuckoo_manager.callThrows(
-            "delete(_ p0: String) async throws",
-            parameters: (p0),
-            escapingParameters: (p0),
-            superclassCall: Cuckoo.MockManager.crashOnProtocolSuperclassCall(),
-            defaultCall: await __defaultImplStub!.delete(p0)
-        )
-    }
-    
-    public func deleteAll() async throws {
-        return try await cuckoo_manager.callThrows(
-            "deleteAll() async throws",
-            parameters: (),
-            escapingParameters: (),
-            superclassCall: Cuckoo.MockManager.crashOnProtocolSuperclassCall(),
-            defaultCall: await __defaultImplStub!.deleteAll()
-        )
-    }
-
-    public struct __StubbingProxy_StorageController: Cuckoo.StubbingProxy {
-        private let cuckoo_manager: Cuckoo.MockManager
-    
-        public init(manager: Cuckoo.MockManager) {
-            self.cuckoo_manager = manager
-        }
-        
-        func store<M1: Cuckoo.Matchable>(_ p0: M1) -> Cuckoo.ProtocolStubNoReturnThrowingFunction<(Value)> where M1.MatchedType == Value {
-            let matchers: [Cuckoo.ParameterMatcher<(Value)>] = [wrap(matchable: p0) { $0 }]
-            return .init(stub: cuckoo_manager.createStub(for: MockStorageController.self,
-                method: "store(_ p0: Value) async throws",
-                parameterMatchers: matchers
-            ))
-        }
-        
-        func store<M1: Cuckoo.Matchable>(_ p0: M1) -> Cuckoo.ProtocolStubNoReturnThrowingFunction<([Value])> where M1.MatchedType == [Value] {
-            let matchers: [Cuckoo.ParameterMatcher<([Value])>] = [wrap(matchable: p0) { $0 }]
-            return .init(stub: cuckoo_manager.createStub(for: MockStorageController.self,
-                method: "store(_ p0: [Value]) async throws",
-                parameterMatchers: matchers
-            ))
-        }
-        
-        func update<M1: Cuckoo.Matchable>(_ p0: M1) -> Cuckoo.ProtocolStubNoReturnThrowingFunction<(Value)> where M1.MatchedType == Value {
-            let matchers: [Cuckoo.ParameterMatcher<(Value)>] = [wrap(matchable: p0) { $0 }]
-            return .init(stub: cuckoo_manager.createStub(for: MockStorageController.self,
-                method: "update(_ p0: Value) async throws",
-                parameterMatchers: matchers
-            ))
-        }
-        
-        func retrieve<M1: Cuckoo.Matchable>(_ p0: M1) -> Cuckoo.ProtocolStubThrowingFunction<(String), Value> where M1.MatchedType == String {
-            let matchers: [Cuckoo.ParameterMatcher<(String)>] = [wrap(matchable: p0) { $0 }]
-            return .init(stub: cuckoo_manager.createStub(for: MockStorageController.self,
-                method: "retrieve(_ p0: String) async throws -> Value",
-                parameterMatchers: matchers
-            ))
-        }
-        
-        func retrieveAll() -> Cuckoo.ProtocolStubThrowingFunction<(), [Value]> {
-            let matchers: [Cuckoo.ParameterMatcher<Void>] = []
-            return .init(stub: cuckoo_manager.createStub(for: MockStorageController.self,
-                method: "retrieveAll() async throws -> [Value]",
-                parameterMatchers: matchers
-            ))
-        }
-        
-        func delete<M1: Cuckoo.Matchable>(_ p0: M1) -> Cuckoo.ProtocolStubNoReturnThrowingFunction<(String)> where M1.MatchedType == String {
-            let matchers: [Cuckoo.ParameterMatcher<(String)>] = [wrap(matchable: p0) { $0 }]
-            return .init(stub: cuckoo_manager.createStub(for: MockStorageController.self,
-                method: "delete(_ p0: String) async throws",
-                parameterMatchers: matchers
-            ))
-        }
-        
-        func deleteAll() -> Cuckoo.ProtocolStubNoReturnThrowingFunction<()> {
-            let matchers: [Cuckoo.ParameterMatcher<Void>] = []
-            return .init(stub: cuckoo_manager.createStub(for: MockStorageController.self,
-                method: "deleteAll() async throws",
-                parameterMatchers: matchers
-            ))
-        }
-    }
-
-    public struct __VerificationProxy_StorageController: Cuckoo.VerificationProxy {
-        private let cuckoo_manager: Cuckoo.MockManager
-        private let callMatcher: Cuckoo.CallMatcher
-        private let sourceLocation: Cuckoo.SourceLocation
-    
-        public init(manager: Cuckoo.MockManager, callMatcher: Cuckoo.CallMatcher, sourceLocation: Cuckoo.SourceLocation) {
-            self.cuckoo_manager = manager
-            self.callMatcher = callMatcher
-            self.sourceLocation = sourceLocation
-        }
-        
-        
-        @discardableResult
-        func store<M1: Cuckoo.Matchable>(_ p0: M1) -> Cuckoo.__DoNotUse<(Value), Void> where M1.MatchedType == Value {
-            let matchers: [Cuckoo.ParameterMatcher<(Value)>] = [wrap(matchable: p0) { $0 }]
-            return cuckoo_manager.verify(
-                "store(_ p0: Value) async throws",
-                callMatcher: callMatcher,
-                parameterMatchers: matchers,
-                sourceLocation: sourceLocation
-            )
-        }
-        
-        
-        @discardableResult
-        func store<M1: Cuckoo.Matchable>(_ p0: M1) -> Cuckoo.__DoNotUse<([Value]), Void> where M1.MatchedType == [Value] {
-            let matchers: [Cuckoo.ParameterMatcher<([Value])>] = [wrap(matchable: p0) { $0 }]
-            return cuckoo_manager.verify(
-                "store(_ p0: [Value]) async throws",
-                callMatcher: callMatcher,
-                parameterMatchers: matchers,
-                sourceLocation: sourceLocation
-            )
-        }
-        
-        
-        @discardableResult
-        func update<M1: Cuckoo.Matchable>(_ p0: M1) -> Cuckoo.__DoNotUse<(Value), Void> where M1.MatchedType == Value {
-            let matchers: [Cuckoo.ParameterMatcher<(Value)>] = [wrap(matchable: p0) { $0 }]
-            return cuckoo_manager.verify(
-                "update(_ p0: Value) async throws",
-                callMatcher: callMatcher,
-                parameterMatchers: matchers,
-                sourceLocation: sourceLocation
-            )
-        }
-        
-        
-        @discardableResult
-        func retrieve<M1: Cuckoo.Matchable>(_ p0: M1) -> Cuckoo.__DoNotUse<(String), Value> where M1.MatchedType == String {
-            let matchers: [Cuckoo.ParameterMatcher<(String)>] = [wrap(matchable: p0) { $0 }]
-            return cuckoo_manager.verify(
-                "retrieve(_ p0: String) async throws -> Value",
-                callMatcher: callMatcher,
-                parameterMatchers: matchers,
-                sourceLocation: sourceLocation
-            )
-        }
-        
-        
-        @discardableResult
-        func retrieveAll() -> Cuckoo.__DoNotUse<(), [Value]> {
-            let matchers: [Cuckoo.ParameterMatcher<Void>] = []
-            return cuckoo_manager.verify(
-                "retrieveAll() async throws -> [Value]",
-                callMatcher: callMatcher,
-                parameterMatchers: matchers,
-                sourceLocation: sourceLocation
-            )
-        }
-        
-        
-        @discardableResult
-        func delete<M1: Cuckoo.Matchable>(_ p0: M1) -> Cuckoo.__DoNotUse<(String), Void> where M1.MatchedType == String {
-            let matchers: [Cuckoo.ParameterMatcher<(String)>] = [wrap(matchable: p0) { $0 }]
-            return cuckoo_manager.verify(
-                "delete(_ p0: String) async throws",
-                callMatcher: callMatcher,
-                parameterMatchers: matchers,
-                sourceLocation: sourceLocation
-            )
-        }
-        
-        
-        @discardableResult
-        func deleteAll() -> Cuckoo.__DoNotUse<(), Void> {
-            let matchers: [Cuckoo.ParameterMatcher<Void>] = []
-            return cuckoo_manager.verify(
-                "deleteAll() async throws",
-                callMatcher: callMatcher,
-                parameterMatchers: matchers,
-                sourceLocation: sourceLocation
-            )
-        }
-    }
-}
-
-public class StorageControllerStub<Value: StoredObject>:StorageController, @unchecked Sendable {
-
-
-    
-    public func store(_ p0: Value) async throws {
-        return DefaultValueRegistry.defaultValue(for: (Void).self)
-    }
-    
-    public func store(_ p0: [Value]) async throws {
-        return DefaultValueRegistry.defaultValue(for: (Void).self)
-    }
-    
-    public func update(_ p0: Value) async throws {
-        return DefaultValueRegistry.defaultValue(for: (Void).self)
-    }
-    
-    public func retrieve(_ p0: String) async throws -> Value {
-        return DefaultValueRegistry.defaultValue(for: (Value).self)
-    }
-    
-    public func retrieveAll() async throws -> [Value] {
-        return DefaultValueRegistry.defaultValue(for: ([Value]).self)
-    }
-    
-    public func delete(_ p0: String) async throws {
-        return DefaultValueRegistry.defaultValue(for: (Void).self)
-    }
-    
-    public func deleteAll() async throws {
-        return DefaultValueRegistry.defaultValue(for: (Void).self)
-    }
-}
-
-
-
-
-// MARK: - Mocks generated from file: '../Modules/logic-storage/Sources/Type/StoredObject.swift'
-
-import Cuckoo
-@testable import logic_core
-@testable import logic_business
-@testable import logic_analytics
-@testable import logic_storage
-@testable import logic_ui
-@testable import logic_api
-@testable import logic_authentication
-@testable import feature_common
-@testable import feature_proximity
-
-public class MockStoredObject: StoredObject, Cuckoo.ProtocolMock, @unchecked Sendable {
-    public typealias MocksType = StoredObject
-    public typealias Stubbing = __StubbingProxy_StoredObject
-    public typealias Verification = __VerificationProxy_StoredObject
-
-    // Original typealiases
-
-    public let cuckoo_manager = Cuckoo.MockManager.preconfiguredManager ?? Cuckoo.MockManager(hasParent: false)
-
-    private var __defaultImplStub: (any StoredObject)?
-
-    public func enableDefaultImplementation(_ stub: any StoredObject) {
-        __defaultImplStub = stub
-        cuckoo_manager.enableDefaultStubImplementation()
-    }
-
-
-    public struct __StubbingProxy_StoredObject: Cuckoo.StubbingProxy {
-        private let cuckoo_manager: Cuckoo.MockManager
-    
-        public init(manager: Cuckoo.MockManager) {
-            self.cuckoo_manager = manager
-        }
-    }
-
-    public struct __VerificationProxy_StoredObject: Cuckoo.VerificationProxy {
-        private let cuckoo_manager: Cuckoo.MockManager
-        private let callMatcher: Cuckoo.CallMatcher
-        private let sourceLocation: Cuckoo.SourceLocation
-    
-        public init(manager: Cuckoo.MockManager, callMatcher: Cuckoo.CallMatcher, sourceLocation: Cuckoo.SourceLocation) {
-            self.cuckoo_manager = manager
-            self.callMatcher = callMatcher
-            self.sourceLocation = sourceLocation
-        }
-    }
-}
-
-public class StoredObjectStub:StoredObject, @unchecked Sendable {
-
-
-}
-
-
-
-
-=======
->>>>>>> 3759f3a4
 // MARK: - Mocks generated from file: '../Modules/logic-ui/Sources/Architecture/ViewModel.swift'
 
 import Cuckoo
@@ -11365,23 +9654,6 @@
 
 
 
-// MARK: - Mocks generated from file: '../Modules/logic-ui/Sources/DesignSystem/Component/Unavailable/ContentUnavailableView.swift'
-
-import Cuckoo
-import SwiftUI
-import logic_resources
-@testable import logic_core
-@testable import logic_business
-@testable import logic_analytics
-@testable import logic_storage
-@testable import logic_ui
-@testable import logic_api
-@testable import logic_authentication
-@testable import feature_common
-@testable import feature_proximity
-
-
-
 // MARK: - Mocks generated from file: '../Modules/logic-ui/Sources/DesignSystem/Component/Wrap/WrapButtonView.swift'
 
 import Cuckoo
