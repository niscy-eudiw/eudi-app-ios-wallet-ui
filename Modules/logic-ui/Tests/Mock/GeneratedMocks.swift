import Cuckoo
@testable import logic_business
@testable import logic_ui

import Foundation






public class MockConfigLogic: ConfigLogic, Cuckoo.ProtocolMock {
    
    public typealias MocksType = ConfigLogic
    
    public typealias Stubbing = __StubbingProxy_ConfigLogic
    public typealias Verification = __VerificationProxy_ConfigLogic

    public let cuckoo_manager = Cuckoo.MockManager.preconfiguredManager ?? Cuckoo.MockManager(hasParent: false)

    
    private var __defaultImplStub: ConfigLogic?

    public func enableDefaultImplementation(_ stub: ConfigLogic) {
        __defaultImplStub = stub
        cuckoo_manager.enableDefaultStubImplementation()
    }
    

    
    
    
    
    public var baseHost: String {
        get {
            return cuckoo_manager.getter("baseHost",
                superclassCall:
                    
                    Cuckoo.MockManager.crashOnProtocolSuperclassCall()
                    ,
                defaultCall:  __defaultImplStub!.baseHost)
        }
        
    }
    
    
    
    
    
    public var networkLoggerExclusionList: [String] {
        get {
            return cuckoo_manager.getter("networkLoggerExclusionList",
                superclassCall:
                    
                    Cuckoo.MockManager.crashOnProtocolSuperclassCall()
                    ,
                defaultCall:  __defaultImplStub!.networkLoggerExclusionList)
        }
        
    }
    
    
    
    
    
    public var appBuildType: AppBuildType {
        get {
            return cuckoo_manager.getter("appBuildType",
                superclassCall:
                    
                    Cuckoo.MockManager.crashOnProtocolSuperclassCall()
                    ,
                defaultCall:  __defaultImplStub!.appBuildType)
        }
        
    }
    
    
    
    
    
    public var appVersion: String {
        get {
            return cuckoo_manager.getter("appVersion",
                superclassCall:
                    
                    Cuckoo.MockManager.crashOnProtocolSuperclassCall()
                    ,
                defaultCall:  __defaultImplStub!.appVersion)
        }
        
    }
    
    

    

    

    public struct __StubbingProxy_ConfigLogic: Cuckoo.StubbingProxy {
        private let cuckoo_manager: Cuckoo.MockManager
    
        public init(manager: Cuckoo.MockManager) {
            self.cuckoo_manager = manager
        }
        
        
        
        var baseHost: Cuckoo.ProtocolToBeStubbedReadOnlyProperty<MockConfigLogic, String> {
            return .init(manager: cuckoo_manager, name: "baseHost")
        }
        
        
        
        
        var networkLoggerExclusionList: Cuckoo.ProtocolToBeStubbedReadOnlyProperty<MockConfigLogic, [String]> {
            return .init(manager: cuckoo_manager, name: "networkLoggerExclusionList")
        }
        
        
        
        
        var appBuildType: Cuckoo.ProtocolToBeStubbedReadOnlyProperty<MockConfigLogic, AppBuildType> {
            return .init(manager: cuckoo_manager, name: "appBuildType")
        }
        
        
        
        
        var appVersion: Cuckoo.ProtocolToBeStubbedReadOnlyProperty<MockConfigLogic, String> {
            return .init(manager: cuckoo_manager, name: "appVersion")
        }
        
        
        
    }

    public struct __VerificationProxy_ConfigLogic: Cuckoo.VerificationProxy {
        private let cuckoo_manager: Cuckoo.MockManager
        private let callMatcher: Cuckoo.CallMatcher
        private let sourceLocation: Cuckoo.SourceLocation
    
        public init(manager: Cuckoo.MockManager, callMatcher: Cuckoo.CallMatcher, sourceLocation: Cuckoo.SourceLocation) {
            self.cuckoo_manager = manager
            self.callMatcher = callMatcher
            self.sourceLocation = sourceLocation
        }
    
        
        
        
        var baseHost: Cuckoo.VerifyReadOnlyProperty<String> {
            return .init(manager: cuckoo_manager, name: "baseHost", callMatcher: callMatcher, sourceLocation: sourceLocation)
        }
        
        
        
        
        var networkLoggerExclusionList: Cuckoo.VerifyReadOnlyProperty<[String]> {
            return .init(manager: cuckoo_manager, name: "networkLoggerExclusionList", callMatcher: callMatcher, sourceLocation: sourceLocation)
        }
        
        
        
        
        var appBuildType: Cuckoo.VerifyReadOnlyProperty<AppBuildType> {
            return .init(manager: cuckoo_manager, name: "appBuildType", callMatcher: callMatcher, sourceLocation: sourceLocation)
        }
        
        
        
        
        var appVersion: Cuckoo.VerifyReadOnlyProperty<String> {
            return .init(manager: cuckoo_manager, name: "appVersion", callMatcher: callMatcher, sourceLocation: sourceLocation)
        }
        
        
    
        
    }
}


public class ConfigLogicStub: ConfigLogic {
    
    
    
    
    public var baseHost: String {
        get {
            return DefaultValueRegistry.defaultValue(for: (String).self)
        }
        
    }
    
    
    
    
    
    public var networkLoggerExclusionList: [String] {
        get {
            return DefaultValueRegistry.defaultValue(for: ([String]).self)
        }
        
    }
    
    
    
    
    
    public var appBuildType: AppBuildType {
        get {
            return DefaultValueRegistry.defaultValue(for: (AppBuildType).self)
        }
        
    }
    
    
    
    
    
    public var appVersion: String {
        get {
            return DefaultValueRegistry.defaultValue(for: (String).self)
        }
        
    }
    
    

    

    
}





import Cuckoo
@testable import logic_business
@testable import logic_ui

import Foundation

import Cuckoo
@testable import logic_business
@testable import logic_ui

import Foundation






public class MockConfigSecurityLogic: ConfigSecurityLogic, Cuckoo.ProtocolMock {
    
    public typealias MocksType = ConfigSecurityLogic
    
    public typealias Stubbing = __StubbingProxy_ConfigSecurityLogic
    public typealias Verification = __VerificationProxy_ConfigSecurityLogic

    public let cuckoo_manager = Cuckoo.MockManager.preconfiguredManager ?? Cuckoo.MockManager(hasParent: false)

    
    private var __defaultImplStub: ConfigSecurityLogic?

    public func enableDefaultImplementation(_ stub: ConfigSecurityLogic) {
        __defaultImplStub = stub
        cuckoo_manager.enableDefaultStubImplementation()
    }
    

    
    
    
    
    public var blockRootAccess: Bool {
        get {
            return cuckoo_manager.getter("blockRootAccess",
                superclassCall:
                    
                    Cuckoo.MockManager.crashOnProtocolSuperclassCall()
                    ,
                defaultCall:  __defaultImplStub!.blockRootAccess)
        }
        
    }
    
    
    
    
    
    public var blockEmulator: Bool {
        get {
            return cuckoo_manager.getter("blockEmulator",
                superclassCall:
                    
                    Cuckoo.MockManager.crashOnProtocolSuperclassCall()
                    ,
                defaultCall:  __defaultImplStub!.blockEmulator)
        }
        
    }
    
    
    
    
    
    public var blockDebugMode: Bool {
        get {
            return cuckoo_manager.getter("blockDebugMode",
                superclassCall:
                    
                    Cuckoo.MockManager.crashOnProtocolSuperclassCall()
                    ,
                defaultCall:  __defaultImplStub!.blockDebugMode)
        }
        
    }
    
    
    
    
    
    public var blockReverseEngineering: Bool {
        get {
            return cuckoo_manager.getter("blockReverseEngineering",
                superclassCall:
                    
                    Cuckoo.MockManager.crashOnProtocolSuperclassCall()
                    ,
                defaultCall:  __defaultImplStub!.blockReverseEngineering)
        }
        
    }
    
    
    
    
    
    public var blockScreenCapture: Bool {
        get {
            return cuckoo_manager.getter("blockScreenCapture",
                superclassCall:
                    
                    Cuckoo.MockManager.crashOnProtocolSuperclassCall()
                    ,
                defaultCall:  __defaultImplStub!.blockScreenCapture)
        }
        
    }
    
    
    
    
    
    public var blockUnsecureWebContent: Bool {
        get {
            return cuckoo_manager.getter("blockUnsecureWebContent",
                superclassCall:
                    
                    Cuckoo.MockManager.crashOnProtocolSuperclassCall()
                    ,
                defaultCall:  __defaultImplStub!.blockUnsecureWebContent)
        }
        
    }
    
    
    
    
    
    public var bindToDevice: Bool {
        get {
            return cuckoo_manager.getter("bindToDevice",
                superclassCall:
                    
                    Cuckoo.MockManager.crashOnProtocolSuperclassCall()
                    ,
                defaultCall:  __defaultImplStub!.bindToDevice)
        }
        
    }
    
    
    
    
    
    public var profileInformation: (bundleId: String, signature: String)? {
        get {
            return cuckoo_manager.getter("profileInformation",
                superclassCall:
                    
                    Cuckoo.MockManager.crashOnProtocolSuperclassCall()
                    ,
                defaultCall:  __defaultImplStub!.profileInformation)
        }
        
    }
    
    

    

    

    public struct __StubbingProxy_ConfigSecurityLogic: Cuckoo.StubbingProxy {
        private let cuckoo_manager: Cuckoo.MockManager
    
        public init(manager: Cuckoo.MockManager) {
            self.cuckoo_manager = manager
        }
        
        
        
        var blockRootAccess: Cuckoo.ProtocolToBeStubbedReadOnlyProperty<MockConfigSecurityLogic, Bool> {
            return .init(manager: cuckoo_manager, name: "blockRootAccess")
        }
        
        
        
        
        var blockEmulator: Cuckoo.ProtocolToBeStubbedReadOnlyProperty<MockConfigSecurityLogic, Bool> {
            return .init(manager: cuckoo_manager, name: "blockEmulator")
        }
        
        
        
        
        var blockDebugMode: Cuckoo.ProtocolToBeStubbedReadOnlyProperty<MockConfigSecurityLogic, Bool> {
            return .init(manager: cuckoo_manager, name: "blockDebugMode")
        }
        
        
        
        
        var blockReverseEngineering: Cuckoo.ProtocolToBeStubbedReadOnlyProperty<MockConfigSecurityLogic, Bool> {
            return .init(manager: cuckoo_manager, name: "blockReverseEngineering")
        }
        
        
        
        
        var blockScreenCapture: Cuckoo.ProtocolToBeStubbedReadOnlyProperty<MockConfigSecurityLogic, Bool> {
            return .init(manager: cuckoo_manager, name: "blockScreenCapture")
        }
        
        
        
        
        var blockUnsecureWebContent: Cuckoo.ProtocolToBeStubbedReadOnlyProperty<MockConfigSecurityLogic, Bool> {
            return .init(manager: cuckoo_manager, name: "blockUnsecureWebContent")
        }
        
        
        
        
        var bindToDevice: Cuckoo.ProtocolToBeStubbedReadOnlyProperty<MockConfigSecurityLogic, Bool> {
            return .init(manager: cuckoo_manager, name: "bindToDevice")
        }
        
        
        
        
        var profileInformation: Cuckoo.ProtocolToBeStubbedReadOnlyProperty<MockConfigSecurityLogic, (bundleId: String, signature: String)?> {
            return .init(manager: cuckoo_manager, name: "profileInformation")
        }
        
        
        
    }

    public struct __VerificationProxy_ConfigSecurityLogic: Cuckoo.VerificationProxy {
        private let cuckoo_manager: Cuckoo.MockManager
        private let callMatcher: Cuckoo.CallMatcher
        private let sourceLocation: Cuckoo.SourceLocation
    
        public init(manager: Cuckoo.MockManager, callMatcher: Cuckoo.CallMatcher, sourceLocation: Cuckoo.SourceLocation) {
            self.cuckoo_manager = manager
            self.callMatcher = callMatcher
            self.sourceLocation = sourceLocation
        }
    
        
        
        
        var blockRootAccess: Cuckoo.VerifyReadOnlyProperty<Bool> {
            return .init(manager: cuckoo_manager, name: "blockRootAccess", callMatcher: callMatcher, sourceLocation: sourceLocation)
        }
        
        
        
        
        var blockEmulator: Cuckoo.VerifyReadOnlyProperty<Bool> {
            return .init(manager: cuckoo_manager, name: "blockEmulator", callMatcher: callMatcher, sourceLocation: sourceLocation)
        }
        
        
        
        
        var blockDebugMode: Cuckoo.VerifyReadOnlyProperty<Bool> {
            return .init(manager: cuckoo_manager, name: "blockDebugMode", callMatcher: callMatcher, sourceLocation: sourceLocation)
        }
        
        
        
        
        var blockReverseEngineering: Cuckoo.VerifyReadOnlyProperty<Bool> {
            return .init(manager: cuckoo_manager, name: "blockReverseEngineering", callMatcher: callMatcher, sourceLocation: sourceLocation)
        }
        
        
        
        
        var blockScreenCapture: Cuckoo.VerifyReadOnlyProperty<Bool> {
            return .init(manager: cuckoo_manager, name: "blockScreenCapture", callMatcher: callMatcher, sourceLocation: sourceLocation)
        }
        
        
        
        
        var blockUnsecureWebContent: Cuckoo.VerifyReadOnlyProperty<Bool> {
            return .init(manager: cuckoo_manager, name: "blockUnsecureWebContent", callMatcher: callMatcher, sourceLocation: sourceLocation)
        }
        
        
        
        
        var bindToDevice: Cuckoo.VerifyReadOnlyProperty<Bool> {
            return .init(manager: cuckoo_manager, name: "bindToDevice", callMatcher: callMatcher, sourceLocation: sourceLocation)
        }
        
        
        
        
        var profileInformation: Cuckoo.VerifyReadOnlyProperty<(bundleId: String, signature: String)?> {
            return .init(manager: cuckoo_manager, name: "profileInformation", callMatcher: callMatcher, sourceLocation: sourceLocation)
        }
        
        
    
        
    }
}


public class ConfigSecurityLogicStub: ConfigSecurityLogic {
    
    
    
    
    public var blockRootAccess: Bool {
        get {
            return DefaultValueRegistry.defaultValue(for: (Bool).self)
        }
        
    }
    
    
    
    
    
    public var blockEmulator: Bool {
        get {
            return DefaultValueRegistry.defaultValue(for: (Bool).self)
        }
        
    }
    
    
    
    
    
    public var blockDebugMode: Bool {
        get {
            return DefaultValueRegistry.defaultValue(for: (Bool).self)
        }
        
    }
    
    
    
    
    
    public var blockReverseEngineering: Bool {
        get {
            return DefaultValueRegistry.defaultValue(for: (Bool).self)
        }
        
    }
    
    
    
    
    
    public var blockScreenCapture: Bool {
        get {
            return DefaultValueRegistry.defaultValue(for: (Bool).self)
        }
        
    }
    
    
    
    
    
    public var blockUnsecureWebContent: Bool {
        get {
            return DefaultValueRegistry.defaultValue(for: (Bool).self)
        }
        
    }
    
    
    
    
    
    public var bindToDevice: Bool {
        get {
            return DefaultValueRegistry.defaultValue(for: (Bool).self)
        }
        
    }
    
    
    
    
    
    public var profileInformation: (bundleId: String, signature: String)? {
        get {
            return DefaultValueRegistry.defaultValue(for: ((bundleId: String, signature: String)?).self)
        }
        
    }
    
    

    

    
}





import Cuckoo
@testable import logic_business
@testable import logic_ui

import Foundation

import Cuckoo
@testable import logic_business
@testable import logic_ui

import Foundation
import KeychainAccess






public class MockKeyChainControllerType: KeyChainControllerType, Cuckoo.ProtocolMock {
    
    public typealias MocksType = KeyChainControllerType
    
    public typealias Stubbing = __StubbingProxy_KeyChainControllerType
    public typealias Verification = __VerificationProxy_KeyChainControllerType

    public let cuckoo_manager = Cuckoo.MockManager.preconfiguredManager ?? Cuckoo.MockManager(hasParent: false)

    
    private var __defaultImplStub: KeyChainControllerType?

    public func enableDefaultImplementation(_ stub: KeyChainControllerType) {
        __defaultImplStub = stub
        cuckoo_manager.enableDefaultStubImplementation()
    }
    

    

    

    
    
    
    
    public func storeValue(key: KeychainWrapper, value: String)  {
        
    return cuckoo_manager.call(
    """
    storeValue(key: KeychainWrapper, value: String)
    """,
            parameters: (key, value),
            escapingParameters: (key, value),
            superclassCall:
                
                Cuckoo.MockManager.crashOnProtocolSuperclassCall()
                ,
            defaultCall: __defaultImplStub!.storeValue(key: key, value: value))
        
    }
    
    
    
    
    
    public func getValue(key: KeychainWrapper) -> String? {
        
    return cuckoo_manager.call(
    """
    getValue(key: KeychainWrapper) -> String?
    """,
            parameters: (key),
            escapingParameters: (key),
            superclassCall:
                
                Cuckoo.MockManager.crashOnProtocolSuperclassCall()
                ,
            defaultCall: __defaultImplStub!.getValue(key: key))
        
    }
    
    
    
    
    
    public func removeObject(key: KeychainWrapper)  {
        
    return cuckoo_manager.call(
    """
    removeObject(key: KeychainWrapper)
    """,
            parameters: (key),
            escapingParameters: (key),
            superclassCall:
                
                Cuckoo.MockManager.crashOnProtocolSuperclassCall()
                ,
            defaultCall: __defaultImplStub!.removeObject(key: key))
        
    }
    
    

    public struct __StubbingProxy_KeyChainControllerType: Cuckoo.StubbingProxy {
        private let cuckoo_manager: Cuckoo.MockManager
    
        public init(manager: Cuckoo.MockManager) {
            self.cuckoo_manager = manager
        }
        
        
        
        
        func storeValue<M1: Cuckoo.Matchable, M2: Cuckoo.Matchable>(key: M1, value: M2) -> Cuckoo.ProtocolStubNoReturnFunction<(KeychainWrapper, String)> where M1.MatchedType == KeychainWrapper, M2.MatchedType == String {
            let matchers: [Cuckoo.ParameterMatcher<(KeychainWrapper, String)>] = [wrap(matchable: key) { $0.0 }, wrap(matchable: value) { $0.1 }]
            return .init(stub: cuckoo_manager.createStub(for: MockKeyChainControllerType.self, method:
    """
    storeValue(key: KeychainWrapper, value: String)
    """, parameterMatchers: matchers))
        }
        
        
        
        
        func getValue<M1: Cuckoo.Matchable>(key: M1) -> Cuckoo.ProtocolStubFunction<(KeychainWrapper), String?> where M1.MatchedType == KeychainWrapper {
            let matchers: [Cuckoo.ParameterMatcher<(KeychainWrapper)>] = [wrap(matchable: key) { $0 }]
            return .init(stub: cuckoo_manager.createStub(for: MockKeyChainControllerType.self, method:
    """
    getValue(key: KeychainWrapper) -> String?
    """, parameterMatchers: matchers))
        }
        
        
        
        
        func removeObject<M1: Cuckoo.Matchable>(key: M1) -> Cuckoo.ProtocolStubNoReturnFunction<(KeychainWrapper)> where M1.MatchedType == KeychainWrapper {
            let matchers: [Cuckoo.ParameterMatcher<(KeychainWrapper)>] = [wrap(matchable: key) { $0 }]
            return .init(stub: cuckoo_manager.createStub(for: MockKeyChainControllerType.self, method:
    """
    removeObject(key: KeychainWrapper)
    """, parameterMatchers: matchers))
        }
        
        
    }

    public struct __VerificationProxy_KeyChainControllerType: Cuckoo.VerificationProxy {
        private let cuckoo_manager: Cuckoo.MockManager
        private let callMatcher: Cuckoo.CallMatcher
        private let sourceLocation: Cuckoo.SourceLocation
    
        public init(manager: Cuckoo.MockManager, callMatcher: Cuckoo.CallMatcher, sourceLocation: Cuckoo.SourceLocation) {
            self.cuckoo_manager = manager
            self.callMatcher = callMatcher
            self.sourceLocation = sourceLocation
        }
    
        
    
        
        
        
        @discardableResult
        func storeValue<M1: Cuckoo.Matchable, M2: Cuckoo.Matchable>(key: M1, value: M2) -> Cuckoo.__DoNotUse<(KeychainWrapper, String), Void> where M1.MatchedType == KeychainWrapper, M2.MatchedType == String {
            let matchers: [Cuckoo.ParameterMatcher<(KeychainWrapper, String)>] = [wrap(matchable: key) { $0.0 }, wrap(matchable: value) { $0.1 }]
            return cuckoo_manager.verify(
    """
    storeValue(key: KeychainWrapper, value: String)
    """, callMatcher: callMatcher, parameterMatchers: matchers, sourceLocation: sourceLocation)
        }
        
        
        
        
        @discardableResult
        func getValue<M1: Cuckoo.Matchable>(key: M1) -> Cuckoo.__DoNotUse<(KeychainWrapper), String?> where M1.MatchedType == KeychainWrapper {
            let matchers: [Cuckoo.ParameterMatcher<(KeychainWrapper)>] = [wrap(matchable: key) { $0 }]
            return cuckoo_manager.verify(
    """
    getValue(key: KeychainWrapper) -> String?
    """, callMatcher: callMatcher, parameterMatchers: matchers, sourceLocation: sourceLocation)
        }
        
        
        
        
        @discardableResult
        func removeObject<M1: Cuckoo.Matchable>(key: M1) -> Cuckoo.__DoNotUse<(KeychainWrapper), Void> where M1.MatchedType == KeychainWrapper {
            let matchers: [Cuckoo.ParameterMatcher<(KeychainWrapper)>] = [wrap(matchable: key) { $0 }]
            return cuckoo_manager.verify(
    """
    removeObject(key: KeychainWrapper)
    """, callMatcher: callMatcher, parameterMatchers: matchers, sourceLocation: sourceLocation)
        }
        
        
    }
}


public class KeyChainControllerTypeStub: KeyChainControllerType {
    

    

    
    
    
    
    public func storeValue(key: KeychainWrapper, value: String)   {
        return DefaultValueRegistry.defaultValue(for: (Void).self)
    }
    
    
    
    
    
    public func getValue(key: KeychainWrapper) -> String?  {
        return DefaultValueRegistry.defaultValue(for: (String?).self)
    }
    
    
    
    
    
    public func removeObject(key: KeychainWrapper)   {
        return DefaultValueRegistry.defaultValue(for: (Void).self)
    }
    
    
}





import Cuckoo
@testable import logic_business
@testable import logic_ui

import Foundation






public class MockPrefsControllerType: PrefsControllerType, Cuckoo.ProtocolMock {
    
    public typealias MocksType = PrefsControllerType
    
    public typealias Stubbing = __StubbingProxy_PrefsControllerType
    public typealias Verification = __VerificationProxy_PrefsControllerType

    public let cuckoo_manager = Cuckoo.MockManager.preconfiguredManager ?? Cuckoo.MockManager(hasParent: false)

    
    private var __defaultImplStub: PrefsControllerType?

    public func enableDefaultImplementation(_ stub: PrefsControllerType) {
        __defaultImplStub = stub
        cuckoo_manager.enableDefaultStubImplementation()
    }
    

    

    

    
    
    
    
    public func setValue(_ value: Any?, forKey: String)  {
        
    return cuckoo_manager.call(
    """
    setValue(_: Any?, forKey: String)
    """,
            parameters: (value, forKey),
            escapingParameters: (value, forKey),
            superclassCall:
                
                Cuckoo.MockManager.crashOnProtocolSuperclassCall()
                ,
            defaultCall: __defaultImplStub!.setValue(value, forKey: forKey))
        
    }
    
    
    
    
    
    public func getString(forKey: String) -> String? {
        
    return cuckoo_manager.call(
    """
    getString(forKey: String) -> String?
    """,
            parameters: (forKey),
            escapingParameters: (forKey),
            superclassCall:
                
                Cuckoo.MockManager.crashOnProtocolSuperclassCall()
                ,
            defaultCall: __defaultImplStub!.getString(forKey: forKey))
        
    }
    
    
    
    
    
    public func getOptionalString(forKey: String) -> String {
        
    return cuckoo_manager.call(
    """
    getOptionalString(forKey: String) -> String
    """,
            parameters: (forKey),
            escapingParameters: (forKey),
            superclassCall:
                
                Cuckoo.MockManager.crashOnProtocolSuperclassCall()
                ,
            defaultCall: __defaultImplStub!.getOptionalString(forKey: forKey))
        
    }
    
    
    
    
    
    public func getBool(forKey: String) -> Bool {
        
    return cuckoo_manager.call(
    """
    getBool(forKey: String) -> Bool
    """,
            parameters: (forKey),
            escapingParameters: (forKey),
            superclassCall:
                
                Cuckoo.MockManager.crashOnProtocolSuperclassCall()
                ,
            defaultCall: __defaultImplStub!.getBool(forKey: forKey))
        
    }
    
    
    
    
    
    public func getFloat(forKey: String) -> Float {
        
    return cuckoo_manager.call(
    """
    getFloat(forKey: String) -> Float
    """,
            parameters: (forKey),
            escapingParameters: (forKey),
            superclassCall:
                
                Cuckoo.MockManager.crashOnProtocolSuperclassCall()
                ,
            defaultCall: __defaultImplStub!.getFloat(forKey: forKey))
        
    }
    
    
    
    
    
    public func getInt(forKey: String) -> Int {
        
    return cuckoo_manager.call(
    """
    getInt(forKey: String) -> Int
    """,
            parameters: (forKey),
            escapingParameters: (forKey),
            superclassCall:
                
                Cuckoo.MockManager.crashOnProtocolSuperclassCall()
                ,
            defaultCall: __defaultImplStub!.getInt(forKey: forKey))
        
    }
    
    
    
    
    
    public func remove(forKey: String)  {
        
    return cuckoo_manager.call(
    """
    remove(forKey: String)
    """,
            parameters: (forKey),
            escapingParameters: (forKey),
            superclassCall:
                
                Cuckoo.MockManager.crashOnProtocolSuperclassCall()
                ,
            defaultCall: __defaultImplStub!.remove(forKey: forKey))
        
    }
    
    
    
    
    
    public func getValue(forKey: String) -> Any? {
        
    return cuckoo_manager.call(
    """
    getValue(forKey: String) -> Any?
    """,
            parameters: (forKey),
            escapingParameters: (forKey),
            superclassCall:
                
                Cuckoo.MockManager.crashOnProtocolSuperclassCall()
                ,
            defaultCall: __defaultImplStub!.getValue(forKey: forKey))
        
    }
    
    

    public struct __StubbingProxy_PrefsControllerType: Cuckoo.StubbingProxy {
        private let cuckoo_manager: Cuckoo.MockManager
    
        public init(manager: Cuckoo.MockManager) {
            self.cuckoo_manager = manager
        }
        
        
        
        
        func setValue<M1: Cuckoo.OptionalMatchable, M2: Cuckoo.Matchable>(_ value: M1, forKey: M2) -> Cuckoo.ProtocolStubNoReturnFunction<(Any?, String)> where M1.OptionalMatchedType == Any, M2.MatchedType == String {
            let matchers: [Cuckoo.ParameterMatcher<(Any?, String)>] = [wrap(matchable: value) { $0.0 }, wrap(matchable: forKey) { $0.1 }]
            return .init(stub: cuckoo_manager.createStub(for: MockPrefsControllerType.self, method:
    """
    setValue(_: Any?, forKey: String)
    """, parameterMatchers: matchers))
        }
        
        
        
        
        func getString<M1: Cuckoo.Matchable>(forKey: M1) -> Cuckoo.ProtocolStubFunction<(String), String?> where M1.MatchedType == String {
            let matchers: [Cuckoo.ParameterMatcher<(String)>] = [wrap(matchable: forKey) { $0 }]
            return .init(stub: cuckoo_manager.createStub(for: MockPrefsControllerType.self, method:
    """
    getString(forKey: String) -> String?
    """, parameterMatchers: matchers))
        }
        
        
        
        
        func getOptionalString<M1: Cuckoo.Matchable>(forKey: M1) -> Cuckoo.ProtocolStubFunction<(String), String> where M1.MatchedType == String {
            let matchers: [Cuckoo.ParameterMatcher<(String)>] = [wrap(matchable: forKey) { $0 }]
            return .init(stub: cuckoo_manager.createStub(for: MockPrefsControllerType.self, method:
    """
    getOptionalString(forKey: String) -> String
    """, parameterMatchers: matchers))
        }
        
        
        
        
        func getBool<M1: Cuckoo.Matchable>(forKey: M1) -> Cuckoo.ProtocolStubFunction<(String), Bool> where M1.MatchedType == String {
            let matchers: [Cuckoo.ParameterMatcher<(String)>] = [wrap(matchable: forKey) { $0 }]
            return .init(stub: cuckoo_manager.createStub(for: MockPrefsControllerType.self, method:
    """
    getBool(forKey: String) -> Bool
    """, parameterMatchers: matchers))
        }
        
        
        
        
        func getFloat<M1: Cuckoo.Matchable>(forKey: M1) -> Cuckoo.ProtocolStubFunction<(String), Float> where M1.MatchedType == String {
            let matchers: [Cuckoo.ParameterMatcher<(String)>] = [wrap(matchable: forKey) { $0 }]
            return .init(stub: cuckoo_manager.createStub(for: MockPrefsControllerType.self, method:
    """
    getFloat(forKey: String) -> Float
    """, parameterMatchers: matchers))
        }
        
        
        
        
        func getInt<M1: Cuckoo.Matchable>(forKey: M1) -> Cuckoo.ProtocolStubFunction<(String), Int> where M1.MatchedType == String {
            let matchers: [Cuckoo.ParameterMatcher<(String)>] = [wrap(matchable: forKey) { $0 }]
            return .init(stub: cuckoo_manager.createStub(for: MockPrefsControllerType.self, method:
    """
    getInt(forKey: String) -> Int
    """, parameterMatchers: matchers))
        }
        
        
        
        
        func remove<M1: Cuckoo.Matchable>(forKey: M1) -> Cuckoo.ProtocolStubNoReturnFunction<(String)> where M1.MatchedType == String {
            let matchers: [Cuckoo.ParameterMatcher<(String)>] = [wrap(matchable: forKey) { $0 }]
            return .init(stub: cuckoo_manager.createStub(for: MockPrefsControllerType.self, method:
    """
    remove(forKey: String)
    """, parameterMatchers: matchers))
        }
        
        
        
        
        func getValue<M1: Cuckoo.Matchable>(forKey: M1) -> Cuckoo.ProtocolStubFunction<(String), Any?> where M1.MatchedType == String {
            let matchers: [Cuckoo.ParameterMatcher<(String)>] = [wrap(matchable: forKey) { $0 }]
            return .init(stub: cuckoo_manager.createStub(for: MockPrefsControllerType.self, method:
    """
    getValue(forKey: String) -> Any?
    """, parameterMatchers: matchers))
        }
        
        
    }

    public struct __VerificationProxy_PrefsControllerType: Cuckoo.VerificationProxy {
        private let cuckoo_manager: Cuckoo.MockManager
        private let callMatcher: Cuckoo.CallMatcher
        private let sourceLocation: Cuckoo.SourceLocation
    
        public init(manager: Cuckoo.MockManager, callMatcher: Cuckoo.CallMatcher, sourceLocation: Cuckoo.SourceLocation) {
            self.cuckoo_manager = manager
            self.callMatcher = callMatcher
            self.sourceLocation = sourceLocation
        }
    
        
    
        
        
        
        @discardableResult
        func setValue<M1: Cuckoo.OptionalMatchable, M2: Cuckoo.Matchable>(_ value: M1, forKey: M2) -> Cuckoo.__DoNotUse<(Any?, String), Void> where M1.OptionalMatchedType == Any, M2.MatchedType == String {
            let matchers: [Cuckoo.ParameterMatcher<(Any?, String)>] = [wrap(matchable: value) { $0.0 }, wrap(matchable: forKey) { $0.1 }]
            return cuckoo_manager.verify(
    """
    setValue(_: Any?, forKey: String)
    """, callMatcher: callMatcher, parameterMatchers: matchers, sourceLocation: sourceLocation)
        }
        
        
        
        
        @discardableResult
        func getString<M1: Cuckoo.Matchable>(forKey: M1) -> Cuckoo.__DoNotUse<(String), String?> where M1.MatchedType == String {
            let matchers: [Cuckoo.ParameterMatcher<(String)>] = [wrap(matchable: forKey) { $0 }]
            return cuckoo_manager.verify(
    """
    getString(forKey: String) -> String?
    """, callMatcher: callMatcher, parameterMatchers: matchers, sourceLocation: sourceLocation)
        }
        
        
        
        
        @discardableResult
        func getOptionalString<M1: Cuckoo.Matchable>(forKey: M1) -> Cuckoo.__DoNotUse<(String), String> where M1.MatchedType == String {
            let matchers: [Cuckoo.ParameterMatcher<(String)>] = [wrap(matchable: forKey) { $0 }]
            return cuckoo_manager.verify(
    """
    getOptionalString(forKey: String) -> String
    """, callMatcher: callMatcher, parameterMatchers: matchers, sourceLocation: sourceLocation)
        }
        
        
        
        
        @discardableResult
        func getBool<M1: Cuckoo.Matchable>(forKey: M1) -> Cuckoo.__DoNotUse<(String), Bool> where M1.MatchedType == String {
            let matchers: [Cuckoo.ParameterMatcher<(String)>] = [wrap(matchable: forKey) { $0 }]
            return cuckoo_manager.verify(
    """
    getBool(forKey: String) -> Bool
    """, callMatcher: callMatcher, parameterMatchers: matchers, sourceLocation: sourceLocation)
        }
        
        
        
        
        @discardableResult
        func getFloat<M1: Cuckoo.Matchable>(forKey: M1) -> Cuckoo.__DoNotUse<(String), Float> where M1.MatchedType == String {
            let matchers: [Cuckoo.ParameterMatcher<(String)>] = [wrap(matchable: forKey) { $0 }]
            return cuckoo_manager.verify(
    """
    getFloat(forKey: String) -> Float
    """, callMatcher: callMatcher, parameterMatchers: matchers, sourceLocation: sourceLocation)
        }
        
        
        
        
        @discardableResult
        func getInt<M1: Cuckoo.Matchable>(forKey: M1) -> Cuckoo.__DoNotUse<(String), Int> where M1.MatchedType == String {
            let matchers: [Cuckoo.ParameterMatcher<(String)>] = [wrap(matchable: forKey) { $0 }]
            return cuckoo_manager.verify(
    """
    getInt(forKey: String) -> Int
    """, callMatcher: callMatcher, parameterMatchers: matchers, sourceLocation: sourceLocation)
        }
        
        
        
        
        @discardableResult
        func remove<M1: Cuckoo.Matchable>(forKey: M1) -> Cuckoo.__DoNotUse<(String), Void> where M1.MatchedType == String {
            let matchers: [Cuckoo.ParameterMatcher<(String)>] = [wrap(matchable: forKey) { $0 }]
            return cuckoo_manager.verify(
    """
    remove(forKey: String)
    """, callMatcher: callMatcher, parameterMatchers: matchers, sourceLocation: sourceLocation)
        }
        
        
        
        
        @discardableResult
        func getValue<M1: Cuckoo.Matchable>(forKey: M1) -> Cuckoo.__DoNotUse<(String), Any?> where M1.MatchedType == String {
            let matchers: [Cuckoo.ParameterMatcher<(String)>] = [wrap(matchable: forKey) { $0 }]
            return cuckoo_manager.verify(
    """
    getValue(forKey: String) -> Any?
    """, callMatcher: callMatcher, parameterMatchers: matchers, sourceLocation: sourceLocation)
        }
        
        
    }
}


public class PrefsControllerTypeStub: PrefsControllerType {
    

    

    
    
    
    
    public func setValue(_ value: Any?, forKey: String)   {
        return DefaultValueRegistry.defaultValue(for: (Void).self)
    }
    
    
    
    
    
    public func getString(forKey: String) -> String?  {
        return DefaultValueRegistry.defaultValue(for: (String?).self)
    }
    
    
    
    
    
    public func getOptionalString(forKey: String) -> String  {
        return DefaultValueRegistry.defaultValue(for: (String).self)
    }
    
    
    
    
    
    public func getBool(forKey: String) -> Bool  {
        return DefaultValueRegistry.defaultValue(for: (Bool).self)
    }
    
    
    
    
    
    public func getFloat(forKey: String) -> Float  {
        return DefaultValueRegistry.defaultValue(for: (Float).self)
    }
    
    
    
    
    
    public func getInt(forKey: String) -> Int  {
        return DefaultValueRegistry.defaultValue(for: (Int).self)
    }
    
    
    
    
    
    public func remove(forKey: String)   {
        return DefaultValueRegistry.defaultValue(for: (Void).self)
    }
    
    
    
    
    
    public func getValue(forKey: String) -> Any?  {
        return DefaultValueRegistry.defaultValue(for: (Any?).self)
    }
    
    
}





import Cuckoo
@testable import logic_business
@testable import logic_ui

import Combine
import Foundation
import Network

import Cuckoo
@testable import logic_business
@testable import logic_ui

import Combine
import Foundation
import IOSSecuritySuite
import UIKit






public class MockSecurityControllerType: SecurityControllerType, Cuckoo.ProtocolMock {
    
    public typealias MocksType = SecurityControllerType
    
    public typealias Stubbing = __StubbingProxy_SecurityControllerType
    public typealias Verification = __VerificationProxy_SecurityControllerType

    public let cuckoo_manager = Cuckoo.MockManager.preconfiguredManager ?? Cuckoo.MockManager(hasParent: false)

    
    private var __defaultImplStub: SecurityControllerType?

    public func enableDefaultImplementation(_ stub: SecurityControllerType) {
        __defaultImplStub = stub
        cuckoo_manager.enableDefaultStubImplementation()
    }
    

    

    

    
    
    
    
    public func isRunningOnEmulator() -> Bool {
        
    return cuckoo_manager.call(
    """
    isRunningOnEmulator() -> Bool
    """,
            parameters: (),
            escapingParameters: (),
            superclassCall:
                
                Cuckoo.MockManager.crashOnProtocolSuperclassCall()
                ,
            defaultCall: __defaultImplStub!.isRunningOnEmulator())
        
    }
    
    
    
    
    
    public func isDeviceJailBroken() -> Bool {
        
    return cuckoo_manager.call(
    """
    isDeviceJailBroken() -> Bool
    """,
            parameters: (),
            escapingParameters: (),
            superclassCall:
                
                Cuckoo.MockManager.crashOnProtocolSuperclassCall()
                ,
            defaultCall: __defaultImplStub!.isDeviceJailBroken())
        
    }
    
    
    
    
    
    public func isReverseEngineered() -> Bool {
        
    return cuckoo_manager.call(
    """
    isReverseEngineered() -> Bool
    """,
            parameters: (),
            escapingParameters: (),
            superclassCall:
                
                Cuckoo.MockManager.crashOnProtocolSuperclassCall()
                ,
            defaultCall: __defaultImplStub!.isReverseEngineered())
        
    }
    
    
    
    
    
    public func isSignatureValid() -> Bool {
        
    return cuckoo_manager.call(
    """
    isSignatureValid() -> Bool
    """,
            parameters: (),
            escapingParameters: (),
            superclassCall:
                
                Cuckoo.MockManager.crashOnProtocolSuperclassCall()
                ,
            defaultCall: __defaultImplStub!.isSignatureValid())
        
    }
    
    
    
    
    
    public func isDebuggable() -> Bool {
        
    return cuckoo_manager.call(
    """
    isDebuggable() -> Bool
    """,
            parameters: (),
            escapingParameters: (),
            superclassCall:
                
                Cuckoo.MockManager.crashOnProtocolSuperclassCall()
                ,
            defaultCall: __defaultImplStub!.isDebuggable())
        
    }
    
    
    
    
    
    public func isApplicationSecure() -> AnyPublisher<SecurityController.SecurityValidation, Never> {
        
    return cuckoo_manager.call(
    """
    isApplicationSecure() -> AnyPublisher<SecurityController.SecurityValidation, Never>
    """,
            parameters: (),
            escapingParameters: (),
            superclassCall:
                
                Cuckoo.MockManager.crashOnProtocolSuperclassCall()
                ,
            defaultCall: __defaultImplStub!.isApplicationSecure())
        
    }
    
    
    
    
    
    public func isScreenCaptureDisabled() -> Bool {
        
    return cuckoo_manager.call(
    """
    isScreenCaptureDisabled() -> Bool
    """,
            parameters: (),
            escapingParameters: (),
            superclassCall:
                
                Cuckoo.MockManager.crashOnProtocolSuperclassCall()
                ,
            defaultCall: __defaultImplStub!.isScreenCaptureDisabled())
        
    }
    
    
    
    
    
    public func isBlockUnsecureWebContentEnabled() -> Bool {
        
    return cuckoo_manager.call(
    """
    isBlockUnsecureWebContentEnabled() -> Bool
    """,
            parameters: (),
            escapingParameters: (),
            superclassCall:
                
                Cuckoo.MockManager.crashOnProtocolSuperclassCall()
                ,
            defaultCall: __defaultImplStub!.isBlockUnsecureWebContentEnabled())
        
    }
    
    
    
    
    
    public func isDeviceBindingValid() -> Bool {
        
    return cuckoo_manager.call(
    """
    isDeviceBindingValid() -> Bool
    """,
            parameters: (),
            escapingParameters: (),
            superclassCall:
                
                Cuckoo.MockManager.crashOnProtocolSuperclassCall()
                ,
            defaultCall: __defaultImplStub!.isDeviceBindingValid())
        
    }
    
    

    public struct __StubbingProxy_SecurityControllerType: Cuckoo.StubbingProxy {
        private let cuckoo_manager: Cuckoo.MockManager
    
        public init(manager: Cuckoo.MockManager) {
            self.cuckoo_manager = manager
        }
        
        
        
        
        func isRunningOnEmulator() -> Cuckoo.ProtocolStubFunction<(), Bool> {
            let matchers: [Cuckoo.ParameterMatcher<Void>] = []
            return .init(stub: cuckoo_manager.createStub(for: MockSecurityControllerType.self, method:
    """
    isRunningOnEmulator() -> Bool
    """, parameterMatchers: matchers))
        }
        
        
        
        
        func isDeviceJailBroken() -> Cuckoo.ProtocolStubFunction<(), Bool> {
            let matchers: [Cuckoo.ParameterMatcher<Void>] = []
            return .init(stub: cuckoo_manager.createStub(for: MockSecurityControllerType.self, method:
    """
    isDeviceJailBroken() -> Bool
    """, parameterMatchers: matchers))
        }
        
        
        
        
        func isReverseEngineered() -> Cuckoo.ProtocolStubFunction<(), Bool> {
            let matchers: [Cuckoo.ParameterMatcher<Void>] = []
            return .init(stub: cuckoo_manager.createStub(for: MockSecurityControllerType.self, method:
    """
    isReverseEngineered() -> Bool
    """, parameterMatchers: matchers))
        }
        
        
        
        
        func isSignatureValid() -> Cuckoo.ProtocolStubFunction<(), Bool> {
            let matchers: [Cuckoo.ParameterMatcher<Void>] = []
            return .init(stub: cuckoo_manager.createStub(for: MockSecurityControllerType.self, method:
    """
    isSignatureValid() -> Bool
    """, parameterMatchers: matchers))
        }
        
        
        
        
        func isDebuggable() -> Cuckoo.ProtocolStubFunction<(), Bool> {
            let matchers: [Cuckoo.ParameterMatcher<Void>] = []
            return .init(stub: cuckoo_manager.createStub(for: MockSecurityControllerType.self, method:
    """
    isDebuggable() -> Bool
    """, parameterMatchers: matchers))
        }
        
        
        
        
        func isApplicationSecure() -> Cuckoo.ProtocolStubFunction<(), AnyPublisher<SecurityController.SecurityValidation, Never>> {
            let matchers: [Cuckoo.ParameterMatcher<Void>] = []
            return .init(stub: cuckoo_manager.createStub(for: MockSecurityControllerType.self, method:
    """
    isApplicationSecure() -> AnyPublisher<SecurityController.SecurityValidation, Never>
    """, parameterMatchers: matchers))
        }
        
        
        
        
        func isScreenCaptureDisabled() -> Cuckoo.ProtocolStubFunction<(), Bool> {
            let matchers: [Cuckoo.ParameterMatcher<Void>] = []
            return .init(stub: cuckoo_manager.createStub(for: MockSecurityControllerType.self, method:
    """
    isScreenCaptureDisabled() -> Bool
    """, parameterMatchers: matchers))
        }
        
        
        
        
        func isBlockUnsecureWebContentEnabled() -> Cuckoo.ProtocolStubFunction<(), Bool> {
            let matchers: [Cuckoo.ParameterMatcher<Void>] = []
            return .init(stub: cuckoo_manager.createStub(for: MockSecurityControllerType.self, method:
    """
    isBlockUnsecureWebContentEnabled() -> Bool
    """, parameterMatchers: matchers))
        }
        
        
        
        
        func isDeviceBindingValid() -> Cuckoo.ProtocolStubFunction<(), Bool> {
            let matchers: [Cuckoo.ParameterMatcher<Void>] = []
            return .init(stub: cuckoo_manager.createStub(for: MockSecurityControllerType.self, method:
    """
    isDeviceBindingValid() -> Bool
    """, parameterMatchers: matchers))
        }
        
        
    }

    public struct __VerificationProxy_SecurityControllerType: Cuckoo.VerificationProxy {
        private let cuckoo_manager: Cuckoo.MockManager
        private let callMatcher: Cuckoo.CallMatcher
        private let sourceLocation: Cuckoo.SourceLocation
    
        public init(manager: Cuckoo.MockManager, callMatcher: Cuckoo.CallMatcher, sourceLocation: Cuckoo.SourceLocation) {
            self.cuckoo_manager = manager
            self.callMatcher = callMatcher
            self.sourceLocation = sourceLocation
        }
    
        
    
        
        
        
        @discardableResult
        func isRunningOnEmulator() -> Cuckoo.__DoNotUse<(), Bool> {
            let matchers: [Cuckoo.ParameterMatcher<Void>] = []
            return cuckoo_manager.verify(
    """
    isRunningOnEmulator() -> Bool
    """, callMatcher: callMatcher, parameterMatchers: matchers, sourceLocation: sourceLocation)
        }
        
        
        
        
        @discardableResult
        func isDeviceJailBroken() -> Cuckoo.__DoNotUse<(), Bool> {
            let matchers: [Cuckoo.ParameterMatcher<Void>] = []
            return cuckoo_manager.verify(
    """
    isDeviceJailBroken() -> Bool
    """, callMatcher: callMatcher, parameterMatchers: matchers, sourceLocation: sourceLocation)
        }
        
        
        
        
        @discardableResult
        func isReverseEngineered() -> Cuckoo.__DoNotUse<(), Bool> {
            let matchers: [Cuckoo.ParameterMatcher<Void>] = []
            return cuckoo_manager.verify(
    """
    isReverseEngineered() -> Bool
    """, callMatcher: callMatcher, parameterMatchers: matchers, sourceLocation: sourceLocation)
        }
        
        
        
        
        @discardableResult
        func isSignatureValid() -> Cuckoo.__DoNotUse<(), Bool> {
            let matchers: [Cuckoo.ParameterMatcher<Void>] = []
            return cuckoo_manager.verify(
    """
    isSignatureValid() -> Bool
    """, callMatcher: callMatcher, parameterMatchers: matchers, sourceLocation: sourceLocation)
        }
        
        
        
        
        @discardableResult
        func isDebuggable() -> Cuckoo.__DoNotUse<(), Bool> {
            let matchers: [Cuckoo.ParameterMatcher<Void>] = []
            return cuckoo_manager.verify(
    """
    isDebuggable() -> Bool
    """, callMatcher: callMatcher, parameterMatchers: matchers, sourceLocation: sourceLocation)
        }
        
        
        
        
        @discardableResult
        func isApplicationSecure() -> Cuckoo.__DoNotUse<(), AnyPublisher<SecurityController.SecurityValidation, Never>> {
            let matchers: [Cuckoo.ParameterMatcher<Void>] = []
            return cuckoo_manager.verify(
    """
    isApplicationSecure() -> AnyPublisher<SecurityController.SecurityValidation, Never>
    """, callMatcher: callMatcher, parameterMatchers: matchers, sourceLocation: sourceLocation)
        }
        
        
        
        
        @discardableResult
        func isScreenCaptureDisabled() -> Cuckoo.__DoNotUse<(), Bool> {
            let matchers: [Cuckoo.ParameterMatcher<Void>] = []
            return cuckoo_manager.verify(
    """
    isScreenCaptureDisabled() -> Bool
    """, callMatcher: callMatcher, parameterMatchers: matchers, sourceLocation: sourceLocation)
        }
        
        
        
        
        @discardableResult
        func isBlockUnsecureWebContentEnabled() -> Cuckoo.__DoNotUse<(), Bool> {
            let matchers: [Cuckoo.ParameterMatcher<Void>] = []
            return cuckoo_manager.verify(
    """
    isBlockUnsecureWebContentEnabled() -> Bool
    """, callMatcher: callMatcher, parameterMatchers: matchers, sourceLocation: sourceLocation)
        }
        
        
        
        
        @discardableResult
        func isDeviceBindingValid() -> Cuckoo.__DoNotUse<(), Bool> {
            let matchers: [Cuckoo.ParameterMatcher<Void>] = []
            return cuckoo_manager.verify(
    """
    isDeviceBindingValid() -> Bool
    """, callMatcher: callMatcher, parameterMatchers: matchers, sourceLocation: sourceLocation)
        }
        
        
    }
}


public class SecurityControllerTypeStub: SecurityControllerType {
    

    

    
    
    
    
    public func isRunningOnEmulator() -> Bool  {
        return DefaultValueRegistry.defaultValue(for: (Bool).self)
    }
    
    
    
    
    
    public func isDeviceJailBroken() -> Bool  {
        return DefaultValueRegistry.defaultValue(for: (Bool).self)
    }
    
    
    
    
    
    public func isReverseEngineered() -> Bool  {
        return DefaultValueRegistry.defaultValue(for: (Bool).self)
    }
    
    
    
    
    
    public func isSignatureValid() -> Bool  {
        return DefaultValueRegistry.defaultValue(for: (Bool).self)
    }
    
    
    
    
    
    public func isDebuggable() -> Bool  {
        return DefaultValueRegistry.defaultValue(for: (Bool).self)
    }
    
    
    
    
    
    public func isApplicationSecure() -> AnyPublisher<SecurityController.SecurityValidation, Never>  {
        return DefaultValueRegistry.defaultValue(for: (AnyPublisher<SecurityController.SecurityValidation, Never>).self)
    }
    
    
    
    
    
    public func isScreenCaptureDisabled() -> Bool  {
        return DefaultValueRegistry.defaultValue(for: (Bool).self)
    }
    
    
    
    
    
    public func isBlockUnsecureWebContentEnabled() -> Bool  {
        return DefaultValueRegistry.defaultValue(for: (Bool).self)
    }
    
    
    
    
    
    public func isDeviceBindingValid() -> Bool  {
        return DefaultValueRegistry.defaultValue(for: (Bool).self)
    }
    
    
}





import Cuckoo
@testable import logic_business
@testable import logic_ui

import Foundation

import Cuckoo
@testable import logic_business
@testable import logic_ui

import Foundation

import Cuckoo
@testable import logic_business
@testable import logic_ui

import Foundation

import Cuckoo
@testable import logic_business
@testable import logic_ui

import Foundation

import Cuckoo
@testable import logic_business
@testable import logic_ui

import Foundation

import Cuckoo
@testable import logic_business
@testable import logic_ui

import Foundation

import Cuckoo
@testable import logic_business
@testable import logic_ui

import Foundation
import UIKit

import Cuckoo
@testable import logic_business
@testable import logic_ui

import class Foundation.Bundle






public class MockConfigProviderType: ConfigProviderType, Cuckoo.ProtocolMock {
    
    public typealias MocksType = ConfigProviderType
    
    public typealias Stubbing = __StubbingProxy_ConfigProviderType
    public typealias Verification = __VerificationProxy_ConfigProviderType

    public let cuckoo_manager = Cuckoo.MockManager.preconfiguredManager ?? Cuckoo.MockManager(hasParent: false)

    
    private var __defaultImplStub: ConfigProviderType?

    public func enableDefaultImplementation(_ stub: ConfigProviderType) {
        __defaultImplStub = stub
        cuckoo_manager.enableDefaultStubImplementation()
    }
    

    

    

    
    
    
    
    public func getConfigLogic() -> ConfigLogic {
        
    return cuckoo_manager.call(
    """
    getConfigLogic() -> ConfigLogic
    """,
            parameters: (),
            escapingParameters: (),
            superclassCall:
                
                Cuckoo.MockManager.crashOnProtocolSuperclassCall()
                ,
            defaultCall: __defaultImplStub!.getConfigLogic())
        
    }
    
    
    
    
    
    public func getConfigSecurityLogic() -> ConfigSecurityLogic {
        
    return cuckoo_manager.call(
    """
    getConfigSecurityLogic() -> ConfigSecurityLogic
    """,
            parameters: (),
            escapingParameters: (),
            superclassCall:
                
                Cuckoo.MockManager.crashOnProtocolSuperclassCall()
                ,
            defaultCall: __defaultImplStub!.getConfigSecurityLogic())
        
    }
    
    

    public struct __StubbingProxy_ConfigProviderType: Cuckoo.StubbingProxy {
        private let cuckoo_manager: Cuckoo.MockManager
    
        public init(manager: Cuckoo.MockManager) {
            self.cuckoo_manager = manager
        }
        
        
        
        
        func getConfigLogic() -> Cuckoo.ProtocolStubFunction<(), ConfigLogic> {
            let matchers: [Cuckoo.ParameterMatcher<Void>] = []
            return .init(stub: cuckoo_manager.createStub(for: MockConfigProviderType.self, method:
    """
    getConfigLogic() -> ConfigLogic
    """, parameterMatchers: matchers))
        }
        
        
        
        
        func getConfigSecurityLogic() -> Cuckoo.ProtocolStubFunction<(), ConfigSecurityLogic> {
            let matchers: [Cuckoo.ParameterMatcher<Void>] = []
            return .init(stub: cuckoo_manager.createStub(for: MockConfigProviderType.self, method:
    """
    getConfigSecurityLogic() -> ConfigSecurityLogic
    """, parameterMatchers: matchers))
        }
        
        
    }

    public struct __VerificationProxy_ConfigProviderType: Cuckoo.VerificationProxy {
        private let cuckoo_manager: Cuckoo.MockManager
        private let callMatcher: Cuckoo.CallMatcher
        private let sourceLocation: Cuckoo.SourceLocation
    
        public init(manager: Cuckoo.MockManager, callMatcher: Cuckoo.CallMatcher, sourceLocation: Cuckoo.SourceLocation) {
            self.cuckoo_manager = manager
            self.callMatcher = callMatcher
            self.sourceLocation = sourceLocation
        }
    
        
    
        
        
        
        @discardableResult
        func getConfigLogic() -> Cuckoo.__DoNotUse<(), ConfigLogic> {
            let matchers: [Cuckoo.ParameterMatcher<Void>] = []
            return cuckoo_manager.verify(
    """
    getConfigLogic() -> ConfigLogic
    """, callMatcher: callMatcher, parameterMatchers: matchers, sourceLocation: sourceLocation)
        }
        
        
        
        
        @discardableResult
        func getConfigSecurityLogic() -> Cuckoo.__DoNotUse<(), ConfigSecurityLogic> {
            let matchers: [Cuckoo.ParameterMatcher<Void>] = []
            return cuckoo_manager.verify(
    """
    getConfigSecurityLogic() -> ConfigSecurityLogic
    """, callMatcher: callMatcher, parameterMatchers: matchers, sourceLocation: sourceLocation)
        }
        
        
    }
}


public class ConfigProviderTypeStub: ConfigProviderType {
    

    

    
    
    
    
    public func getConfigLogic() -> ConfigLogic  {
        return DefaultValueRegistry.defaultValue(for: (ConfigLogic).self)
    }
    
    
    
    
    
    public func getConfigSecurityLogic() -> ConfigSecurityLogic  {
        return DefaultValueRegistry.defaultValue(for: (ConfigSecurityLogic).self)
    }
    
    
}





import Cuckoo
@testable import logic_business
@testable import logic_ui

import Combine
import Foundation
import Peppermint
import libPhoneNumber






public class MockFormValidatorType: FormValidatorType, Cuckoo.ProtocolMock {
    
    public typealias MocksType = FormValidatorType
    
    public typealias Stubbing = __StubbingProxy_FormValidatorType
    public typealias Verification = __VerificationProxy_FormValidatorType

    public let cuckoo_manager = Cuckoo.MockManager.preconfiguredManager ?? Cuckoo.MockManager(hasParent: false)

    
    private var __defaultImplStub: FormValidatorType?

    public func enableDefaultImplementation(_ stub: FormValidatorType) {
        __defaultImplStub = stub
        cuckoo_manager.enableDefaultStubImplementation()
    }
    

    

    

    
    
    
    
    public func validateForm(form: ValidatableForm) -> AnyPublisher<FormValidationResult, Never> {
        
    return cuckoo_manager.call(
    """
    validateForm(form: ValidatableForm) -> AnyPublisher<FormValidationResult, Never>
    """,
            parameters: (form),
            escapingParameters: (form),
            superclassCall:
                
                Cuckoo.MockManager.crashOnProtocolSuperclassCall()
                ,
            defaultCall: __defaultImplStub!.validateForm(form: form))
        
    }
    
    
    
    
    
    public func validateForms(forms: [ValidatableForm]) -> AnyPublisher<FormsValidationResult, Never> {
        
    return cuckoo_manager.call(
    """
    validateForms(forms: [ValidatableForm]) -> AnyPublisher<FormsValidationResult, Never>
    """,
            parameters: (forms),
            escapingParameters: (forms),
            superclassCall:
                
                Cuckoo.MockManager.crashOnProtocolSuperclassCall()
                ,
            defaultCall: __defaultImplStub!.validateForms(forms: forms))
        
    }
    
    

    public struct __StubbingProxy_FormValidatorType: Cuckoo.StubbingProxy {
        private let cuckoo_manager: Cuckoo.MockManager
    
        public init(manager: Cuckoo.MockManager) {
            self.cuckoo_manager = manager
        }
        
        
        
        
        func validateForm<M1: Cuckoo.Matchable>(form: M1) -> Cuckoo.ProtocolStubFunction<(ValidatableForm), AnyPublisher<FormValidationResult, Never>> where M1.MatchedType == ValidatableForm {
            let matchers: [Cuckoo.ParameterMatcher<(ValidatableForm)>] = [wrap(matchable: form) { $0 }]
            return .init(stub: cuckoo_manager.createStub(for: MockFormValidatorType.self, method:
    """
    validateForm(form: ValidatableForm) -> AnyPublisher<FormValidationResult, Never>
    """, parameterMatchers: matchers))
        }
        
        
        
        
        func validateForms<M1: Cuckoo.Matchable>(forms: M1) -> Cuckoo.ProtocolStubFunction<([ValidatableForm]), AnyPublisher<FormsValidationResult, Never>> where M1.MatchedType == [ValidatableForm] {
            let matchers: [Cuckoo.ParameterMatcher<([ValidatableForm])>] = [wrap(matchable: forms) { $0 }]
            return .init(stub: cuckoo_manager.createStub(for: MockFormValidatorType.self, method:
    """
    validateForms(forms: [ValidatableForm]) -> AnyPublisher<FormsValidationResult, Never>
    """, parameterMatchers: matchers))
        }
        
        
    }

    public struct __VerificationProxy_FormValidatorType: Cuckoo.VerificationProxy {
        private let cuckoo_manager: Cuckoo.MockManager
        private let callMatcher: Cuckoo.CallMatcher
        private let sourceLocation: Cuckoo.SourceLocation
    
        public init(manager: Cuckoo.MockManager, callMatcher: Cuckoo.CallMatcher, sourceLocation: Cuckoo.SourceLocation) {
            self.cuckoo_manager = manager
            self.callMatcher = callMatcher
            self.sourceLocation = sourceLocation
        }
    
        
    
        
        
        
        @discardableResult
        func validateForm<M1: Cuckoo.Matchable>(form: M1) -> Cuckoo.__DoNotUse<(ValidatableForm), AnyPublisher<FormValidationResult, Never>> where M1.MatchedType == ValidatableForm {
            let matchers: [Cuckoo.ParameterMatcher<(ValidatableForm)>] = [wrap(matchable: form) { $0 }]
            return cuckoo_manager.verify(
    """
    validateForm(form: ValidatableForm) -> AnyPublisher<FormValidationResult, Never>
    """, callMatcher: callMatcher, parameterMatchers: matchers, sourceLocation: sourceLocation)
        }
        
        
        
        
        @discardableResult
        func validateForms<M1: Cuckoo.Matchable>(forms: M1) -> Cuckoo.__DoNotUse<([ValidatableForm]), AnyPublisher<FormsValidationResult, Never>> where M1.MatchedType == [ValidatableForm] {
            let matchers: [Cuckoo.ParameterMatcher<([ValidatableForm])>] = [wrap(matchable: forms) { $0 }]
            return cuckoo_manager.verify(
    """
    validateForms(forms: [ValidatableForm]) -> AnyPublisher<FormsValidationResult, Never>
    """, callMatcher: callMatcher, parameterMatchers: matchers, sourceLocation: sourceLocation)
        }
        
        
    }
}


public class FormValidatorTypeStub: FormValidatorType {
    

    

    
    
    
    
    public func validateForm(form: ValidatableForm) -> AnyPublisher<FormValidationResult, Never>  {
        return DefaultValueRegistry.defaultValue(for: (AnyPublisher<FormValidationResult, Never>).self)
    }
    
    
    
    
    
    public func validateForms(forms: [ValidatableForm]) -> AnyPublisher<FormsValidationResult, Never>  {
        return DefaultValueRegistry.defaultValue(for: (AnyPublisher<FormsValidationResult, Never>).self)
    }
    
    
}










public class MockFormValidatorInteractor: FormValidatorInteractor, Cuckoo.ProtocolMock {
    
    public typealias MocksType = FormValidatorInteractor
    
    public typealias Stubbing = __StubbingProxy_FormValidatorInteractor
    public typealias Verification = __VerificationProxy_FormValidatorInteractor

    public let cuckoo_manager = Cuckoo.MockManager.preconfiguredManager ?? Cuckoo.MockManager(hasParent: false)

    
    private var __defaultImplStub: FormValidatorInteractor?

    public func enableDefaultImplementation(_ stub: FormValidatorInteractor) {
        __defaultImplStub = stub
        cuckoo_manager.enableDefaultStubImplementation()
    }
    

    

    

    
    
    
    
    public func validateForm(form: ValidatableForm) -> AnyPublisher<FormValidationResult, Never> {
        
    return cuckoo_manager.call(
    """
    validateForm(form: ValidatableForm) -> AnyPublisher<FormValidationResult, Never>
    """,
            parameters: (form),
            escapingParameters: (form),
            superclassCall:
                
                Cuckoo.MockManager.crashOnProtocolSuperclassCall()
                ,
            defaultCall: __defaultImplStub!.validateForm(form: form))
        
    }
    
    
    
    
    
    public func validateForms(forms: [ValidatableForm]) -> AnyPublisher<FormsValidationResult, Never> {
        
    return cuckoo_manager.call(
    """
    validateForms(forms: [ValidatableForm]) -> AnyPublisher<FormsValidationResult, Never>
    """,
            parameters: (forms),
            escapingParameters: (forms),
            superclassCall:
                
                Cuckoo.MockManager.crashOnProtocolSuperclassCall()
                ,
            defaultCall: __defaultImplStub!.validateForms(forms: forms))
        
    }
    
    

    public struct __StubbingProxy_FormValidatorInteractor: Cuckoo.StubbingProxy {
        private let cuckoo_manager: Cuckoo.MockManager
    
        public init(manager: Cuckoo.MockManager) {
            self.cuckoo_manager = manager
        }
        
        
        
        
        func validateForm<M1: Cuckoo.Matchable>(form: M1) -> Cuckoo.ProtocolStubFunction<(ValidatableForm), AnyPublisher<FormValidationResult, Never>> where M1.MatchedType == ValidatableForm {
            let matchers: [Cuckoo.ParameterMatcher<(ValidatableForm)>] = [wrap(matchable: form) { $0 }]
            return .init(stub: cuckoo_manager.createStub(for: MockFormValidatorInteractor.self, method:
    """
    validateForm(form: ValidatableForm) -> AnyPublisher<FormValidationResult, Never>
    """, parameterMatchers: matchers))
        }
        
        
        
        
        func validateForms<M1: Cuckoo.Matchable>(forms: M1) -> Cuckoo.ProtocolStubFunction<([ValidatableForm]), AnyPublisher<FormsValidationResult, Never>> where M1.MatchedType == [ValidatableForm] {
            let matchers: [Cuckoo.ParameterMatcher<([ValidatableForm])>] = [wrap(matchable: forms) { $0 }]
            return .init(stub: cuckoo_manager.createStub(for: MockFormValidatorInteractor.self, method:
    """
    validateForms(forms: [ValidatableForm]) -> AnyPublisher<FormsValidationResult, Never>
    """, parameterMatchers: matchers))
        }
        
        
    }

    public struct __VerificationProxy_FormValidatorInteractor: Cuckoo.VerificationProxy {
        private let cuckoo_manager: Cuckoo.MockManager
        private let callMatcher: Cuckoo.CallMatcher
        private let sourceLocation: Cuckoo.SourceLocation
    
        public init(manager: Cuckoo.MockManager, callMatcher: Cuckoo.CallMatcher, sourceLocation: Cuckoo.SourceLocation) {
            self.cuckoo_manager = manager
            self.callMatcher = callMatcher
            self.sourceLocation = sourceLocation
        }
    
        
    
        
        
        
        @discardableResult
        func validateForm<M1: Cuckoo.Matchable>(form: M1) -> Cuckoo.__DoNotUse<(ValidatableForm), AnyPublisher<FormValidationResult, Never>> where M1.MatchedType == ValidatableForm {
            let matchers: [Cuckoo.ParameterMatcher<(ValidatableForm)>] = [wrap(matchable: form) { $0 }]
            return cuckoo_manager.verify(
    """
    validateForm(form: ValidatableForm) -> AnyPublisher<FormValidationResult, Never>
    """, callMatcher: callMatcher, parameterMatchers: matchers, sourceLocation: sourceLocation)
        }
        
        
        
        
        @discardableResult
        func validateForms<M1: Cuckoo.Matchable>(forms: M1) -> Cuckoo.__DoNotUse<([ValidatableForm]), AnyPublisher<FormsValidationResult, Never>> where M1.MatchedType == [ValidatableForm] {
            let matchers: [Cuckoo.ParameterMatcher<([ValidatableForm])>] = [wrap(matchable: forms) { $0 }]
            return cuckoo_manager.verify(
    """
    validateForms(forms: [ValidatableForm]) -> AnyPublisher<FormsValidationResult, Never>
    """, callMatcher: callMatcher, parameterMatchers: matchers, sourceLocation: sourceLocation)
        }
        
        
    }
}


public class FormValidatorInteractorStub: FormValidatorInteractor {
    

    

    
    
    
    
    public func validateForm(form: ValidatableForm) -> AnyPublisher<FormValidationResult, Never>  {
        return DefaultValueRegistry.defaultValue(for: (AnyPublisher<FormValidationResult, Never>).self)
    }
    
    
    
    
    
    public func validateForms(forms: [ValidatableForm]) -> AnyPublisher<FormsValidationResult, Never>  {
        return DefaultValueRegistry.defaultValue(for: (AnyPublisher<FormsValidationResult, Never>).self)
    }
    
    
}





import Cuckoo
@testable import logic_business
@testable import logic_ui

import Foundation






public class MockDisplayable<State>: Displayable, Cuckoo.ProtocolMock {
    
    public typealias MocksType = DefaultImplCaller<State>
    
    public typealias Stubbing = __StubbingProxy_Displayable
    public typealias Verification = __VerificationProxy_Displayable

    public let cuckoo_manager = Cuckoo.MockManager.preconfiguredManager ?? Cuckoo.MockManager(hasParent: false)

    
    public class DefaultImplCaller<State>: Displayable {
        private let reference: Any
    
        
        
        init<_CUCKOO$$GENERIC: Displayable>(from defaultImpl: UnsafeMutablePointer<_CUCKOO$$GENERIC>, keeping reference: @escaping @autoclosure () -> Any?) where _CUCKOO$$GENERIC.State == State {
            self.reference = reference
    
            
            
        }
        
        
    
        
    }

    private var __defaultImplStub: DefaultImplCaller<State>?

    public func enableDefaultImplementation<_CUCKOO$$GENERIC: Displayable>(_ stub: _CUCKOO$$GENERIC) where _CUCKOO$$GENERIC.State == State {
        var mutableStub = stub
        __defaultImplStub = DefaultImplCaller(from: &mutableStub, keeping: mutableStub)
        cuckoo_manager.enableDefaultStubImplementation()
    }

    public func enableDefaultImplementation<_CUCKOO$$GENERIC: Displayable>(mutating stub: UnsafeMutablePointer<_CUCKOO$$GENERIC>) where _CUCKOO$$GENERIC.State == State {
        __defaultImplStub = DefaultImplCaller(from: stub, keeping: nil)
        cuckoo_manager.enableDefaultStubImplementation()
    }
    

    

    

    

    public struct __StubbingProxy_Displayable: Cuckoo.StubbingProxy {
        private let cuckoo_manager: Cuckoo.MockManager
    
        public init(manager: Cuckoo.MockManager) {
            self.cuckoo_manager = manager
        }
        
        
    }

    public struct __VerificationProxy_Displayable: Cuckoo.VerificationProxy {
        private let cuckoo_manager: Cuckoo.MockManager
        private let callMatcher: Cuckoo.CallMatcher
        private let sourceLocation: Cuckoo.SourceLocation
    
        public init(manager: Cuckoo.MockManager, callMatcher: Cuckoo.CallMatcher, sourceLocation: Cuckoo.SourceLocation) {
            self.cuckoo_manager = manager
            self.callMatcher = callMatcher
            self.sourceLocation = sourceLocation
        }
    
        
    
        
    }
}


public class DisplayableStub<State>: Displayable {
    

    

    
}





import Cuckoo
@testable import logic_business
@testable import logic_ui

import SwiftUI

import Cuckoo
@testable import logic_business
@testable import logic_ui

import Foundation
import logic_resources






public class MockConfigUiLogic: ConfigUiLogic, Cuckoo.ProtocolMock {
    
    public typealias MocksType = ConfigUiLogic
    
    public typealias Stubbing = __StubbingProxy_ConfigUiLogic
    public typealias Verification = __VerificationProxy_ConfigUiLogic

    public let cuckoo_manager = Cuckoo.MockManager.preconfiguredManager ?? Cuckoo.MockManager(hasParent: false)

    
    private var __defaultImplStub: ConfigUiLogic?

    public func enableDefaultImplementation(_ stub: ConfigUiLogic) {
        __defaultImplStub = stub
        cuckoo_manager.enableDefaultStubImplementation()
    }
    

    
    
    
    
    public var initialRoute: AppRoute {
        get {
            return cuckoo_manager.getter("initialRoute",
                superclassCall:
                    
                    Cuckoo.MockManager.crashOnProtocolSuperclassCall()
                    ,
                defaultCall:  __defaultImplStub!.initialRoute)
        }
        
    }
    
    

    
    
    
    public required init(themeConfiguration: ThemeConfiguration) {
        
    }
    
    

    

    public struct __StubbingProxy_ConfigUiLogic: Cuckoo.StubbingProxy {
        private let cuckoo_manager: Cuckoo.MockManager
    
        public init(manager: Cuckoo.MockManager) {
            self.cuckoo_manager = manager
        }
        
        
        
        var initialRoute: Cuckoo.ProtocolToBeStubbedReadOnlyProperty<MockConfigUiLogic, AppRoute> {
            return .init(manager: cuckoo_manager, name: "initialRoute")
        }
        
        
        
    }

    public struct __VerificationProxy_ConfigUiLogic: Cuckoo.VerificationProxy {
        private let cuckoo_manager: Cuckoo.MockManager
        private let callMatcher: Cuckoo.CallMatcher
        private let sourceLocation: Cuckoo.SourceLocation
    
        public init(manager: Cuckoo.MockManager, callMatcher: Cuckoo.CallMatcher, sourceLocation: Cuckoo.SourceLocation) {
            self.cuckoo_manager = manager
            self.callMatcher = callMatcher
            self.sourceLocation = sourceLocation
        }
    
        
        
        
        var initialRoute: Cuckoo.VerifyReadOnlyProperty<AppRoute> {
            return .init(manager: cuckoo_manager, name: "initialRoute", callMatcher: callMatcher, sourceLocation: sourceLocation)
        }
        
        
    
        
    }
}


public class ConfigUiLogicStub: ConfigUiLogic {
    
    
    
    
    public var initialRoute: AppRoute {
        get {
            return DefaultValueRegistry.defaultValue(for: (AppRoute).self)
        }
        
    }
    
    

    
    
    public required init(themeConfiguration: ThemeConfiguration) {
        
    }
    
    

    
}





import Cuckoo
@testable import logic_business
@testable import logic_ui

import logic_resources

import Cuckoo
@testable import logic_business
@testable import logic_ui

import Foundation






public class MockUIConfigType: UIConfigType, Cuckoo.ProtocolMock {
  public static func == (lhs: MockUIConfigType, rhs: MockUIConfigType) -> Bool {
    true
  }
  
    
    public typealias MocksType = UIConfigType
    
    public typealias Stubbing = __StubbingProxy_UIConfigType
    public typealias Verification = __VerificationProxy_UIConfigType

    public let cuckoo_manager = Cuckoo.MockManager.preconfiguredManager ?? Cuckoo.MockManager(hasParent: false)

    
  private var __defaultImplStub: (any UIConfigType)?

  public func enableDefaultImplementation(_ stub: any UIConfigType) {
        __defaultImplStub = stub
        cuckoo_manager.enableDefaultStubImplementation()
    }
    

    

    

    

    public struct __StubbingProxy_UIConfigType: Cuckoo.StubbingProxy {
        private let cuckoo_manager: Cuckoo.MockManager
    
        public init(manager: Cuckoo.MockManager) {
            self.cuckoo_manager = manager
        }
        
        
    }

    public struct __VerificationProxy_UIConfigType: Cuckoo.VerificationProxy {
        private let cuckoo_manager: Cuckoo.MockManager
        private let callMatcher: Cuckoo.CallMatcher
        private let sourceLocation: Cuckoo.SourceLocation
    
        public init(manager: Cuckoo.MockManager, callMatcher: Cuckoo.CallMatcher, sourceLocation: Cuckoo.SourceLocation) {
            self.cuckoo_manager = manager
            self.callMatcher = callMatcher
            self.sourceLocation = sourceLocation
        }
    
        
    
        
    }
}


public class UIConfigTypeStub: UIConfigType {
  public static func == (lhs: UIConfigTypeStub, rhs: UIConfigTypeStub) -> Bool {
    true
  }
  
    

    

    
}





import Cuckoo
@testable import logic_business
@testable import logic_ui

import SwiftUI
import logic_resources

import Cuckoo
@testable import logic_business
@testable import logic_ui

import Foundation
import SwiftUI
import logic_resources

import Cuckoo
@testable import logic_business
@testable import logic_ui

import SwiftUI

import Cuckoo
@testable import logic_business
@testable import logic_ui

import Foundation
import SwiftUI
import logic_resources

import Cuckoo
@testable import logic_business
@testable import logic_ui

import SwiftUI

import Cuckoo
@testable import logic_business
@testable import logic_ui

import SwiftUI
import UIPilot
import logic_resources

import Cuckoo
@testable import logic_business
@testable import logic_ui

import SwiftUI
import logic_resources

import Cuckoo
@testable import logic_business
@testable import logic_ui

<<<<<<< HEAD
import Foundation
import SwiftUI
import logic_resources

import Cuckoo
@testable import logic_business
@testable import logic_ui

import ActivityIndicatorView
=======
>>>>>>> 70a403ee
import SwiftUI
import logic_resources

import Cuckoo
@testable import logic_business
@testable import logic_ui

import ActivityIndicatorView
import SwiftUI
import logic_resources

import Cuckoo
@testable import logic_business
@testable import logic_ui

import SwiftUI
import logic_resources

import Cuckoo
@testable import logic_business
@testable import logic_ui

import Foundation
import SwiftUI

import Cuckoo
@testable import logic_business
@testable import logic_ui

import Shimmer
import SwiftUI

import Cuckoo
@testable import logic_business
@testable import logic_ui

import SwiftUI
import logic_resources

import Cuckoo
@testable import logic_business
@testable import logic_ui

import SwiftUI
import logic_resources

import Cuckoo
@testable import logic_business
@testable import logic_ui

import SwiftUI
import logic_resources

import Cuckoo
@testable import logic_business
@testable import logic_ui

import SwiftUI
import logic_resources

import Cuckoo
@testable import logic_business
@testable import logic_ui

import SwiftUI
import logic_resources

import Cuckoo
@testable import logic_business
@testable import logic_ui

import Foundation
import SwiftUI

import Cuckoo
@testable import logic_business
@testable import logic_ui

import SwiftUI

import Cuckoo
@testable import logic_business
@testable import logic_ui

import SwiftUI
import logic_resources

import Cuckoo
@testable import logic_business
@testable import logic_ui

import AlertToast
import SwiftUI

import Cuckoo
@testable import logic_business
@testable import logic_ui

import SwiftUI






public class MockRouterHostType: RouterHostType, Cuckoo.ProtocolMock {
    
    public typealias MocksType = RouterHostType
    
    public typealias Stubbing = __StubbingProxy_RouterHostType
    public typealias Verification = __VerificationProxy_RouterHostType

    public let cuckoo_manager = Cuckoo.MockManager.preconfiguredManager ?? Cuckoo.MockManager(hasParent: false)

    
    private var __defaultImplStub: RouterHostType?

    public func enableDefaultImplementation(_ stub: RouterHostType) {
        __defaultImplStub = stub
        cuckoo_manager.enableDefaultStubImplementation()
    }
    

    

    

    
    
    
    
    public func push(with route: AppRoute)  {
        
    return cuckoo_manager.call(
    """
    push(with: AppRoute)
    """,
            parameters: (route),
            escapingParameters: (route),
            superclassCall:
                
                Cuckoo.MockManager.crashOnProtocolSuperclassCall()
                ,
            defaultCall: __defaultImplStub!.push(with: route))
        
    }
    
    
    
    
    
    public func popTo(with route: AppRoute, inclusive: Bool, animated: Bool)  {
        
    return cuckoo_manager.call(
    """
    popTo(with: AppRoute, inclusive: Bool, animated: Bool)
    """,
            parameters: (route, inclusive, animated),
            escapingParameters: (route, inclusive, animated),
            superclassCall:
                
                Cuckoo.MockManager.crashOnProtocolSuperclassCall()
                ,
            defaultCall: __defaultImplStub!.popTo(with: route, inclusive: inclusive, animated: animated))
        
    }
    
    
    
    
    
    public func pop(animated: Bool)  {
        
    return cuckoo_manager.call(
    """
    pop(animated: Bool)
    """,
            parameters: (animated),
            escapingParameters: (animated),
            superclassCall:
                
                Cuckoo.MockManager.crashOnProtocolSuperclassCall()
                ,
            defaultCall: __defaultImplStub!.pop(animated: animated))
        
    }
    
    
    
    
    
    public func popTo(with route: AppRoute, inclusive: Bool)  {
        
    return cuckoo_manager.call(
    """
    popTo(with: AppRoute, inclusive: Bool)
    """,
            parameters: (route, inclusive),
            escapingParameters: (route, inclusive),
            superclassCall:
                
                Cuckoo.MockManager.crashOnProtocolSuperclassCall()
                ,
            defaultCall: __defaultImplStub!.popTo(with: route, inclusive: inclusive))
        
    }
    
    
    
    
    
    public func popTo(with route: AppRoute)  {
        
    return cuckoo_manager.call(
    """
    popTo(with: AppRoute)
    """,
            parameters: (route),
            escapingParameters: (route),
            superclassCall:
                
                Cuckoo.MockManager.crashOnProtocolSuperclassCall()
                ,
            defaultCall: __defaultImplStub!.popTo(with: route))
        
    }
    
    
    
    
    
    public func composeApplication() -> AnyView {
        
    return cuckoo_manager.call(
    """
    composeApplication() -> AnyView
    """,
            parameters: (),
            escapingParameters: (),
            superclassCall:
                
                Cuckoo.MockManager.crashOnProtocolSuperclassCall()
                ,
            defaultCall: __defaultImplStub!.composeApplication())
        
    }
    
    
    
    
    
    public func getCurrentScreen() -> AppRoute? {
        
    return cuckoo_manager.call(
    """
    getCurrentScreen() -> AppRoute?
    """,
            parameters: (),
            escapingParameters: (),
            superclassCall:
                
                Cuckoo.MockManager.crashOnProtocolSuperclassCall()
                ,
            defaultCall: __defaultImplStub!.getCurrentScreen())
        
    }
    
    

    public struct __StubbingProxy_RouterHostType: Cuckoo.StubbingProxy {
        private let cuckoo_manager: Cuckoo.MockManager
    
        public init(manager: Cuckoo.MockManager) {
            self.cuckoo_manager = manager
        }
        
        
        
        
        func push<M1: Cuckoo.Matchable>(with route: M1) -> Cuckoo.ProtocolStubNoReturnFunction<(AppRoute)> where M1.MatchedType == AppRoute {
            let matchers: [Cuckoo.ParameterMatcher<(AppRoute)>] = [wrap(matchable: route) { $0 }]
            return .init(stub: cuckoo_manager.createStub(for: MockRouterHostType.self, method:
    """
    push(with: AppRoute)
    """, parameterMatchers: matchers))
        }
        
        
        
        
        func popTo<M1: Cuckoo.Matchable, M2: Cuckoo.Matchable, M3: Cuckoo.Matchable>(with route: M1, inclusive: M2, animated: M3) -> Cuckoo.ProtocolStubNoReturnFunction<(AppRoute, Bool, Bool)> where M1.MatchedType == AppRoute, M2.MatchedType == Bool, M3.MatchedType == Bool {
            let matchers: [Cuckoo.ParameterMatcher<(AppRoute, Bool, Bool)>] = [wrap(matchable: route) { $0.0 }, wrap(matchable: inclusive) { $0.1 }, wrap(matchable: animated) { $0.2 }]
            return .init(stub: cuckoo_manager.createStub(for: MockRouterHostType.self, method:
    """
    popTo(with: AppRoute, inclusive: Bool, animated: Bool)
    """, parameterMatchers: matchers))
        }
        
        
        
        
        func pop<M1: Cuckoo.Matchable>(animated: M1) -> Cuckoo.ProtocolStubNoReturnFunction<(Bool)> where M1.MatchedType == Bool {
            let matchers: [Cuckoo.ParameterMatcher<(Bool)>] = [wrap(matchable: animated) { $0 }]
            return .init(stub: cuckoo_manager.createStub(for: MockRouterHostType.self, method:
    """
    pop(animated: Bool)
    """, parameterMatchers: matchers))
        }
        
        
        
        
        func popTo<M1: Cuckoo.Matchable, M2: Cuckoo.Matchable>(with route: M1, inclusive: M2) -> Cuckoo.ProtocolStubNoReturnFunction<(AppRoute, Bool)> where M1.MatchedType == AppRoute, M2.MatchedType == Bool {
            let matchers: [Cuckoo.ParameterMatcher<(AppRoute, Bool)>] = [wrap(matchable: route) { $0.0 }, wrap(matchable: inclusive) { $0.1 }]
            return .init(stub: cuckoo_manager.createStub(for: MockRouterHostType.self, method:
    """
    popTo(with: AppRoute, inclusive: Bool)
    """, parameterMatchers: matchers))
        }
        
        
        
        
        func popTo<M1: Cuckoo.Matchable>(with route: M1) -> Cuckoo.ProtocolStubNoReturnFunction<(AppRoute)> where M1.MatchedType == AppRoute {
            let matchers: [Cuckoo.ParameterMatcher<(AppRoute)>] = [wrap(matchable: route) { $0 }]
            return .init(stub: cuckoo_manager.createStub(for: MockRouterHostType.self, method:
    """
    popTo(with: AppRoute)
    """, parameterMatchers: matchers))
        }
        
        
        
        
        func composeApplication() -> Cuckoo.ProtocolStubFunction<(), AnyView> {
            let matchers: [Cuckoo.ParameterMatcher<Void>] = []
            return .init(stub: cuckoo_manager.createStub(for: MockRouterHostType.self, method:
    """
    composeApplication() -> AnyView
    """, parameterMatchers: matchers))
        }
        
        
        
        
        func getCurrentScreen() -> Cuckoo.ProtocolStubFunction<(), AppRoute?> {
            let matchers: [Cuckoo.ParameterMatcher<Void>] = []
            return .init(stub: cuckoo_manager.createStub(for: MockRouterHostType.self, method:
    """
    getCurrentScreen() -> AppRoute?
    """, parameterMatchers: matchers))
        }
        
        
    }

    public struct __VerificationProxy_RouterHostType: Cuckoo.VerificationProxy {
        private let cuckoo_manager: Cuckoo.MockManager
        private let callMatcher: Cuckoo.CallMatcher
        private let sourceLocation: Cuckoo.SourceLocation
    
        public init(manager: Cuckoo.MockManager, callMatcher: Cuckoo.CallMatcher, sourceLocation: Cuckoo.SourceLocation) {
            self.cuckoo_manager = manager
            self.callMatcher = callMatcher
            self.sourceLocation = sourceLocation
        }
    
        
    
        
        
        
        @discardableResult
        func push<M1: Cuckoo.Matchable>(with route: M1) -> Cuckoo.__DoNotUse<(AppRoute), Void> where M1.MatchedType == AppRoute {
            let matchers: [Cuckoo.ParameterMatcher<(AppRoute)>] = [wrap(matchable: route) { $0 }]
            return cuckoo_manager.verify(
    """
    push(with: AppRoute)
    """, callMatcher: callMatcher, parameterMatchers: matchers, sourceLocation: sourceLocation)
        }
        
        
        
        
        @discardableResult
        func popTo<M1: Cuckoo.Matchable, M2: Cuckoo.Matchable, M3: Cuckoo.Matchable>(with route: M1, inclusive: M2, animated: M3) -> Cuckoo.__DoNotUse<(AppRoute, Bool, Bool), Void> where M1.MatchedType == AppRoute, M2.MatchedType == Bool, M3.MatchedType == Bool {
            let matchers: [Cuckoo.ParameterMatcher<(AppRoute, Bool, Bool)>] = [wrap(matchable: route) { $0.0 }, wrap(matchable: inclusive) { $0.1 }, wrap(matchable: animated) { $0.2 }]
            return cuckoo_manager.verify(
    """
    popTo(with: AppRoute, inclusive: Bool, animated: Bool)
    """, callMatcher: callMatcher, parameterMatchers: matchers, sourceLocation: sourceLocation)
        }
        
        
        
        
        @discardableResult
        func pop<M1: Cuckoo.Matchable>(animated: M1) -> Cuckoo.__DoNotUse<(Bool), Void> where M1.MatchedType == Bool {
            let matchers: [Cuckoo.ParameterMatcher<(Bool)>] = [wrap(matchable: animated) { $0 }]
            return cuckoo_manager.verify(
    """
    pop(animated: Bool)
    """, callMatcher: callMatcher, parameterMatchers: matchers, sourceLocation: sourceLocation)
        }
        
        
        
        
        @discardableResult
        func popTo<M1: Cuckoo.Matchable, M2: Cuckoo.Matchable>(with route: M1, inclusive: M2) -> Cuckoo.__DoNotUse<(AppRoute, Bool), Void> where M1.MatchedType == AppRoute, M2.MatchedType == Bool {
            let matchers: [Cuckoo.ParameterMatcher<(AppRoute, Bool)>] = [wrap(matchable: route) { $0.0 }, wrap(matchable: inclusive) { $0.1 }]
            return cuckoo_manager.verify(
    """
    popTo(with: AppRoute, inclusive: Bool)
    """, callMatcher: callMatcher, parameterMatchers: matchers, sourceLocation: sourceLocation)
        }
        
        
        
        
        @discardableResult
        func popTo<M1: Cuckoo.Matchable>(with route: M1) -> Cuckoo.__DoNotUse<(AppRoute), Void> where M1.MatchedType == AppRoute {
            let matchers: [Cuckoo.ParameterMatcher<(AppRoute)>] = [wrap(matchable: route) { $0 }]
            return cuckoo_manager.verify(
    """
    popTo(with: AppRoute)
    """, callMatcher: callMatcher, parameterMatchers: matchers, sourceLocation: sourceLocation)
        }
        
        
        
        
        @discardableResult
        func composeApplication() -> Cuckoo.__DoNotUse<(), AnyView> {
            let matchers: [Cuckoo.ParameterMatcher<Void>] = []
            return cuckoo_manager.verify(
    """
    composeApplication() -> AnyView
    """, callMatcher: callMatcher, parameterMatchers: matchers, sourceLocation: sourceLocation)
        }
        
        
        
        
        @discardableResult
        func getCurrentScreen() -> Cuckoo.__DoNotUse<(), AppRoute?> {
            let matchers: [Cuckoo.ParameterMatcher<Void>] = []
            return cuckoo_manager.verify(
    """
    getCurrentScreen() -> AppRoute?
    """, callMatcher: callMatcher, parameterMatchers: matchers, sourceLocation: sourceLocation)
        }
        
        
    }
}


public class RouterHostTypeStub: RouterHostType {
    

    

    
    
    
    
    public func push(with route: AppRoute)   {
        return DefaultValueRegistry.defaultValue(for: (Void).self)
    }
    
    
    
    
    
    public func popTo(with route: AppRoute, inclusive: Bool, animated: Bool)   {
        return DefaultValueRegistry.defaultValue(for: (Void).self)
    }
    
    
    
    
    
    public func pop(animated: Bool)   {
        return DefaultValueRegistry.defaultValue(for: (Void).self)
    }
    
    
    
    
    
    public func popTo(with route: AppRoute, inclusive: Bool)   {
        return DefaultValueRegistry.defaultValue(for: (Void).self)
    }
    
    
    
    
    
    public func popTo(with route: AppRoute)   {
        return DefaultValueRegistry.defaultValue(for: (Void).self)
    }
    
    
    
    
    
    public func composeApplication() -> AnyView  {
        return DefaultValueRegistry.defaultValue(for: (AnyView).self)
    }
    
    
    
    
    
    public func getCurrentScreen() -> AppRoute?  {
        return DefaultValueRegistry.defaultValue(for: (AppRoute?).self)
    }
    
    
}





import Cuckoo
@testable import logic_business
@testable import logic_ui

import class Foundation.Bundle
import logic_business






public class MockConfigUiProviderType: ConfigUiProviderType, Cuckoo.ProtocolMock {
    
    public typealias MocksType = ConfigUiProviderType
    
    public typealias Stubbing = __StubbingProxy_ConfigUiProviderType
    public typealias Verification = __VerificationProxy_ConfigUiProviderType

    public let cuckoo_manager = Cuckoo.MockManager.preconfiguredManager ?? Cuckoo.MockManager(hasParent: false)

    
    private var __defaultImplStub: ConfigUiProviderType?

    public func enableDefaultImplementation(_ stub: ConfigUiProviderType) {
        __defaultImplStub = stub
        cuckoo_manager.enableDefaultStubImplementation()
    }
    

    

    

    
    
    
    
    public func getConfigUiLogic() -> ConfigUiLogic {
        
    return cuckoo_manager.call(
    """
    getConfigUiLogic() -> ConfigUiLogic
    """,
            parameters: (),
            escapingParameters: (),
            superclassCall:
                
                Cuckoo.MockManager.crashOnProtocolSuperclassCall()
                ,
            defaultCall: __defaultImplStub!.getConfigUiLogic())
        
    }
    
    

    public struct __StubbingProxy_ConfigUiProviderType: Cuckoo.StubbingProxy {
        private let cuckoo_manager: Cuckoo.MockManager
    
        public init(manager: Cuckoo.MockManager) {
            self.cuckoo_manager = manager
        }
        
        
        
        
        func getConfigUiLogic() -> Cuckoo.ProtocolStubFunction<(), ConfigUiLogic> {
            let matchers: [Cuckoo.ParameterMatcher<Void>] = []
            return .init(stub: cuckoo_manager.createStub(for: MockConfigUiProviderType.self, method:
    """
    getConfigUiLogic() -> ConfigUiLogic
    """, parameterMatchers: matchers))
        }
        
        
    }

    public struct __VerificationProxy_ConfigUiProviderType: Cuckoo.VerificationProxy {
        private let cuckoo_manager: Cuckoo.MockManager
        private let callMatcher: Cuckoo.CallMatcher
        private let sourceLocation: Cuckoo.SourceLocation
    
        public init(manager: Cuckoo.MockManager, callMatcher: Cuckoo.CallMatcher, sourceLocation: Cuckoo.SourceLocation) {
            self.cuckoo_manager = manager
            self.callMatcher = callMatcher
            self.sourceLocation = sourceLocation
        }
    
        
    
        
        
        
        @discardableResult
        func getConfigUiLogic() -> Cuckoo.__DoNotUse<(), ConfigUiLogic> {
            let matchers: [Cuckoo.ParameterMatcher<Void>] = []
            return cuckoo_manager.verify(
    """
    getConfigUiLogic() -> ConfigUiLogic
    """, callMatcher: callMatcher, parameterMatchers: matchers, sourceLocation: sourceLocation)
        }
        
        
    }
}


public class ConfigUiProviderTypeStub: ConfigUiProviderType {
    

    

    
    
    
    
    public func getConfigUiLogic() -> ConfigUiLogic  {
        return DefaultValueRegistry.defaultValue(for: (ConfigUiLogic).self)
    }
    
    
}



<|MERGE_RESOLUTION|>--- conflicted
+++ resolved
@@ -2133,6 +2133,104 @@
 @testable import logic_business
 @testable import logic_ui
 
+import Foundation
+
+
+
+
+
+
+public class MockDisplayable<State>: Displayable, Cuckoo.ProtocolMock {
+    
+    public typealias MocksType = DefaultImplCaller<State>
+    
+    public typealias Stubbing = __StubbingProxy_Displayable
+    public typealias Verification = __VerificationProxy_Displayable
+
+    public let cuckoo_manager = Cuckoo.MockManager.preconfiguredManager ?? Cuckoo.MockManager(hasParent: false)
+
+    
+    public class DefaultImplCaller<State>: Displayable {
+        private let reference: Any
+    
+        
+        
+        init<_CUCKOO$$GENERIC: Displayable>(from defaultImpl: UnsafeMutablePointer<_CUCKOO$$GENERIC>, keeping reference: @escaping @autoclosure () -> Any?) where _CUCKOO$$GENERIC.State == State {
+            self.reference = reference
+    
+            
+            
+        }
+        
+        
+    
+        
+    }
+
+    private var __defaultImplStub: DefaultImplCaller<State>?
+
+    public func enableDefaultImplementation<_CUCKOO$$GENERIC: Displayable>(_ stub: _CUCKOO$$GENERIC) where _CUCKOO$$GENERIC.State == State {
+        var mutableStub = stub
+        __defaultImplStub = DefaultImplCaller(from: &mutableStub, keeping: mutableStub)
+        cuckoo_manager.enableDefaultStubImplementation()
+    }
+
+    public func enableDefaultImplementation<_CUCKOO$$GENERIC: Displayable>(mutating stub: UnsafeMutablePointer<_CUCKOO$$GENERIC>) where _CUCKOO$$GENERIC.State == State {
+        __defaultImplStub = DefaultImplCaller(from: stub, keeping: nil)
+        cuckoo_manager.enableDefaultStubImplementation()
+    }
+    
+
+    
+
+    
+
+    
+
+    public struct __StubbingProxy_Displayable: Cuckoo.StubbingProxy {
+        private let cuckoo_manager: Cuckoo.MockManager
+    
+        public init(manager: Cuckoo.MockManager) {
+            self.cuckoo_manager = manager
+        }
+        
+        
+    }
+
+    public struct __VerificationProxy_Displayable: Cuckoo.VerificationProxy {
+        private let cuckoo_manager: Cuckoo.MockManager
+        private let callMatcher: Cuckoo.CallMatcher
+        private let sourceLocation: Cuckoo.SourceLocation
+    
+        public init(manager: Cuckoo.MockManager, callMatcher: Cuckoo.CallMatcher, sourceLocation: Cuckoo.SourceLocation) {
+            self.cuckoo_manager = manager
+            self.callMatcher = callMatcher
+            self.sourceLocation = sourceLocation
+        }
+    
+        
+    
+        
+    }
+}
+
+
+public class DisplayableStub<State>: Displayable {
+    
+
+    
+
+    
+}
+
+
+
+
+
+import Cuckoo
+@testable import logic_business
+@testable import logic_ui
+
 import Combine
 import Foundation
 import Peppermint
@@ -2484,104 +2582,6 @@
 @testable import logic_business
 @testable import logic_ui
 
-import Foundation
-
-
-
-
-
-
-public class MockDisplayable<State>: Displayable, Cuckoo.ProtocolMock {
-    
-    public typealias MocksType = DefaultImplCaller<State>
-    
-    public typealias Stubbing = __StubbingProxy_Displayable
-    public typealias Verification = __VerificationProxy_Displayable
-
-    public let cuckoo_manager = Cuckoo.MockManager.preconfiguredManager ?? Cuckoo.MockManager(hasParent: false)
-
-    
-    public class DefaultImplCaller<State>: Displayable {
-        private let reference: Any
-    
-        
-        
-        init<_CUCKOO$$GENERIC: Displayable>(from defaultImpl: UnsafeMutablePointer<_CUCKOO$$GENERIC>, keeping reference: @escaping @autoclosure () -> Any?) where _CUCKOO$$GENERIC.State == State {
-            self.reference = reference
-    
-            
-            
-        }
-        
-        
-    
-        
-    }
-
-    private var __defaultImplStub: DefaultImplCaller<State>?
-
-    public func enableDefaultImplementation<_CUCKOO$$GENERIC: Displayable>(_ stub: _CUCKOO$$GENERIC) where _CUCKOO$$GENERIC.State == State {
-        var mutableStub = stub
-        __defaultImplStub = DefaultImplCaller(from: &mutableStub, keeping: mutableStub)
-        cuckoo_manager.enableDefaultStubImplementation()
-    }
-
-    public func enableDefaultImplementation<_CUCKOO$$GENERIC: Displayable>(mutating stub: UnsafeMutablePointer<_CUCKOO$$GENERIC>) where _CUCKOO$$GENERIC.State == State {
-        __defaultImplStub = DefaultImplCaller(from: stub, keeping: nil)
-        cuckoo_manager.enableDefaultStubImplementation()
-    }
-    
-
-    
-
-    
-
-    
-
-    public struct __StubbingProxy_Displayable: Cuckoo.StubbingProxy {
-        private let cuckoo_manager: Cuckoo.MockManager
-    
-        public init(manager: Cuckoo.MockManager) {
-            self.cuckoo_manager = manager
-        }
-        
-        
-    }
-
-    public struct __VerificationProxy_Displayable: Cuckoo.VerificationProxy {
-        private let cuckoo_manager: Cuckoo.MockManager
-        private let callMatcher: Cuckoo.CallMatcher
-        private let sourceLocation: Cuckoo.SourceLocation
-    
-        public init(manager: Cuckoo.MockManager, callMatcher: Cuckoo.CallMatcher, sourceLocation: Cuckoo.SourceLocation) {
-            self.cuckoo_manager = manager
-            self.callMatcher = callMatcher
-            self.sourceLocation = sourceLocation
-        }
-    
-        
-    
-        
-    }
-}
-
-
-public class DisplayableStub<State>: Displayable {
-    
-
-    
-
-    
-}
-
-
-
-
-
-import Cuckoo
-@testable import logic_business
-@testable import logic_ui
-
 import SwiftUI
 
 import Cuckoo
@@ -2732,10 +2732,6 @@
 
 
 public class MockUIConfigType: UIConfigType, Cuckoo.ProtocolMock {
-  public static func == (lhs: MockUIConfigType, rhs: MockUIConfigType) -> Bool {
-    true
-  }
-  
     
     public typealias MocksType = UIConfigType
     
@@ -2745,9 +2741,9 @@
     public let cuckoo_manager = Cuckoo.MockManager.preconfiguredManager ?? Cuckoo.MockManager(hasParent: false)
 
     
-  private var __defaultImplStub: (any UIConfigType)?
-
-  public func enableDefaultImplementation(_ stub: any UIConfigType) {
+    private var __defaultImplStub: UIConfigType?
+
+    public func enableDefaultImplementation(_ stub: UIConfigType) {
         __defaultImplStub = stub
         cuckoo_manager.enableDefaultStubImplementation()
     }
@@ -2788,10 +2784,6 @@
 
 
 public class UIConfigTypeStub: UIConfigType {
-  public static func == (lhs: UIConfigTypeStub, rhs: UIConfigTypeStub) -> Bool {
-    true
-  }
-  
     
 
     
@@ -2828,6 +2820,14 @@
 @testable import logic_business
 @testable import logic_ui
 
+import SwiftUI
+import UIPilot
+import logic_resources
+
+import Cuckoo
+@testable import logic_business
+@testable import logic_ui
+
 import Foundation
 import SwiftUI
 import logic_resources
@@ -2843,7 +2843,6 @@
 @testable import logic_ui
 
 import SwiftUI
-import UIPilot
 import logic_resources
 
 import Cuckoo
@@ -2857,7 +2856,6 @@
 @testable import logic_business
 @testable import logic_ui
 
-<<<<<<< HEAD
 import Foundation
 import SwiftUI
 import logic_resources
@@ -2867,8 +2865,6 @@
 @testable import logic_ui
 
 import ActivityIndicatorView
-=======
->>>>>>> 70a403ee
 import SwiftUI
 import logic_resources
 
@@ -2876,7 +2872,6 @@
 @testable import logic_business
 @testable import logic_ui
 
-import ActivityIndicatorView
 import SwiftUI
 import logic_resources
 
@@ -2900,13 +2895,6 @@
 
 import Shimmer
 import SwiftUI
-
-import Cuckoo
-@testable import logic_business
-@testable import logic_ui
-
-import SwiftUI
-import logic_resources
 
 import Cuckoo
 @testable import logic_business
