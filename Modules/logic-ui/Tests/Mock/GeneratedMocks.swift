// MARK: - Mocks generated from file: '../Modules/logic-analytics/Sources/Config/AnalyticsConfig.swift'

import Cuckoo
@testable import logic_core
@testable import logic_business
@testable import logic_analytics
@testable import logic_ui

class MockAnalyticsConfig: AnalyticsConfig, Cuckoo.ProtocolMock, @unchecked Sendable {
    typealias MocksType = AnalyticsConfig
    typealias Stubbing = __StubbingProxy_AnalyticsConfig
    typealias Verification = __VerificationProxy_AnalyticsConfig

    // Original typealiases

    let cuckoo_manager = Cuckoo.MockManager.preconfiguredManager ?? Cuckoo.MockManager(hasParent: false)

    private var __defaultImplStub: (any AnalyticsConfig)?

    func enableDefaultImplementation(_ stub: any AnalyticsConfig) {
        __defaultImplStub = stub
        cuckoo_manager.enableDefaultStubImplementation()
    }
    
    var analyticsProviders: [String: AnalyticsProvider] {
        get {
            return cuckoo_manager.getter(
                "analyticsProviders",
                superclassCall: Cuckoo.MockManager.crashOnProtocolSuperclassCall(),
                defaultCall: __defaultImplStub!.analyticsProviders
            )
        }
    }


    struct __StubbingProxy_AnalyticsConfig: Cuckoo.StubbingProxy {
        private let cuckoo_manager: Cuckoo.MockManager
    
        init(manager: Cuckoo.MockManager) {
            self.cuckoo_manager = manager
        }
        
        var analyticsProviders: Cuckoo.ProtocolToBeStubbedReadOnlyProperty<MockAnalyticsConfig,[String: AnalyticsProvider]> {
            return .init(manager: cuckoo_manager, name: "analyticsProviders")
        }
    }

    struct __VerificationProxy_AnalyticsConfig: Cuckoo.VerificationProxy {
        private let cuckoo_manager: Cuckoo.MockManager
        private let callMatcher: Cuckoo.CallMatcher
        private let sourceLocation: Cuckoo.SourceLocation
    
        init(manager: Cuckoo.MockManager, callMatcher: Cuckoo.CallMatcher, sourceLocation: Cuckoo.SourceLocation) {
            self.cuckoo_manager = manager
            self.callMatcher = callMatcher
            self.sourceLocation = sourceLocation
        }
        
        var analyticsProviders: Cuckoo.VerifyReadOnlyProperty<[String: AnalyticsProvider]> {
            return .init(manager: cuckoo_manager, name: "analyticsProviders", callMatcher: callMatcher, sourceLocation: sourceLocation)
        }
    }
}

class AnalyticsConfigStub:AnalyticsConfig, @unchecked Sendable {
    
    var analyticsProviders: [String: AnalyticsProvider] {
        get {
            return DefaultValueRegistry.defaultValue(for: ([String: AnalyticsProvider]).self)
        }
    }


}




// MARK: - Mocks generated from file: '../Modules/logic-analytics/Sources/Controller/AnalyticsController.swift'

import Cuckoo
@testable import logic_core
@testable import logic_business
@testable import logic_analytics
@testable import logic_ui

public class MockAnalyticsController: AnalyticsController, Cuckoo.ProtocolMock, @unchecked Sendable {
    public typealias MocksType = AnalyticsController
    public typealias Stubbing = __StubbingProxy_AnalyticsController
    public typealias Verification = __VerificationProxy_AnalyticsController

    // Original typealiases

    public let cuckoo_manager = Cuckoo.MockManager.preconfiguredManager ?? Cuckoo.MockManager(hasParent: false)

    private var __defaultImplStub: (any AnalyticsController)?

    public func enableDefaultImplementation(_ stub: any AnalyticsController) {
        __defaultImplStub = stub
        cuckoo_manager.enableDefaultStubImplementation()
    }

    
    public func initialize() {
        return cuckoo_manager.call(
            "initialize()",
            parameters: (),
            escapingParameters: (),
            superclassCall: Cuckoo.MockManager.crashOnProtocolSuperclassCall(),
            defaultCall: __defaultImplStub!.initialize()
        )
    }
    
    public func logScreen(screen p0: String, arguments p1: [String: String]) {
        return cuckoo_manager.call(
            "logScreen(screen p0: String, arguments p1: [String: String])",
            parameters: (p0, p1),
            escapingParameters: (p0, p1),
            superclassCall: Cuckoo.MockManager.crashOnProtocolSuperclassCall(),
            defaultCall: __defaultImplStub!.logScreen(screen: p0, arguments: p1)
        )
    }
    
    public func logEvent(event p0: String, arguments p1: [String: String]) {
        return cuckoo_manager.call(
            "logEvent(event p0: String, arguments p1: [String: String])",
            parameters: (p0, p1),
            escapingParameters: (p0, p1),
            superclassCall: Cuckoo.MockManager.crashOnProtocolSuperclassCall(),
            defaultCall: __defaultImplStub!.logEvent(event: p0, arguments: p1)
        )
    }

    public struct __StubbingProxy_AnalyticsController: Cuckoo.StubbingProxy {
        private let cuckoo_manager: Cuckoo.MockManager
    
        public init(manager: Cuckoo.MockManager) {
            self.cuckoo_manager = manager
        }
        
        func initialize() -> Cuckoo.ProtocolStubNoReturnFunction<()> {
            let matchers: [Cuckoo.ParameterMatcher<Void>] = []
            return .init(stub: cuckoo_manager.createStub(for: MockAnalyticsController.self,
                method: "initialize()",
                parameterMatchers: matchers
            ))
        }
        
        func logScreen<M1: Cuckoo.Matchable, M2: Cuckoo.Matchable>(screen p0: M1, arguments p1: M2) -> Cuckoo.ProtocolStubNoReturnFunction<(String, [String: String])> where M1.MatchedType == String, M2.MatchedType == [String: String] {
            let matchers: [Cuckoo.ParameterMatcher<(String, [String: String])>] = [wrap(matchable: p0) { $0.0 }, wrap(matchable: p1) { $0.1 }]
            return .init(stub: cuckoo_manager.createStub(for: MockAnalyticsController.self,
                method: "logScreen(screen p0: String, arguments p1: [String: String])",
                parameterMatchers: matchers
            ))
        }
        
        func logEvent<M1: Cuckoo.Matchable, M2: Cuckoo.Matchable>(event p0: M1, arguments p1: M2) -> Cuckoo.ProtocolStubNoReturnFunction<(String, [String: String])> where M1.MatchedType == String, M2.MatchedType == [String: String] {
            let matchers: [Cuckoo.ParameterMatcher<(String, [String: String])>] = [wrap(matchable: p0) { $0.0 }, wrap(matchable: p1) { $0.1 }]
            return .init(stub: cuckoo_manager.createStub(for: MockAnalyticsController.self,
                method: "logEvent(event p0: String, arguments p1: [String: String])",
                parameterMatchers: matchers
            ))
        }
    }

    public struct __VerificationProxy_AnalyticsController: Cuckoo.VerificationProxy {
        private let cuckoo_manager: Cuckoo.MockManager
        private let callMatcher: Cuckoo.CallMatcher
        private let sourceLocation: Cuckoo.SourceLocation
    
        public init(manager: Cuckoo.MockManager, callMatcher: Cuckoo.CallMatcher, sourceLocation: Cuckoo.SourceLocation) {
            self.cuckoo_manager = manager
            self.callMatcher = callMatcher
            self.sourceLocation = sourceLocation
        }
        
        
        @discardableResult
        func initialize() -> Cuckoo.__DoNotUse<(), Void> {
            let matchers: [Cuckoo.ParameterMatcher<Void>] = []
            return cuckoo_manager.verify(
                "initialize()",
                callMatcher: callMatcher,
                parameterMatchers: matchers,
                sourceLocation: sourceLocation
            )
        }
        
        
        @discardableResult
        func logScreen<M1: Cuckoo.Matchable, M2: Cuckoo.Matchable>(screen p0: M1, arguments p1: M2) -> Cuckoo.__DoNotUse<(String, [String: String]), Void> where M1.MatchedType == String, M2.MatchedType == [String: String] {
            let matchers: [Cuckoo.ParameterMatcher<(String, [String: String])>] = [wrap(matchable: p0) { $0.0 }, wrap(matchable: p1) { $0.1 }]
            return cuckoo_manager.verify(
                "logScreen(screen p0: String, arguments p1: [String: String])",
                callMatcher: callMatcher,
                parameterMatchers: matchers,
                sourceLocation: sourceLocation
            )
        }
        
        
        @discardableResult
        func logEvent<M1: Cuckoo.Matchable, M2: Cuckoo.Matchable>(event p0: M1, arguments p1: M2) -> Cuckoo.__DoNotUse<(String, [String: String]), Void> where M1.MatchedType == String, M2.MatchedType == [String: String] {
            let matchers: [Cuckoo.ParameterMatcher<(String, [String: String])>] = [wrap(matchable: p0) { $0.0 }, wrap(matchable: p1) { $0.1 }]
            return cuckoo_manager.verify(
                "logEvent(event p0: String, arguments p1: [String: String])",
                callMatcher: callMatcher,
                parameterMatchers: matchers,
                sourceLocation: sourceLocation
            )
        }
    }
}

public class AnalyticsControllerStub:AnalyticsController, @unchecked Sendable {


    
    public func initialize() {
        return DefaultValueRegistry.defaultValue(for: (Void).self)
    }
    
    public func logScreen(screen p0: String, arguments p1: [String: String]) {
        return DefaultValueRegistry.defaultValue(for: (Void).self)
    }
    
    public func logEvent(event p0: String, arguments p1: [String: String]) {
        return DefaultValueRegistry.defaultValue(for: (Void).self)
    }
}




// MARK: - Mocks generated from file: '../Modules/logic-analytics/Sources/Provider/AnalyticsProvider.swift'

import Cuckoo
@testable import logic_core
@testable import logic_business
@testable import logic_analytics
@testable import logic_ui

class MockAnalyticsProvider: AnalyticsProvider, Cuckoo.ProtocolMock, @unchecked Sendable {
    typealias MocksType = AnalyticsProvider
    typealias Stubbing = __StubbingProxy_AnalyticsProvider
    typealias Verification = __VerificationProxy_AnalyticsProvider

    // Original typealiases

    let cuckoo_manager = Cuckoo.MockManager.preconfiguredManager ?? Cuckoo.MockManager(hasParent: false)

    private var __defaultImplStub: (any AnalyticsProvider)?

    func enableDefaultImplementation(_ stub: any AnalyticsProvider) {
        __defaultImplStub = stub
        cuckoo_manager.enableDefaultStubImplementation()
    }

    
    func initialize(key p0: String) {
        return cuckoo_manager.call(
            "initialize(key p0: String)",
            parameters: (p0),
            escapingParameters: (p0),
            superclassCall: Cuckoo.MockManager.crashOnProtocolSuperclassCall(),
            defaultCall: __defaultImplStub!.initialize(key: p0)
        )
    }
    
    func logScreen(screen p0: String, arguments p1: [String: String]) {
        return cuckoo_manager.call(
            "logScreen(screen p0: String, arguments p1: [String: String])",
            parameters: (p0, p1),
            escapingParameters: (p0, p1),
            superclassCall: Cuckoo.MockManager.crashOnProtocolSuperclassCall(),
            defaultCall: __defaultImplStub!.logScreen(screen: p0, arguments: p1)
        )
    }
    
    func logEvent(event p0: String, arguments p1: [String: String]) {
        return cuckoo_manager.call(
            "logEvent(event p0: String, arguments p1: [String: String])",
            parameters: (p0, p1),
            escapingParameters: (p0, p1),
            superclassCall: Cuckoo.MockManager.crashOnProtocolSuperclassCall(),
            defaultCall: __defaultImplStub!.logEvent(event: p0, arguments: p1)
        )
    }

    struct __StubbingProxy_AnalyticsProvider: Cuckoo.StubbingProxy {
        private let cuckoo_manager: Cuckoo.MockManager
    
        init(manager: Cuckoo.MockManager) {
            self.cuckoo_manager = manager
        }
        
        func initialize<M1: Cuckoo.Matchable>(key p0: M1) -> Cuckoo.ProtocolStubNoReturnFunction<(String)> where M1.MatchedType == String {
            let matchers: [Cuckoo.ParameterMatcher<(String)>] = [wrap(matchable: p0) { $0 }]
            return .init(stub: cuckoo_manager.createStub(for: MockAnalyticsProvider.self,
                method: "initialize(key p0: String)",
                parameterMatchers: matchers
            ))
        }
        
        func logScreen<M1: Cuckoo.Matchable, M2: Cuckoo.Matchable>(screen p0: M1, arguments p1: M2) -> Cuckoo.ProtocolStubNoReturnFunction<(String, [String: String])> where M1.MatchedType == String, M2.MatchedType == [String: String] {
            let matchers: [Cuckoo.ParameterMatcher<(String, [String: String])>] = [wrap(matchable: p0) { $0.0 }, wrap(matchable: p1) { $0.1 }]
            return .init(stub: cuckoo_manager.createStub(for: MockAnalyticsProvider.self,
                method: "logScreen(screen p0: String, arguments p1: [String: String])",
                parameterMatchers: matchers
            ))
        }
        
        func logEvent<M1: Cuckoo.Matchable, M2: Cuckoo.Matchable>(event p0: M1, arguments p1: M2) -> Cuckoo.ProtocolStubNoReturnFunction<(String, [String: String])> where M1.MatchedType == String, M2.MatchedType == [String: String] {
            let matchers: [Cuckoo.ParameterMatcher<(String, [String: String])>] = [wrap(matchable: p0) { $0.0 }, wrap(matchable: p1) { $0.1 }]
            return .init(stub: cuckoo_manager.createStub(for: MockAnalyticsProvider.self,
                method: "logEvent(event p0: String, arguments p1: [String: String])",
                parameterMatchers: matchers
            ))
        }
    }

    struct __VerificationProxy_AnalyticsProvider: Cuckoo.VerificationProxy {
        private let cuckoo_manager: Cuckoo.MockManager
        private let callMatcher: Cuckoo.CallMatcher
        private let sourceLocation: Cuckoo.SourceLocation
    
        init(manager: Cuckoo.MockManager, callMatcher: Cuckoo.CallMatcher, sourceLocation: Cuckoo.SourceLocation) {
            self.cuckoo_manager = manager
            self.callMatcher = callMatcher
            self.sourceLocation = sourceLocation
        }
        
        
        @discardableResult
        func initialize<M1: Cuckoo.Matchable>(key p0: M1) -> Cuckoo.__DoNotUse<(String), Void> where M1.MatchedType == String {
            let matchers: [Cuckoo.ParameterMatcher<(String)>] = [wrap(matchable: p0) { $0 }]
            return cuckoo_manager.verify(
                "initialize(key p0: String)",
                callMatcher: callMatcher,
                parameterMatchers: matchers,
                sourceLocation: sourceLocation
            )
        }
        
        
        @discardableResult
        func logScreen<M1: Cuckoo.Matchable, M2: Cuckoo.Matchable>(screen p0: M1, arguments p1: M2) -> Cuckoo.__DoNotUse<(String, [String: String]), Void> where M1.MatchedType == String, M2.MatchedType == [String: String] {
            let matchers: [Cuckoo.ParameterMatcher<(String, [String: String])>] = [wrap(matchable: p0) { $0.0 }, wrap(matchable: p1) { $0.1 }]
            return cuckoo_manager.verify(
                "logScreen(screen p0: String, arguments p1: [String: String])",
                callMatcher: callMatcher,
                parameterMatchers: matchers,
                sourceLocation: sourceLocation
            )
        }
        
        
        @discardableResult
        func logEvent<M1: Cuckoo.Matchable, M2: Cuckoo.Matchable>(event p0: M1, arguments p1: M2) -> Cuckoo.__DoNotUse<(String, [String: String]), Void> where M1.MatchedType == String, M2.MatchedType == [String: String] {
            let matchers: [Cuckoo.ParameterMatcher<(String, [String: String])>] = [wrap(matchable: p0) { $0.0 }, wrap(matchable: p1) { $0.1 }]
            return cuckoo_manager.verify(
                "logEvent(event p0: String, arguments p1: [String: String])",
                callMatcher: callMatcher,
                parameterMatchers: matchers,
                sourceLocation: sourceLocation
            )
        }
    }
}

class AnalyticsProviderStub:AnalyticsProvider, @unchecked Sendable {


    
    func initialize(key p0: String) {
        return DefaultValueRegistry.defaultValue(for: (Void).self)
    }
    
    func logScreen(screen p0: String, arguments p1: [String: String]) {
        return DefaultValueRegistry.defaultValue(for: (Void).self)
    }
    
    func logEvent(event p0: String, arguments p1: [String: String]) {
        return DefaultValueRegistry.defaultValue(for: (Void).self)
    }
}




// MARK: - Mocks generated from file: '../Modules/logic-business/Sources/Builder/ArrayBuilder.swift'

import Cuckoo
@testable import logic_core
@testable import logic_business
@testable import logic_analytics
@testable import logic_ui



// MARK: - Mocks generated from file: '../Modules/logic-business/Sources/Config/ConfigLogic.swift'

import Cuckoo
import Foundation
import EudiRQESUi
@testable import logic_core
@testable import logic_business
@testable import logic_analytics
@testable import logic_ui

public class MockConfigLogic: ConfigLogic, Cuckoo.ProtocolMock, @unchecked Sendable {
    public typealias MocksType = ConfigLogic
    public typealias Stubbing = __StubbingProxy_ConfigLogic
    public typealias Verification = __VerificationProxy_ConfigLogic

    // Original typealiases

    public let cuckoo_manager = Cuckoo.MockManager.preconfiguredManager ?? Cuckoo.MockManager(hasParent: false)

    private var __defaultImplStub: (any ConfigLogic)?

    public func enableDefaultImplementation(_ stub: any ConfigLogic) {
        __defaultImplStub = stub
        cuckoo_manager.enableDefaultStubImplementation()
    }
    
    public var walletHostUrl: String {
        get {
            return cuckoo_manager.getter(
                "walletHostUrl",
                superclassCall: Cuckoo.MockManager.crashOnProtocolSuperclassCall(),
                defaultCall: __defaultImplStub!.walletHostUrl
            )
        }
    }
    
    public var appBuildType: AppBuildType {
        get {
            return cuckoo_manager.getter(
                "appBuildType",
                superclassCall: Cuckoo.MockManager.crashOnProtocolSuperclassCall(),
                defaultCall: __defaultImplStub!.appBuildType
            )
        }
    }
    
    public var appBuildVariant: AppBuildVariant {
        get {
            return cuckoo_manager.getter(
                "appBuildVariant",
                superclassCall: Cuckoo.MockManager.crashOnProtocolSuperclassCall(),
                defaultCall: __defaultImplStub!.appBuildVariant
            )
        }
    }
    
    public var appVersion: String {
        get {
            return cuckoo_manager.getter(
                "appVersion",
                superclassCall: Cuckoo.MockManager.crashOnProtocolSuperclassCall(),
                defaultCall: __defaultImplStub!.appVersion
            )
        }
    }
    
    public var rqesConfig: EudiRQESUiConfig {
        get {
            return cuckoo_manager.getter(
                "rqesConfig",
                superclassCall: Cuckoo.MockManager.crashOnProtocolSuperclassCall(),
                defaultCall: __defaultImplStub!.rqesConfig
            )
        }
    }
    
    public var changelogUrl: URL? {
        get {
            return cuckoo_manager.getter(
                "changelogUrl",
                superclassCall: Cuckoo.MockManager.crashOnProtocolSuperclassCall(),
                defaultCall: __defaultImplStub!.changelogUrl
            )
        }
    }


    public struct __StubbingProxy_ConfigLogic: Cuckoo.StubbingProxy {
        private let cuckoo_manager: Cuckoo.MockManager
    
        public init(manager: Cuckoo.MockManager) {
            self.cuckoo_manager = manager
        }
        
        var walletHostUrl: Cuckoo.ProtocolToBeStubbedReadOnlyProperty<MockConfigLogic,String> {
            return .init(manager: cuckoo_manager, name: "walletHostUrl")
        }
        
        var appBuildType: Cuckoo.ProtocolToBeStubbedReadOnlyProperty<MockConfigLogic,AppBuildType> {
            return .init(manager: cuckoo_manager, name: "appBuildType")
        }
        
        var appBuildVariant: Cuckoo.ProtocolToBeStubbedReadOnlyProperty<MockConfigLogic,AppBuildVariant> {
            return .init(manager: cuckoo_manager, name: "appBuildVariant")
        }
        
        var appVersion: Cuckoo.ProtocolToBeStubbedReadOnlyProperty<MockConfigLogic,String> {
            return .init(manager: cuckoo_manager, name: "appVersion")
        }
        
        var rqesConfig: Cuckoo.ProtocolToBeStubbedReadOnlyProperty<MockConfigLogic,EudiRQESUiConfig> {
            return .init(manager: cuckoo_manager, name: "rqesConfig")
        }
        
        var changelogUrl: Cuckoo.ProtocolToBeStubbedReadOnlyProperty<MockConfigLogic,URL?> {
            return .init(manager: cuckoo_manager, name: "changelogUrl")
        }
    }

    public struct __VerificationProxy_ConfigLogic: Cuckoo.VerificationProxy {
        private let cuckoo_manager: Cuckoo.MockManager
        private let callMatcher: Cuckoo.CallMatcher
        private let sourceLocation: Cuckoo.SourceLocation
    
        public init(manager: Cuckoo.MockManager, callMatcher: Cuckoo.CallMatcher, sourceLocation: Cuckoo.SourceLocation) {
            self.cuckoo_manager = manager
            self.callMatcher = callMatcher
            self.sourceLocation = sourceLocation
        }
        
        var walletHostUrl: Cuckoo.VerifyReadOnlyProperty<String> {
            return .init(manager: cuckoo_manager, name: "walletHostUrl", callMatcher: callMatcher, sourceLocation: sourceLocation)
        }
        
        var appBuildType: Cuckoo.VerifyReadOnlyProperty<AppBuildType> {
            return .init(manager: cuckoo_manager, name: "appBuildType", callMatcher: callMatcher, sourceLocation: sourceLocation)
        }
        
        var appBuildVariant: Cuckoo.VerifyReadOnlyProperty<AppBuildVariant> {
            return .init(manager: cuckoo_manager, name: "appBuildVariant", callMatcher: callMatcher, sourceLocation: sourceLocation)
        }
        
        var appVersion: Cuckoo.VerifyReadOnlyProperty<String> {
            return .init(manager: cuckoo_manager, name: "appVersion", callMatcher: callMatcher, sourceLocation: sourceLocation)
        }
        
        var rqesConfig: Cuckoo.VerifyReadOnlyProperty<EudiRQESUiConfig> {
            return .init(manager: cuckoo_manager, name: "rqesConfig", callMatcher: callMatcher, sourceLocation: sourceLocation)
        }
        
        var changelogUrl: Cuckoo.VerifyReadOnlyProperty<URL?> {
            return .init(manager: cuckoo_manager, name: "changelogUrl", callMatcher: callMatcher, sourceLocation: sourceLocation)
        }
    }
}

public class ConfigLogicStub:ConfigLogic, @unchecked Sendable {
    
    public var walletHostUrl: String {
        get {
            return DefaultValueRegistry.defaultValue(for: (String).self)
        }
    }
    
    public var appBuildType: AppBuildType {
        get {
            return DefaultValueRegistry.defaultValue(for: (AppBuildType).self)
        }
    }
    
    public var appBuildVariant: AppBuildVariant {
        get {
            return DefaultValueRegistry.defaultValue(for: (AppBuildVariant).self)
        }
    }
    
    public var appVersion: String {
        get {
            return DefaultValueRegistry.defaultValue(for: (String).self)
        }
    }
    
    public var rqesConfig: EudiRQESUiConfig {
        get {
            return DefaultValueRegistry.defaultValue(for: (EudiRQESUiConfig).self)
        }
    }
    
    public var changelogUrl: URL? {
        get {
            return DefaultValueRegistry.defaultValue(for: (URL?).self)
        }
    }


}




// MARK: - Mocks generated from file: '../Modules/logic-business/Sources/Controller/KeyChainController.swift'

import Cuckoo
import Foundation
import KeychainAccess
@testable import logic_core
@testable import logic_business
@testable import logic_analytics
@testable import logic_ui

public class MockKeyChainWrapper: KeyChainWrapper, Cuckoo.ProtocolMock, @unchecked Sendable {
    public typealias MocksType = KeyChainWrapper
    public typealias Stubbing = __StubbingProxy_KeyChainWrapper
    public typealias Verification = __VerificationProxy_KeyChainWrapper

    // Original typealiases

    public let cuckoo_manager = Cuckoo.MockManager.preconfiguredManager ?? Cuckoo.MockManager(hasParent: false)

    private var __defaultImplStub: (any KeyChainWrapper)?

    public func enableDefaultImplementation(_ stub: any KeyChainWrapper) {
        __defaultImplStub = stub
        cuckoo_manager.enableDefaultStubImplementation()
    }
    
    public var value: String {
        get {
            return cuckoo_manager.getter(
                "value",
                superclassCall: Cuckoo.MockManager.crashOnProtocolSuperclassCall(),
                defaultCall: __defaultImplStub!.value
            )
        }
    }


    public struct __StubbingProxy_KeyChainWrapper: Cuckoo.StubbingProxy {
        private let cuckoo_manager: Cuckoo.MockManager
    
        public init(manager: Cuckoo.MockManager) {
            self.cuckoo_manager = manager
        }
        
        var value: Cuckoo.ProtocolToBeStubbedReadOnlyProperty<MockKeyChainWrapper,String> {
            return .init(manager: cuckoo_manager, name: "value")
        }
    }

    public struct __VerificationProxy_KeyChainWrapper: Cuckoo.VerificationProxy {
        private let cuckoo_manager: Cuckoo.MockManager
        private let callMatcher: Cuckoo.CallMatcher
        private let sourceLocation: Cuckoo.SourceLocation
    
        public init(manager: Cuckoo.MockManager, callMatcher: Cuckoo.CallMatcher, sourceLocation: Cuckoo.SourceLocation) {
            self.cuckoo_manager = manager
            self.callMatcher = callMatcher
            self.sourceLocation = sourceLocation
        }
        
        var value: Cuckoo.VerifyReadOnlyProperty<String> {
            return .init(manager: cuckoo_manager, name: "value", callMatcher: callMatcher, sourceLocation: sourceLocation)
        }
    }
}

public class KeyChainWrapperStub:KeyChainWrapper, @unchecked Sendable {
    
    public var value: String {
        get {
            return DefaultValueRegistry.defaultValue(for: (String).self)
        }
    }


}


public class MockKeyChainController: KeyChainController, Cuckoo.ProtocolMock, @unchecked Sendable {
    public typealias MocksType = KeyChainController
    public typealias Stubbing = __StubbingProxy_KeyChainController
    public typealias Verification = __VerificationProxy_KeyChainController

    // Original typealiases

    public let cuckoo_manager = Cuckoo.MockManager.preconfiguredManager ?? Cuckoo.MockManager(hasParent: false)

    private var __defaultImplStub: (any KeyChainController)?

    public func enableDefaultImplementation(_ stub: any KeyChainController) {
        __defaultImplStub = stub
        cuckoo_manager.enableDefaultStubImplementation()
    }

    
    public func storeValue(key p0: KeyChainWrapper, value p1: String) {
        return cuckoo_manager.call(
            "storeValue(key p0: KeyChainWrapper, value p1: String)",
            parameters: (p0, p1),
            escapingParameters: (p0, p1),
            superclassCall: Cuckoo.MockManager.crashOnProtocolSuperclassCall(),
            defaultCall: __defaultImplStub!.storeValue(key: p0, value: p1)
        )
    }
    
    public func storeValue(key p0: KeyChainWrapper, value p1: Data) {
        return cuckoo_manager.call(
            "storeValue(key p0: KeyChainWrapper, value p1: Data)",
            parameters: (p0, p1),
            escapingParameters: (p0, p1),
            superclassCall: Cuckoo.MockManager.crashOnProtocolSuperclassCall(),
            defaultCall: __defaultImplStub!.storeValue(key: p0, value: p1)
        )
    }
    
    public func getValue(key p0: KeyChainWrapper) -> String? {
        return cuckoo_manager.call(
            "getValue(key p0: KeyChainWrapper) -> String?",
            parameters: (p0),
            escapingParameters: (p0),
            superclassCall: Cuckoo.MockManager.crashOnProtocolSuperclassCall(),
            defaultCall: __defaultImplStub!.getValue(key: p0)
        )
    }
    
    public func getData(key p0: KeyChainWrapper) -> Data? {
        return cuckoo_manager.call(
            "getData(key p0: KeyChainWrapper) -> Data?",
            parameters: (p0),
            escapingParameters: (p0),
            superclassCall: Cuckoo.MockManager.crashOnProtocolSuperclassCall(),
            defaultCall: __defaultImplStub!.getData(key: p0)
        )
    }
    
    public func removeObject(key p0: KeyChainWrapper) {
        return cuckoo_manager.call(
            "removeObject(key p0: KeyChainWrapper)",
            parameters: (p0),
            escapingParameters: (p0),
            superclassCall: Cuckoo.MockManager.crashOnProtocolSuperclassCall(),
            defaultCall: __defaultImplStub!.removeObject(key: p0)
        )
    }
    
    public func validateKeyChainBiometry() throws {
        return try cuckoo_manager.callThrows(
            "validateKeyChainBiometry() throws",
            parameters: (),
            escapingParameters: (),
            superclassCall: Cuckoo.MockManager.crashOnProtocolSuperclassCall(),
            defaultCall: __defaultImplStub!.validateKeyChainBiometry()
        )
    }
    
    public func clearKeyChainBiometry() {
        return cuckoo_manager.call(
            "clearKeyChainBiometry()",
            parameters: (),
            escapingParameters: (),
            superclassCall: Cuckoo.MockManager.crashOnProtocolSuperclassCall(),
            defaultCall: __defaultImplStub!.clearKeyChainBiometry()
        )
    }
    
    public func clear() {
        return cuckoo_manager.call(
            "clear()",
            parameters: (),
            escapingParameters: (),
            superclassCall: Cuckoo.MockManager.crashOnProtocolSuperclassCall(),
            defaultCall: __defaultImplStub!.clear()
        )
    }

    public struct __StubbingProxy_KeyChainController: Cuckoo.StubbingProxy {
        private let cuckoo_manager: Cuckoo.MockManager
    
        public init(manager: Cuckoo.MockManager) {
            self.cuckoo_manager = manager
        }
        
        func storeValue<M1: Cuckoo.Matchable, M2: Cuckoo.Matchable>(key p0: M1, value p1: M2) -> Cuckoo.ProtocolStubNoReturnFunction<(KeyChainWrapper, String)> where M1.MatchedType == KeyChainWrapper, M2.MatchedType == String {
            let matchers: [Cuckoo.ParameterMatcher<(KeyChainWrapper, String)>] = [wrap(matchable: p0) { $0.0 }, wrap(matchable: p1) { $0.1 }]
            return .init(stub: cuckoo_manager.createStub(for: MockKeyChainController.self,
                method: "storeValue(key p0: KeyChainWrapper, value p1: String)",
                parameterMatchers: matchers
            ))
        }
        
        func storeValue<M1: Cuckoo.Matchable, M2: Cuckoo.Matchable>(key p0: M1, value p1: M2) -> Cuckoo.ProtocolStubNoReturnFunction<(KeyChainWrapper, Data)> where M1.MatchedType == KeyChainWrapper, M2.MatchedType == Data {
            let matchers: [Cuckoo.ParameterMatcher<(KeyChainWrapper, Data)>] = [wrap(matchable: p0) { $0.0 }, wrap(matchable: p1) { $0.1 }]
            return .init(stub: cuckoo_manager.createStub(for: MockKeyChainController.self,
                method: "storeValue(key p0: KeyChainWrapper, value p1: Data)",
                parameterMatchers: matchers
            ))
        }
        
        func getValue<M1: Cuckoo.Matchable>(key p0: M1) -> Cuckoo.ProtocolStubFunction<(KeyChainWrapper), String?> where M1.MatchedType == KeyChainWrapper {
            let matchers: [Cuckoo.ParameterMatcher<(KeyChainWrapper)>] = [wrap(matchable: p0) { $0 }]
            return .init(stub: cuckoo_manager.createStub(for: MockKeyChainController.self,
                method: "getValue(key p0: KeyChainWrapper) -> String?",
                parameterMatchers: matchers
            ))
        }
        
        func getData<M1: Cuckoo.Matchable>(key p0: M1) -> Cuckoo.ProtocolStubFunction<(KeyChainWrapper), Data?> where M1.MatchedType == KeyChainWrapper {
            let matchers: [Cuckoo.ParameterMatcher<(KeyChainWrapper)>] = [wrap(matchable: p0) { $0 }]
            return .init(stub: cuckoo_manager.createStub(for: MockKeyChainController.self,
                method: "getData(key p0: KeyChainWrapper) -> Data?",
                parameterMatchers: matchers
            ))
        }
        
        func removeObject<M1: Cuckoo.Matchable>(key p0: M1) -> Cuckoo.ProtocolStubNoReturnFunction<(KeyChainWrapper)> where M1.MatchedType == KeyChainWrapper {
            let matchers: [Cuckoo.ParameterMatcher<(KeyChainWrapper)>] = [wrap(matchable: p0) { $0 }]
            return .init(stub: cuckoo_manager.createStub(for: MockKeyChainController.self,
                method: "removeObject(key p0: KeyChainWrapper)",
                parameterMatchers: matchers
            ))
        }
        
        func validateKeyChainBiometry() -> Cuckoo.ProtocolStubNoReturnThrowingFunction<()> {
            let matchers: [Cuckoo.ParameterMatcher<Void>] = []
            return .init(stub: cuckoo_manager.createStub(for: MockKeyChainController.self,
                method: "validateKeyChainBiometry() throws",
                parameterMatchers: matchers
            ))
        }
        
        func clearKeyChainBiometry() -> Cuckoo.ProtocolStubNoReturnFunction<()> {
            let matchers: [Cuckoo.ParameterMatcher<Void>] = []
            return .init(stub: cuckoo_manager.createStub(for: MockKeyChainController.self,
                method: "clearKeyChainBiometry()",
                parameterMatchers: matchers
            ))
        }
        
        func clear() -> Cuckoo.ProtocolStubNoReturnFunction<()> {
            let matchers: [Cuckoo.ParameterMatcher<Void>] = []
            return .init(stub: cuckoo_manager.createStub(for: MockKeyChainController.self,
                method: "clear()",
                parameterMatchers: matchers
            ))
        }
    }

    public struct __VerificationProxy_KeyChainController: Cuckoo.VerificationProxy {
        private let cuckoo_manager: Cuckoo.MockManager
        private let callMatcher: Cuckoo.CallMatcher
        private let sourceLocation: Cuckoo.SourceLocation
    
        public init(manager: Cuckoo.MockManager, callMatcher: Cuckoo.CallMatcher, sourceLocation: Cuckoo.SourceLocation) {
            self.cuckoo_manager = manager
            self.callMatcher = callMatcher
            self.sourceLocation = sourceLocation
        }
        
        
        @discardableResult
        func storeValue<M1: Cuckoo.Matchable, M2: Cuckoo.Matchable>(key p0: M1, value p1: M2) -> Cuckoo.__DoNotUse<(KeyChainWrapper, String), Void> where M1.MatchedType == KeyChainWrapper, M2.MatchedType == String {
            let matchers: [Cuckoo.ParameterMatcher<(KeyChainWrapper, String)>] = [wrap(matchable: p0) { $0.0 }, wrap(matchable: p1) { $0.1 }]
            return cuckoo_manager.verify(
                "storeValue(key p0: KeyChainWrapper, value p1: String)",
                callMatcher: callMatcher,
                parameterMatchers: matchers,
                sourceLocation: sourceLocation
            )
        }
        
        
        @discardableResult
        func storeValue<M1: Cuckoo.Matchable, M2: Cuckoo.Matchable>(key p0: M1, value p1: M2) -> Cuckoo.__DoNotUse<(KeyChainWrapper, Data), Void> where M1.MatchedType == KeyChainWrapper, M2.MatchedType == Data {
            let matchers: [Cuckoo.ParameterMatcher<(KeyChainWrapper, Data)>] = [wrap(matchable: p0) { $0.0 }, wrap(matchable: p1) { $0.1 }]
            return cuckoo_manager.verify(
                "storeValue(key p0: KeyChainWrapper, value p1: Data)",
                callMatcher: callMatcher,
                parameterMatchers: matchers,
                sourceLocation: sourceLocation
            )
        }
        
        
        @discardableResult
        func getValue<M1: Cuckoo.Matchable>(key p0: M1) -> Cuckoo.__DoNotUse<(KeyChainWrapper), String?> where M1.MatchedType == KeyChainWrapper {
            let matchers: [Cuckoo.ParameterMatcher<(KeyChainWrapper)>] = [wrap(matchable: p0) { $0 }]
            return cuckoo_manager.verify(
                "getValue(key p0: KeyChainWrapper) -> String?",
                callMatcher: callMatcher,
                parameterMatchers: matchers,
                sourceLocation: sourceLocation
            )
        }
        
        
        @discardableResult
        func getData<M1: Cuckoo.Matchable>(key p0: M1) -> Cuckoo.__DoNotUse<(KeyChainWrapper), Data?> where M1.MatchedType == KeyChainWrapper {
            let matchers: [Cuckoo.ParameterMatcher<(KeyChainWrapper)>] = [wrap(matchable: p0) { $0 }]
            return cuckoo_manager.verify(
                "getData(key p0: KeyChainWrapper) -> Data?",
                callMatcher: callMatcher,
                parameterMatchers: matchers,
                sourceLocation: sourceLocation
            )
        }
        
        
        @discardableResult
        func removeObject<M1: Cuckoo.Matchable>(key p0: M1) -> Cuckoo.__DoNotUse<(KeyChainWrapper), Void> where M1.MatchedType == KeyChainWrapper {
            let matchers: [Cuckoo.ParameterMatcher<(KeyChainWrapper)>] = [wrap(matchable: p0) { $0 }]
            return cuckoo_manager.verify(
                "removeObject(key p0: KeyChainWrapper)",
                callMatcher: callMatcher,
                parameterMatchers: matchers,
                sourceLocation: sourceLocation
            )
        }
        
        
        @discardableResult
        func validateKeyChainBiometry() -> Cuckoo.__DoNotUse<(), Void> {
            let matchers: [Cuckoo.ParameterMatcher<Void>] = []
            return cuckoo_manager.verify(
                "validateKeyChainBiometry() throws",
                callMatcher: callMatcher,
                parameterMatchers: matchers,
                sourceLocation: sourceLocation
            )
        }
        
        
        @discardableResult
        func clearKeyChainBiometry() -> Cuckoo.__DoNotUse<(), Void> {
            let matchers: [Cuckoo.ParameterMatcher<Void>] = []
            return cuckoo_manager.verify(
                "clearKeyChainBiometry()",
                callMatcher: callMatcher,
                parameterMatchers: matchers,
                sourceLocation: sourceLocation
            )
        }
        
        
        @discardableResult
        func clear() -> Cuckoo.__DoNotUse<(), Void> {
            let matchers: [Cuckoo.ParameterMatcher<Void>] = []
            return cuckoo_manager.verify(
                "clear()",
                callMatcher: callMatcher,
                parameterMatchers: matchers,
                sourceLocation: sourceLocation
            )
        }
    }
}

public class KeyChainControllerStub:KeyChainController, @unchecked Sendable {


    
    public func storeValue(key p0: KeyChainWrapper, value p1: String) {
        return DefaultValueRegistry.defaultValue(for: (Void).self)
    }
    
    public func storeValue(key p0: KeyChainWrapper, value p1: Data) {
        return DefaultValueRegistry.defaultValue(for: (Void).self)
    }
    
    public func getValue(key p0: KeyChainWrapper) -> String? {
        return DefaultValueRegistry.defaultValue(for: (String?).self)
    }
    
    public func getData(key p0: KeyChainWrapper) -> Data? {
        return DefaultValueRegistry.defaultValue(for: (Data?).self)
    }
    
    public func removeObject(key p0: KeyChainWrapper) {
        return DefaultValueRegistry.defaultValue(for: (Void).self)
    }
    
    public func validateKeyChainBiometry() throws {
        return DefaultValueRegistry.defaultValue(for: (Void).self)
    }
    
    public func clearKeyChainBiometry() {
        return DefaultValueRegistry.defaultValue(for: (Void).self)
    }
    
    public func clear() {
        return DefaultValueRegistry.defaultValue(for: (Void).self)
    }
}




// MARK: - Mocks generated from file: '../Modules/logic-business/Sources/Controller/PrefsController.swift'

import Cuckoo
import Foundation
@testable import logic_core
@testable import logic_business
@testable import logic_analytics
@testable import logic_ui

public class MockPrefsController: PrefsController, Cuckoo.ProtocolMock, @unchecked Sendable {
    public typealias MocksType = PrefsController
    public typealias Stubbing = __StubbingProxy_PrefsController
    public typealias Verification = __VerificationProxy_PrefsController

    // Original typealiases

    public let cuckoo_manager = Cuckoo.MockManager.preconfiguredManager ?? Cuckoo.MockManager(hasParent: false)

    private var __defaultImplStub: (any PrefsController)?

    public func enableDefaultImplementation(_ stub: any PrefsController) {
        __defaultImplStub = stub
        cuckoo_manager.enableDefaultStubImplementation()
    }

    
    public func setValue(_ p0: Any?, forKey p1: Prefs.Key) {
        return cuckoo_manager.call(
            "setValue(_ p0: Any?, forKey p1: Prefs.Key)",
            parameters: (p0, p1),
            escapingParameters: (p0, p1),
            superclassCall: Cuckoo.MockManager.crashOnProtocolSuperclassCall(),
            defaultCall: __defaultImplStub!.setValue(p0, forKey: p1)
        )
    }
    
    public func getString(forKey p0: Prefs.Key) -> String? {
        return cuckoo_manager.call(
            "getString(forKey p0: Prefs.Key) -> String?",
            parameters: (p0),
            escapingParameters: (p0),
            superclassCall: Cuckoo.MockManager.crashOnProtocolSuperclassCall(),
            defaultCall: __defaultImplStub!.getString(forKey: p0)
        )
    }
    
    public func getOptionalString(forKey p0: Prefs.Key) -> String {
        return cuckoo_manager.call(
            "getOptionalString(forKey p0: Prefs.Key) -> String",
            parameters: (p0),
            escapingParameters: (p0),
            superclassCall: Cuckoo.MockManager.crashOnProtocolSuperclassCall(),
            defaultCall: __defaultImplStub!.getOptionalString(forKey: p0)
        )
    }
    
    public func getBool(forKey p0: Prefs.Key) -> Bool {
        return cuckoo_manager.call(
            "getBool(forKey p0: Prefs.Key) -> Bool",
            parameters: (p0),
            escapingParameters: (p0),
            superclassCall: Cuckoo.MockManager.crashOnProtocolSuperclassCall(),
            defaultCall: __defaultImplStub!.getBool(forKey: p0)
        )
    }
    
    public func getFloat(forKey p0: Prefs.Key) -> Float {
        return cuckoo_manager.call(
            "getFloat(forKey p0: Prefs.Key) -> Float",
            parameters: (p0),
            escapingParameters: (p0),
            superclassCall: Cuckoo.MockManager.crashOnProtocolSuperclassCall(),
            defaultCall: __defaultImplStub!.getFloat(forKey: p0)
        )
    }
    
    public func getInt(forKey p0: Prefs.Key) -> Int {
        return cuckoo_manager.call(
            "getInt(forKey p0: Prefs.Key) -> Int",
            parameters: (p0),
            escapingParameters: (p0),
            superclassCall: Cuckoo.MockManager.crashOnProtocolSuperclassCall(),
            defaultCall: __defaultImplStub!.getInt(forKey: p0)
        )
    }
    
    public func remove(forKey p0: Prefs.Key) {
        return cuckoo_manager.call(
            "remove(forKey p0: Prefs.Key)",
            parameters: (p0),
            escapingParameters: (p0),
            superclassCall: Cuckoo.MockManager.crashOnProtocolSuperclassCall(),
            defaultCall: __defaultImplStub!.remove(forKey: p0)
        )
    }
    
    public func getValue(forKey p0: Prefs.Key) -> Any? {
        return cuckoo_manager.call(
            "getValue(forKey p0: Prefs.Key) -> Any?",
            parameters: (p0),
            escapingParameters: (p0),
            superclassCall: Cuckoo.MockManager.crashOnProtocolSuperclassCall(),
            defaultCall: __defaultImplStub!.getValue(forKey: p0)
        )
    }
    
    public func getUserLocale() -> String {
        return cuckoo_manager.call(
            "getUserLocale() -> String",
            parameters: (),
            escapingParameters: (),
            superclassCall: Cuckoo.MockManager.crashOnProtocolSuperclassCall(),
            defaultCall: __defaultImplStub!.getUserLocale()
        )
    }

    public struct __StubbingProxy_PrefsController: Cuckoo.StubbingProxy {
        private let cuckoo_manager: Cuckoo.MockManager
    
        public init(manager: Cuckoo.MockManager) {
            self.cuckoo_manager = manager
        }
        
        func setValue<M1: Cuckoo.OptionalMatchable, M2: Cuckoo.Matchable>(_ p0: M1, forKey p1: M2) -> Cuckoo.ProtocolStubNoReturnFunction<(Any?, Prefs.Key)> where M1.OptionalMatchedType == Any, M2.MatchedType == Prefs.Key {
            let matchers: [Cuckoo.ParameterMatcher<(Any?, Prefs.Key)>] = [wrap(matchable: p0) { $0.0 }, wrap(matchable: p1) { $0.1 }]
            return .init(stub: cuckoo_manager.createStub(for: MockPrefsController.self,
                method: "setValue(_ p0: Any?, forKey p1: Prefs.Key)",
                parameterMatchers: matchers
            ))
        }
        
        func getString<M1: Cuckoo.Matchable>(forKey p0: M1) -> Cuckoo.ProtocolStubFunction<(Prefs.Key), String?> where M1.MatchedType == Prefs.Key {
            let matchers: [Cuckoo.ParameterMatcher<(Prefs.Key)>] = [wrap(matchable: p0) { $0 }]
            return .init(stub: cuckoo_manager.createStub(for: MockPrefsController.self,
                method: "getString(forKey p0: Prefs.Key) -> String?",
                parameterMatchers: matchers
            ))
        }
        
        func getOptionalString<M1: Cuckoo.Matchable>(forKey p0: M1) -> Cuckoo.ProtocolStubFunction<(Prefs.Key), String> where M1.MatchedType == Prefs.Key {
            let matchers: [Cuckoo.ParameterMatcher<(Prefs.Key)>] = [wrap(matchable: p0) { $0 }]
            return .init(stub: cuckoo_manager.createStub(for: MockPrefsController.self,
                method: "getOptionalString(forKey p0: Prefs.Key) -> String",
                parameterMatchers: matchers
            ))
        }
        
        func getBool<M1: Cuckoo.Matchable>(forKey p0: M1) -> Cuckoo.ProtocolStubFunction<(Prefs.Key), Bool> where M1.MatchedType == Prefs.Key {
            let matchers: [Cuckoo.ParameterMatcher<(Prefs.Key)>] = [wrap(matchable: p0) { $0 }]
            return .init(stub: cuckoo_manager.createStub(for: MockPrefsController.self,
                method: "getBool(forKey p0: Prefs.Key) -> Bool",
                parameterMatchers: matchers
            ))
        }
        
        func getFloat<M1: Cuckoo.Matchable>(forKey p0: M1) -> Cuckoo.ProtocolStubFunction<(Prefs.Key), Float> where M1.MatchedType == Prefs.Key {
            let matchers: [Cuckoo.ParameterMatcher<(Prefs.Key)>] = [wrap(matchable: p0) { $0 }]
            return .init(stub: cuckoo_manager.createStub(for: MockPrefsController.self,
                method: "getFloat(forKey p0: Prefs.Key) -> Float",
                parameterMatchers: matchers
            ))
        }
        
        func getInt<M1: Cuckoo.Matchable>(forKey p0: M1) -> Cuckoo.ProtocolStubFunction<(Prefs.Key), Int> where M1.MatchedType == Prefs.Key {
            let matchers: [Cuckoo.ParameterMatcher<(Prefs.Key)>] = [wrap(matchable: p0) { $0 }]
            return .init(stub: cuckoo_manager.createStub(for: MockPrefsController.self,
                method: "getInt(forKey p0: Prefs.Key) -> Int",
                parameterMatchers: matchers
            ))
        }
        
        func remove<M1: Cuckoo.Matchable>(forKey p0: M1) -> Cuckoo.ProtocolStubNoReturnFunction<(Prefs.Key)> where M1.MatchedType == Prefs.Key {
            let matchers: [Cuckoo.ParameterMatcher<(Prefs.Key)>] = [wrap(matchable: p0) { $0 }]
            return .init(stub: cuckoo_manager.createStub(for: MockPrefsController.self,
                method: "remove(forKey p0: Prefs.Key)",
                parameterMatchers: matchers
            ))
        }
        
        func getValue<M1: Cuckoo.Matchable>(forKey p0: M1) -> Cuckoo.ProtocolStubFunction<(Prefs.Key), Any?> where M1.MatchedType == Prefs.Key {
            let matchers: [Cuckoo.ParameterMatcher<(Prefs.Key)>] = [wrap(matchable: p0) { $0 }]
            return .init(stub: cuckoo_manager.createStub(for: MockPrefsController.self,
                method: "getValue(forKey p0: Prefs.Key) -> Any?",
                parameterMatchers: matchers
            ))
        }
        
        func getUserLocale() -> Cuckoo.ProtocolStubFunction<(), String> {
            let matchers: [Cuckoo.ParameterMatcher<Void>] = []
            return .init(stub: cuckoo_manager.createStub(for: MockPrefsController.self,
                method: "getUserLocale() -> String",
                parameterMatchers: matchers
            ))
        }
    }

    public struct __VerificationProxy_PrefsController: Cuckoo.VerificationProxy {
        private let cuckoo_manager: Cuckoo.MockManager
        private let callMatcher: Cuckoo.CallMatcher
        private let sourceLocation: Cuckoo.SourceLocation
    
        public init(manager: Cuckoo.MockManager, callMatcher: Cuckoo.CallMatcher, sourceLocation: Cuckoo.SourceLocation) {
            self.cuckoo_manager = manager
            self.callMatcher = callMatcher
            self.sourceLocation = sourceLocation
        }
        
        
        @discardableResult
        func setValue<M1: Cuckoo.OptionalMatchable, M2: Cuckoo.Matchable>(_ p0: M1, forKey p1: M2) -> Cuckoo.__DoNotUse<(Any?, Prefs.Key), Void> where M1.OptionalMatchedType == Any, M2.MatchedType == Prefs.Key {
            let matchers: [Cuckoo.ParameterMatcher<(Any?, Prefs.Key)>] = [wrap(matchable: p0) { $0.0 }, wrap(matchable: p1) { $0.1 }]
            return cuckoo_manager.verify(
                "setValue(_ p0: Any?, forKey p1: Prefs.Key)",
                callMatcher: callMatcher,
                parameterMatchers: matchers,
                sourceLocation: sourceLocation
            )
        }
        
        
        @discardableResult
        func getString<M1: Cuckoo.Matchable>(forKey p0: M1) -> Cuckoo.__DoNotUse<(Prefs.Key), String?> where M1.MatchedType == Prefs.Key {
            let matchers: [Cuckoo.ParameterMatcher<(Prefs.Key)>] = [wrap(matchable: p0) { $0 }]
            return cuckoo_manager.verify(
                "getString(forKey p0: Prefs.Key) -> String?",
                callMatcher: callMatcher,
                parameterMatchers: matchers,
                sourceLocation: sourceLocation
            )
        }
        
        
        @discardableResult
        func getOptionalString<M1: Cuckoo.Matchable>(forKey p0: M1) -> Cuckoo.__DoNotUse<(Prefs.Key), String> where M1.MatchedType == Prefs.Key {
            let matchers: [Cuckoo.ParameterMatcher<(Prefs.Key)>] = [wrap(matchable: p0) { $0 }]
            return cuckoo_manager.verify(
                "getOptionalString(forKey p0: Prefs.Key) -> String",
                callMatcher: callMatcher,
                parameterMatchers: matchers,
                sourceLocation: sourceLocation
            )
        }
        
        
        @discardableResult
        func getBool<M1: Cuckoo.Matchable>(forKey p0: M1) -> Cuckoo.__DoNotUse<(Prefs.Key), Bool> where M1.MatchedType == Prefs.Key {
            let matchers: [Cuckoo.ParameterMatcher<(Prefs.Key)>] = [wrap(matchable: p0) { $0 }]
            return cuckoo_manager.verify(
                "getBool(forKey p0: Prefs.Key) -> Bool",
                callMatcher: callMatcher,
                parameterMatchers: matchers,
                sourceLocation: sourceLocation
            )
        }
        
        
        @discardableResult
        func getFloat<M1: Cuckoo.Matchable>(forKey p0: M1) -> Cuckoo.__DoNotUse<(Prefs.Key), Float> where M1.MatchedType == Prefs.Key {
            let matchers: [Cuckoo.ParameterMatcher<(Prefs.Key)>] = [wrap(matchable: p0) { $0 }]
            return cuckoo_manager.verify(
                "getFloat(forKey p0: Prefs.Key) -> Float",
                callMatcher: callMatcher,
                parameterMatchers: matchers,
                sourceLocation: sourceLocation
            )
        }
        
        
        @discardableResult
        func getInt<M1: Cuckoo.Matchable>(forKey p0: M1) -> Cuckoo.__DoNotUse<(Prefs.Key), Int> where M1.MatchedType == Prefs.Key {
            let matchers: [Cuckoo.ParameterMatcher<(Prefs.Key)>] = [wrap(matchable: p0) { $0 }]
            return cuckoo_manager.verify(
                "getInt(forKey p0: Prefs.Key) -> Int",
                callMatcher: callMatcher,
                parameterMatchers: matchers,
                sourceLocation: sourceLocation
            )
        }
        
        
        @discardableResult
        func remove<M1: Cuckoo.Matchable>(forKey p0: M1) -> Cuckoo.__DoNotUse<(Prefs.Key), Void> where M1.MatchedType == Prefs.Key {
            let matchers: [Cuckoo.ParameterMatcher<(Prefs.Key)>] = [wrap(matchable: p0) { $0 }]
            return cuckoo_manager.verify(
                "remove(forKey p0: Prefs.Key)",
                callMatcher: callMatcher,
                parameterMatchers: matchers,
                sourceLocation: sourceLocation
            )
        }
        
        
        @discardableResult
        func getValue<M1: Cuckoo.Matchable>(forKey p0: M1) -> Cuckoo.__DoNotUse<(Prefs.Key), Any?> where M1.MatchedType == Prefs.Key {
            let matchers: [Cuckoo.ParameterMatcher<(Prefs.Key)>] = [wrap(matchable: p0) { $0 }]
            return cuckoo_manager.verify(
                "getValue(forKey p0: Prefs.Key) -> Any?",
                callMatcher: callMatcher,
                parameterMatchers: matchers,
                sourceLocation: sourceLocation
            )
        }
        
        
        @discardableResult
        func getUserLocale() -> Cuckoo.__DoNotUse<(), String> {
            let matchers: [Cuckoo.ParameterMatcher<Void>] = []
            return cuckoo_manager.verify(
                "getUserLocale() -> String",
                callMatcher: callMatcher,
                parameterMatchers: matchers,
                sourceLocation: sourceLocation
            )
        }
    }
}

public class PrefsControllerStub:PrefsController, @unchecked Sendable {


    
    public func setValue(_ p0: Any?, forKey p1: Prefs.Key) {
        return DefaultValueRegistry.defaultValue(for: (Void).self)
    }
    
    public func getString(forKey p0: Prefs.Key) -> String? {
        return DefaultValueRegistry.defaultValue(for: (String?).self)
    }
    
    public func getOptionalString(forKey p0: Prefs.Key) -> String {
        return DefaultValueRegistry.defaultValue(for: (String).self)
    }
    
    public func getBool(forKey p0: Prefs.Key) -> Bool {
        return DefaultValueRegistry.defaultValue(for: (Bool).self)
    }
    
    public func getFloat(forKey p0: Prefs.Key) -> Float {
        return DefaultValueRegistry.defaultValue(for: (Float).self)
    }
    
    public func getInt(forKey p0: Prefs.Key) -> Int {
        return DefaultValueRegistry.defaultValue(for: (Int).self)
    }
    
    public func remove(forKey p0: Prefs.Key) {
        return DefaultValueRegistry.defaultValue(for: (Void).self)
    }
    
    public func getValue(forKey p0: Prefs.Key) -> Any? {
        return DefaultValueRegistry.defaultValue(for: (Any?).self)
    }
    
    public func getUserLocale() -> String {
        return DefaultValueRegistry.defaultValue(for: (String).self)
    }
}




// MARK: - Mocks generated from file: '../Modules/logic-business/Sources/Controller/ReachabilityController.swift'

import Cuckoo
import Foundation
import Combine
import Network
import BluetoothKit
import UIKit
@testable import logic_core
@testable import logic_business
@testable import logic_analytics
@testable import logic_ui

public class MockReachabilityController: ReachabilityController, Cuckoo.ProtocolMock, @unchecked Sendable {
    public typealias MocksType = ReachabilityController
    public typealias Stubbing = __StubbingProxy_ReachabilityController
    public typealias Verification = __VerificationProxy_ReachabilityController

    // Original typealiases

    public let cuckoo_manager = Cuckoo.MockManager.preconfiguredManager ?? Cuckoo.MockManager(hasParent: false)

    private var __defaultImplStub: (any ReachabilityController)?

    public func enableDefaultImplementation(_ stub: any ReachabilityController) {
        __defaultImplStub = stub
        cuckoo_manager.enableDefaultStubImplementation()
    }

    
    public func hasInternet() -> Bool {
        return cuckoo_manager.call(
            "hasInternet() -> Bool",
            parameters: (),
            escapingParameters: (),
            superclassCall: Cuckoo.MockManager.crashOnProtocolSuperclassCall(),
            defaultCall: __defaultImplStub!.hasInternet()
        )
    }
    
    public func getBleAvailibity() -> AnyPublisher<Reachability.BleAvailibity, Never> {
        return cuckoo_manager.call(
            "getBleAvailibity() -> AnyPublisher<Reachability.BleAvailibity, Never>",
            parameters: (),
            escapingParameters: (),
            superclassCall: Cuckoo.MockManager.crashOnProtocolSuperclassCall(),
            defaultCall: __defaultImplStub!.getBleAvailibity()
        )
    }
    
    public func openBleSettings() {
        return cuckoo_manager.call(
            "openBleSettings()",
            parameters: (),
            escapingParameters: (),
            superclassCall: Cuckoo.MockManager.crashOnProtocolSuperclassCall(),
            defaultCall: __defaultImplStub!.openBleSettings()
        )
    }

    public struct __StubbingProxy_ReachabilityController: Cuckoo.StubbingProxy {
        private let cuckoo_manager: Cuckoo.MockManager
    
        public init(manager: Cuckoo.MockManager) {
            self.cuckoo_manager = manager
        }
        
        func hasInternet() -> Cuckoo.ProtocolStubFunction<(), Bool> {
            let matchers: [Cuckoo.ParameterMatcher<Void>] = []
            return .init(stub: cuckoo_manager.createStub(for: MockReachabilityController.self,
                method: "hasInternet() -> Bool",
                parameterMatchers: matchers
            ))
        }
        
        func getBleAvailibity() -> Cuckoo.ProtocolStubFunction<(), AnyPublisher<Reachability.BleAvailibity, Never>> {
            let matchers: [Cuckoo.ParameterMatcher<Void>] = []
            return .init(stub: cuckoo_manager.createStub(for: MockReachabilityController.self,
                method: "getBleAvailibity() -> AnyPublisher<Reachability.BleAvailibity, Never>",
                parameterMatchers: matchers
            ))
        }
        
        func openBleSettings() -> Cuckoo.ProtocolStubNoReturnFunction<()> {
            let matchers: [Cuckoo.ParameterMatcher<Void>] = []
            return .init(stub: cuckoo_manager.createStub(for: MockReachabilityController.self,
                method: "openBleSettings()",
                parameterMatchers: matchers
            ))
        }
    }

    public struct __VerificationProxy_ReachabilityController: Cuckoo.VerificationProxy {
        private let cuckoo_manager: Cuckoo.MockManager
        private let callMatcher: Cuckoo.CallMatcher
        private let sourceLocation: Cuckoo.SourceLocation
    
        public init(manager: Cuckoo.MockManager, callMatcher: Cuckoo.CallMatcher, sourceLocation: Cuckoo.SourceLocation) {
            self.cuckoo_manager = manager
            self.callMatcher = callMatcher
            self.sourceLocation = sourceLocation
        }
        
        
        @discardableResult
        func hasInternet() -> Cuckoo.__DoNotUse<(), Bool> {
            let matchers: [Cuckoo.ParameterMatcher<Void>] = []
            return cuckoo_manager.verify(
                "hasInternet() -> Bool",
                callMatcher: callMatcher,
                parameterMatchers: matchers,
                sourceLocation: sourceLocation
            )
        }
        
        
        @discardableResult
        func getBleAvailibity() -> Cuckoo.__DoNotUse<(), AnyPublisher<Reachability.BleAvailibity, Never>> {
            let matchers: [Cuckoo.ParameterMatcher<Void>] = []
            return cuckoo_manager.verify(
                "getBleAvailibity() -> AnyPublisher<Reachability.BleAvailibity, Never>",
                callMatcher: callMatcher,
                parameterMatchers: matchers,
                sourceLocation: sourceLocation
            )
        }
        
        
        @discardableResult
        func openBleSettings() -> Cuckoo.__DoNotUse<(), Void> {
            let matchers: [Cuckoo.ParameterMatcher<Void>] = []
            return cuckoo_manager.verify(
                "openBleSettings()",
                callMatcher: callMatcher,
                parameterMatchers: matchers,
                sourceLocation: sourceLocation
            )
        }
    }
}

public class ReachabilityControllerStub:ReachabilityController, @unchecked Sendable {


    
    public func hasInternet() -> Bool {
        return DefaultValueRegistry.defaultValue(for: (Bool).self)
    }
    
    public func getBleAvailibity() -> AnyPublisher<Reachability.BleAvailibity, Never> {
        return DefaultValueRegistry.defaultValue(for: (AnyPublisher<Reachability.BleAvailibity, Never>).self)
    }
    
    public func openBleSettings() {
        return DefaultValueRegistry.defaultValue(for: (Void).self)
    }
}




// MARK: - Mocks generated from file: '../Modules/logic-business/Sources/DI/DIGraph.swift'

import Cuckoo
import Swinject
@testable import logic_core
@testable import logic_business
@testable import logic_analytics
@testable import logic_ui

public class MockDIGraphType: DIGraphType, Cuckoo.ProtocolMock, @unchecked Sendable {
    public typealias MocksType = DIGraphType
    public typealias Stubbing = __StubbingProxy_DIGraphType
    public typealias Verification = __VerificationProxy_DIGraphType

    // Original typealiases

    public let cuckoo_manager = Cuckoo.MockManager.preconfiguredManager ?? Cuckoo.MockManager(hasParent: false)

    private var __defaultImplStub: (any DIGraphType)?

    public func enableDefaultImplementation(_ stub: any DIGraphType) {
        __defaultImplStub = stub
        cuckoo_manager.enableDefaultStubImplementation()
    }
    
    public var assembler: Assembler {
        get {
            return cuckoo_manager.getter(
                "assembler",
                superclassCall: Cuckoo.MockManager.crashOnProtocolSuperclassCall(),
                defaultCall: __defaultImplStub!.assembler
            )
        }
    }

    
    public func lazyLoad(with p0: [Assembly]) {
        return cuckoo_manager.call(
            "lazyLoad(with p0: [Assembly])",
            parameters: (p0),
            escapingParameters: (p0),
            superclassCall: Cuckoo.MockManager.crashOnProtocolSuperclassCall(),
            defaultCall: __defaultImplStub!.lazyLoad(with: p0)
        )
    }

    public struct __StubbingProxy_DIGraphType: Cuckoo.StubbingProxy {
        private let cuckoo_manager: Cuckoo.MockManager
    
        public init(manager: Cuckoo.MockManager) {
            self.cuckoo_manager = manager
        }
        
        var assembler: Cuckoo.ProtocolToBeStubbedReadOnlyProperty<MockDIGraphType,Assembler> {
            return .init(manager: cuckoo_manager, name: "assembler")
        }
        
        func lazyLoad<M1: Cuckoo.Matchable>(with p0: M1) -> Cuckoo.ProtocolStubNoReturnFunction<([Assembly])> where M1.MatchedType == [Assembly] {
            let matchers: [Cuckoo.ParameterMatcher<([Assembly])>] = [wrap(matchable: p0) { $0 }]
            return .init(stub: cuckoo_manager.createStub(for: MockDIGraphType.self,
                method: "lazyLoad(with p0: [Assembly])",
                parameterMatchers: matchers
            ))
        }
    }

    public struct __VerificationProxy_DIGraphType: Cuckoo.VerificationProxy {
        private let cuckoo_manager: Cuckoo.MockManager
        private let callMatcher: Cuckoo.CallMatcher
        private let sourceLocation: Cuckoo.SourceLocation
    
        public init(manager: Cuckoo.MockManager, callMatcher: Cuckoo.CallMatcher, sourceLocation: Cuckoo.SourceLocation) {
            self.cuckoo_manager = manager
            self.callMatcher = callMatcher
            self.sourceLocation = sourceLocation
        }
        
        var assembler: Cuckoo.VerifyReadOnlyProperty<Assembler> {
            return .init(manager: cuckoo_manager, name: "assembler", callMatcher: callMatcher, sourceLocation: sourceLocation)
        }
        
        
        @discardableResult
        func lazyLoad<M1: Cuckoo.Matchable>(with p0: M1) -> Cuckoo.__DoNotUse<([Assembly]), Void> where M1.MatchedType == [Assembly] {
            let matchers: [Cuckoo.ParameterMatcher<([Assembly])>] = [wrap(matchable: p0) { $0 }]
            return cuckoo_manager.verify(
                "lazyLoad(with p0: [Assembly])",
                callMatcher: callMatcher,
                parameterMatchers: matchers,
                sourceLocation: sourceLocation
            )
        }
    }
}

public class DIGraphTypeStub:DIGraphType, @unchecked Sendable {
    
    public var assembler: Assembler {
        get {
            return DefaultValueRegistry.defaultValue(for: (Assembler).self)
        }
    }


    
    public func lazyLoad(with p0: [Assembly]) {
        return DefaultValueRegistry.defaultValue(for: (Void).self)
    }
}




// MARK: - Mocks generated from file: '../Modules/logic-business/Sources/Error/RuntimeError.swift'

import Cuckoo
import Foundation
import logic_resources
@testable import logic_core
@testable import logic_business
@testable import logic_analytics
@testable import logic_ui



// MARK: - Mocks generated from file: '../Modules/logic-business/Sources/Extension/Array+Extensions.swift'

import Cuckoo
import Foundation
@testable import logic_core
@testable import logic_business
@testable import logic_analytics
@testable import logic_ui



// MARK: - Mocks generated from file: '../Modules/logic-business/Sources/Extension/Data+Extensions.swift'

import Cuckoo
import Foundation
@testable import logic_core
@testable import logic_business
@testable import logic_analytics
@testable import logic_ui



// MARK: - Mocks generated from file: '../Modules/logic-business/Sources/Extension/Encodable+Extensions.swift'

import Cuckoo
import Foundation
@testable import logic_core
@testable import logic_business
@testable import logic_analytics
@testable import logic_ui



// MARK: - Mocks generated from file: '../Modules/logic-business/Sources/Extension/Error+Extensions.swift'

import Cuckoo
import Foundation
@testable import logic_core
@testable import logic_business
@testable import logic_analytics
@testable import logic_ui



// MARK: - Mocks generated from file: '../Modules/logic-business/Sources/Extension/Int+Extensions.swift'

import Cuckoo
import Foundation
@testable import logic_core
@testable import logic_business
@testable import logic_analytics
@testable import logic_ui



// MARK: - Mocks generated from file: '../Modules/logic-business/Sources/Extension/Locale+Extensions.swift'

import Cuckoo
import Foundation
@testable import logic_core
@testable import logic_business
@testable import logic_analytics
@testable import logic_ui



// MARK: - Mocks generated from file: '../Modules/logic-business/Sources/Extension/NSNotification+Extensions.swift'

import Cuckoo
import Foundation
@testable import logic_core
@testable import logic_business
@testable import logic_analytics
@testable import logic_ui



// MARK: - Mocks generated from file: '../Modules/logic-business/Sources/Extension/Publisher+Extensions.swift'

import Cuckoo
import Foundation
import Combine
@testable import logic_core
@testable import logic_business
@testable import logic_analytics
@testable import logic_ui



// MARK: - Mocks generated from file: '../Modules/logic-business/Sources/Extension/String+Extensions.swift'

import Cuckoo
import Foundation
@testable import logic_core
@testable import logic_business
@testable import logic_analytics
@testable import logic_ui



// MARK: - Mocks generated from file: '../Modules/logic-business/Sources/Extension/Task+Extensions.swift'

import Cuckoo
import Foundation
@testable import logic_core
@testable import logic_business
@testable import logic_analytics
@testable import logic_ui



// MARK: - Mocks generated from file: '../Modules/logic-business/Sources/Extension/TimeInterval+Extensions.swift'

import Cuckoo
import Foundation
@testable import logic_core
@testable import logic_business
@testable import logic_analytics
@testable import logic_ui



// MARK: - Mocks generated from file: '../Modules/logic-business/Sources/Extension/URL+Extensions.swift'

import Cuckoo
import Foundation
import UIKit
@testable import logic_core
@testable import logic_business
@testable import logic_analytics
@testable import logic_ui



// MARK: - Mocks generated from file: '../Modules/logic-business/Sources/Functions/ConfigLogic+Extensions.swift'

import Cuckoo
import Foundation
@testable import logic_core
@testable import logic_business
@testable import logic_analytics
@testable import logic_ui



// MARK: - Mocks generated from file: '../Modules/logic-business/Sources/Validator/FilterValidator.swift'

import Cuckoo
import Combine
import Foundation
import logic_resources
@testable import logic_core
@testable import logic_business
@testable import logic_analytics
@testable import logic_ui

public class MockFilterValidator: FilterValidator, Cuckoo.ProtocolMock, @unchecked Sendable {
    public typealias MocksType = FilterValidator
    public typealias Stubbing = __StubbingProxy_FilterValidator
    public typealias Verification = __VerificationProxy_FilterValidator

    // Original typealiases

    public let cuckoo_manager = Cuckoo.MockManager.preconfiguredManager ?? Cuckoo.MockManager(hasParent: false)

    private var __defaultImplStub: (any FilterValidator)?

    public func enableDefaultImplementation(_ stub: any FilterValidator) {
        __defaultImplStub = stub
        cuckoo_manager.enableDefaultStubImplementation()
    }

    
    public func getFilterResultStream() -> AsyncStream<FilterResultPartialState> {
        return cuckoo_manager.call(
            "getFilterResultStream() -> AsyncStream<FilterResultPartialState>",
            parameters: (),
            escapingParameters: (),
            superclassCall: Cuckoo.MockManager.crashOnProtocolSuperclassCall(),
            defaultCall: __defaultImplStub!.getFilterResultStream()
        )
    }
    
    public func initializeValidator(filters p0: Filters, filterableList p1: FilterableList) async {
        return await cuckoo_manager.call(
            "initializeValidator(filters p0: Filters, filterableList p1: FilterableList) async",
            parameters: (p0, p1),
            escapingParameters: (p0, p1),
            superclassCall: Cuckoo.MockManager.crashOnProtocolSuperclassCall(),
            defaultCall: await __defaultImplStub!.initializeValidator(filters: p0, filterableList: p1)
        )
    }
    
    public func updateLists(sortOrder p0: SortOrderType, filterableList p1: FilterableList) async {
        return await cuckoo_manager.call(
            "updateLists(sortOrder p0: SortOrderType, filterableList p1: FilterableList) async",
            parameters: (p0, p1),
            escapingParameters: (p0, p1),
            superclassCall: Cuckoo.MockManager.crashOnProtocolSuperclassCall(),
            defaultCall: await __defaultImplStub!.updateLists(sortOrder: p0, filterableList: p1)
        )
    }
    
    public func applyFilters(sortOrder p0: SortOrderType) async {
        return await cuckoo_manager.call(
            "applyFilters(sortOrder p0: SortOrderType) async",
            parameters: (p0),
            escapingParameters: (p0),
            superclassCall: Cuckoo.MockManager.crashOnProtocolSuperclassCall(),
            defaultCall: await __defaultImplStub!.applyFilters(sortOrder: p0)
        )
    }
    
    public func applySearch(query p0: String) async {
        return await cuckoo_manager.call(
            "applySearch(query p0: String) async",
            parameters: (p0),
            escapingParameters: (p0),
            superclassCall: Cuckoo.MockManager.crashOnProtocolSuperclassCall(),
            defaultCall: await __defaultImplStub!.applySearch(query: p0)
        )
    }
    
    public func resetFilters() async {
        return await cuckoo_manager.call(
            "resetFilters() async",
            parameters: (),
            escapingParameters: (),
            superclassCall: Cuckoo.MockManager.crashOnProtocolSuperclassCall(),
            defaultCall: await __defaultImplStub!.resetFilters()
        )
    }
    
    public func revertFilters() async {
        return await cuckoo_manager.call(
            "revertFilters() async",
            parameters: (),
            escapingParameters: (),
            superclassCall: Cuckoo.MockManager.crashOnProtocolSuperclassCall(),
            defaultCall: await __defaultImplStub!.revertFilters()
        )
    }
    
    public func updateFilter(filterGroupId p0: String, filterId p1: String) async {
        return await cuckoo_manager.call(
            "updateFilter(filterGroupId p0: String, filterId p1: String) async",
            parameters: (p0, p1),
            escapingParameters: (p0, p1),
            superclassCall: Cuckoo.MockManager.crashOnProtocolSuperclassCall(),
            defaultCall: await __defaultImplStub!.updateFilter(filterGroupId: p0, filterId: p1)
        )
    }
    
    public func updateDateFilters(filterGroupId p0: String, filterId p1: String, startDate p2: Date, endDate p3: Date) async {
        return await cuckoo_manager.call(
            "updateDateFilters(filterGroupId p0: String, filterId p1: String, startDate p2: Date, endDate p3: Date) async",
            parameters: (p0, p1, p2, p3),
            escapingParameters: (p0, p1, p2, p3),
            superclassCall: Cuckoo.MockManager.crashOnProtocolSuperclassCall(),
            defaultCall: await __defaultImplStub!.updateDateFilters(filterGroupId: p0, filterId: p1, startDate: p2, endDate: p3)
        )
    }
    
    public func updateSortOrder(sortOrder p0: SortOrderType) async {
        return await cuckoo_manager.call(
            "updateSortOrder(sortOrder p0: SortOrderType) async",
            parameters: (p0),
            escapingParameters: (p0),
            superclassCall: Cuckoo.MockManager.crashOnProtocolSuperclassCall(),
            defaultCall: await __defaultImplStub!.updateSortOrder(sortOrder: p0)
        )
    }

    public struct __StubbingProxy_FilterValidator: Cuckoo.StubbingProxy {
        private let cuckoo_manager: Cuckoo.MockManager
    
        public init(manager: Cuckoo.MockManager) {
            self.cuckoo_manager = manager
        }
        
        func getFilterResultStream() -> Cuckoo.ProtocolStubFunction<(), AsyncStream<FilterResultPartialState>> {
            let matchers: [Cuckoo.ParameterMatcher<Void>] = []
            return .init(stub: cuckoo_manager.createStub(for: MockFilterValidator.self,
                method: "getFilterResultStream() -> AsyncStream<FilterResultPartialState>",
                parameterMatchers: matchers
            ))
        }
        
        func initializeValidator<M1: Cuckoo.Matchable, M2: Cuckoo.Matchable>(filters p0: M1, filterableList p1: M2) -> Cuckoo.ProtocolStubNoReturnFunction<(Filters, FilterableList)> where M1.MatchedType == Filters, M2.MatchedType == FilterableList {
            let matchers: [Cuckoo.ParameterMatcher<(Filters, FilterableList)>] = [wrap(matchable: p0) { $0.0 }, wrap(matchable: p1) { $0.1 }]
            return .init(stub: cuckoo_manager.createStub(for: MockFilterValidator.self,
                method: "initializeValidator(filters p0: Filters, filterableList p1: FilterableList) async",
                parameterMatchers: matchers
            ))
        }
        
        func updateLists<M1: Cuckoo.Matchable, M2: Cuckoo.Matchable>(sortOrder p0: M1, filterableList p1: M2) -> Cuckoo.ProtocolStubNoReturnFunction<(SortOrderType, FilterableList)> where M1.MatchedType == SortOrderType, M2.MatchedType == FilterableList {
            let matchers: [Cuckoo.ParameterMatcher<(SortOrderType, FilterableList)>] = [wrap(matchable: p0) { $0.0 }, wrap(matchable: p1) { $0.1 }]
            return .init(stub: cuckoo_manager.createStub(for: MockFilterValidator.self,
                method: "updateLists(sortOrder p0: SortOrderType, filterableList p1: FilterableList) async",
                parameterMatchers: matchers
            ))
        }
        
        func applyFilters<M1: Cuckoo.Matchable>(sortOrder p0: M1) -> Cuckoo.ProtocolStubNoReturnFunction<(SortOrderType)> where M1.MatchedType == SortOrderType {
            let matchers: [Cuckoo.ParameterMatcher<(SortOrderType)>] = [wrap(matchable: p0) { $0 }]
            return .init(stub: cuckoo_manager.createStub(for: MockFilterValidator.self,
                method: "applyFilters(sortOrder p0: SortOrderType) async",
                parameterMatchers: matchers
            ))
        }
        
        func applySearch<M1: Cuckoo.Matchable>(query p0: M1) -> Cuckoo.ProtocolStubNoReturnFunction<(String)> where M1.MatchedType == String {
            let matchers: [Cuckoo.ParameterMatcher<(String)>] = [wrap(matchable: p0) { $0 }]
            return .init(stub: cuckoo_manager.createStub(for: MockFilterValidator.self,
                method: "applySearch(query p0: String) async",
                parameterMatchers: matchers
            ))
        }
        
        func resetFilters() -> Cuckoo.ProtocolStubNoReturnFunction<()> {
            let matchers: [Cuckoo.ParameterMatcher<Void>] = []
            return .init(stub: cuckoo_manager.createStub(for: MockFilterValidator.self,
                method: "resetFilters() async",
                parameterMatchers: matchers
            ))
        }
        
        func revertFilters() -> Cuckoo.ProtocolStubNoReturnFunction<()> {
            let matchers: [Cuckoo.ParameterMatcher<Void>] = []
            return .init(stub: cuckoo_manager.createStub(for: MockFilterValidator.self,
                method: "revertFilters() async",
                parameterMatchers: matchers
            ))
        }
        
        func updateFilter<M1: Cuckoo.Matchable, M2: Cuckoo.Matchable>(filterGroupId p0: M1, filterId p1: M2) -> Cuckoo.ProtocolStubNoReturnFunction<(String, String)> where M1.MatchedType == String, M2.MatchedType == String {
            let matchers: [Cuckoo.ParameterMatcher<(String, String)>] = [wrap(matchable: p0) { $0.0 }, wrap(matchable: p1) { $0.1 }]
            return .init(stub: cuckoo_manager.createStub(for: MockFilterValidator.self,
                method: "updateFilter(filterGroupId p0: String, filterId p1: String) async",
                parameterMatchers: matchers
            ))
        }
        
        func updateDateFilters<M1: Cuckoo.Matchable, M2: Cuckoo.Matchable, M3: Cuckoo.Matchable, M4: Cuckoo.Matchable>(filterGroupId p0: M1, filterId p1: M2, startDate p2: M3, endDate p3: M4) -> Cuckoo.ProtocolStubNoReturnFunction<(String, String, Date, Date)> where M1.MatchedType == String, M2.MatchedType == String, M3.MatchedType == Date, M4.MatchedType == Date {
            let matchers: [Cuckoo.ParameterMatcher<(String, String, Date, Date)>] = [wrap(matchable: p0) { $0.0 }, wrap(matchable: p1) { $0.1 }, wrap(matchable: p2) { $0.2 }, wrap(matchable: p3) { $0.3 }]
            return .init(stub: cuckoo_manager.createStub(for: MockFilterValidator.self,
                method: "updateDateFilters(filterGroupId p0: String, filterId p1: String, startDate p2: Date, endDate p3: Date) async",
                parameterMatchers: matchers
            ))
        }
        
        func updateSortOrder<M1: Cuckoo.Matchable>(sortOrder p0: M1) -> Cuckoo.ProtocolStubNoReturnFunction<(SortOrderType)> where M1.MatchedType == SortOrderType {
            let matchers: [Cuckoo.ParameterMatcher<(SortOrderType)>] = [wrap(matchable: p0) { $0 }]
            return .init(stub: cuckoo_manager.createStub(for: MockFilterValidator.self,
                method: "updateSortOrder(sortOrder p0: SortOrderType) async",
                parameterMatchers: matchers
            ))
        }
    }

    public struct __VerificationProxy_FilterValidator: Cuckoo.VerificationProxy {
        private let cuckoo_manager: Cuckoo.MockManager
        private let callMatcher: Cuckoo.CallMatcher
        private let sourceLocation: Cuckoo.SourceLocation
    
        public init(manager: Cuckoo.MockManager, callMatcher: Cuckoo.CallMatcher, sourceLocation: Cuckoo.SourceLocation) {
            self.cuckoo_manager = manager
            self.callMatcher = callMatcher
            self.sourceLocation = sourceLocation
        }
        
        
        @discardableResult
        func getFilterResultStream() -> Cuckoo.__DoNotUse<(), AsyncStream<FilterResultPartialState>> {
            let matchers: [Cuckoo.ParameterMatcher<Void>] = []
            return cuckoo_manager.verify(
                "getFilterResultStream() -> AsyncStream<FilterResultPartialState>",
                callMatcher: callMatcher,
                parameterMatchers: matchers,
                sourceLocation: sourceLocation
            )
        }
        
        
        @discardableResult
        func initializeValidator<M1: Cuckoo.Matchable, M2: Cuckoo.Matchable>(filters p0: M1, filterableList p1: M2) -> Cuckoo.__DoNotUse<(Filters, FilterableList), Void> where M1.MatchedType == Filters, M2.MatchedType == FilterableList {
            let matchers: [Cuckoo.ParameterMatcher<(Filters, FilterableList)>] = [wrap(matchable: p0) { $0.0 }, wrap(matchable: p1) { $0.1 }]
            return cuckoo_manager.verify(
                "initializeValidator(filters p0: Filters, filterableList p1: FilterableList) async",
                callMatcher: callMatcher,
                parameterMatchers: matchers,
                sourceLocation: sourceLocation
            )
        }
        
        
        @discardableResult
        func updateLists<M1: Cuckoo.Matchable, M2: Cuckoo.Matchable>(sortOrder p0: M1, filterableList p1: M2) -> Cuckoo.__DoNotUse<(SortOrderType, FilterableList), Void> where M1.MatchedType == SortOrderType, M2.MatchedType == FilterableList {
            let matchers: [Cuckoo.ParameterMatcher<(SortOrderType, FilterableList)>] = [wrap(matchable: p0) { $0.0 }, wrap(matchable: p1) { $0.1 }]
            return cuckoo_manager.verify(
                "updateLists(sortOrder p0: SortOrderType, filterableList p1: FilterableList) async",
                callMatcher: callMatcher,
                parameterMatchers: matchers,
                sourceLocation: sourceLocation
            )
        }
        
        
        @discardableResult
        func applyFilters<M1: Cuckoo.Matchable>(sortOrder p0: M1) -> Cuckoo.__DoNotUse<(SortOrderType), Void> where M1.MatchedType == SortOrderType {
            let matchers: [Cuckoo.ParameterMatcher<(SortOrderType)>] = [wrap(matchable: p0) { $0 }]
            return cuckoo_manager.verify(
                "applyFilters(sortOrder p0: SortOrderType) async",
                callMatcher: callMatcher,
                parameterMatchers: matchers,
                sourceLocation: sourceLocation
            )
        }
        
        
        @discardableResult
        func applySearch<M1: Cuckoo.Matchable>(query p0: M1) -> Cuckoo.__DoNotUse<(String), Void> where M1.MatchedType == String {
            let matchers: [Cuckoo.ParameterMatcher<(String)>] = [wrap(matchable: p0) { $0 }]
            return cuckoo_manager.verify(
                "applySearch(query p0: String) async",
                callMatcher: callMatcher,
                parameterMatchers: matchers,
                sourceLocation: sourceLocation
            )
        }
        
        
        @discardableResult
        func resetFilters() -> Cuckoo.__DoNotUse<(), Void> {
            let matchers: [Cuckoo.ParameterMatcher<Void>] = []
            return cuckoo_manager.verify(
                "resetFilters() async",
                callMatcher: callMatcher,
                parameterMatchers: matchers,
                sourceLocation: sourceLocation
            )
        }
        
        
        @discardableResult
        func revertFilters() -> Cuckoo.__DoNotUse<(), Void> {
            let matchers: [Cuckoo.ParameterMatcher<Void>] = []
            return cuckoo_manager.verify(
                "revertFilters() async",
                callMatcher: callMatcher,
                parameterMatchers: matchers,
                sourceLocation: sourceLocation
            )
        }
        
        
        @discardableResult
        func updateFilter<M1: Cuckoo.Matchable, M2: Cuckoo.Matchable>(filterGroupId p0: M1, filterId p1: M2) -> Cuckoo.__DoNotUse<(String, String), Void> where M1.MatchedType == String, M2.MatchedType == String {
            let matchers: [Cuckoo.ParameterMatcher<(String, String)>] = [wrap(matchable: p0) { $0.0 }, wrap(matchable: p1) { $0.1 }]
            return cuckoo_manager.verify(
                "updateFilter(filterGroupId p0: String, filterId p1: String) async",
                callMatcher: callMatcher,
                parameterMatchers: matchers,
                sourceLocation: sourceLocation
            )
        }
        
        
        @discardableResult
        func updateDateFilters<M1: Cuckoo.Matchable, M2: Cuckoo.Matchable, M3: Cuckoo.Matchable, M4: Cuckoo.Matchable>(filterGroupId p0: M1, filterId p1: M2, startDate p2: M3, endDate p3: M4) -> Cuckoo.__DoNotUse<(String, String, Date, Date), Void> where M1.MatchedType == String, M2.MatchedType == String, M3.MatchedType == Date, M4.MatchedType == Date {
            let matchers: [Cuckoo.ParameterMatcher<(String, String, Date, Date)>] = [wrap(matchable: p0) { $0.0 }, wrap(matchable: p1) { $0.1 }, wrap(matchable: p2) { $0.2 }, wrap(matchable: p3) { $0.3 }]
            return cuckoo_manager.verify(
                "updateDateFilters(filterGroupId p0: String, filterId p1: String, startDate p2: Date, endDate p3: Date) async",
                callMatcher: callMatcher,
                parameterMatchers: matchers,
                sourceLocation: sourceLocation
            )
        }
        
        
        @discardableResult
        func updateSortOrder<M1: Cuckoo.Matchable>(sortOrder p0: M1) -> Cuckoo.__DoNotUse<(SortOrderType), Void> where M1.MatchedType == SortOrderType {
            let matchers: [Cuckoo.ParameterMatcher<(SortOrderType)>] = [wrap(matchable: p0) { $0 }]
            return cuckoo_manager.verify(
                "updateSortOrder(sortOrder p0: SortOrderType) async",
                callMatcher: callMatcher,
                parameterMatchers: matchers,
                sourceLocation: sourceLocation
            )
        }
    }
}

public class FilterValidatorStub:FilterValidator, @unchecked Sendable {


    
    public func getFilterResultStream() -> AsyncStream<FilterResultPartialState> {
        return DefaultValueRegistry.defaultValue(for: (AsyncStream<FilterResultPartialState>).self)
    }
    
    public func initializeValidator(filters p0: Filters, filterableList p1: FilterableList) async {
        return DefaultValueRegistry.defaultValue(for: (Void).self)
    }
    
    public func updateLists(sortOrder p0: SortOrderType, filterableList p1: FilterableList) async {
        return DefaultValueRegistry.defaultValue(for: (Void).self)
    }
    
    public func applyFilters(sortOrder p0: SortOrderType) async {
        return DefaultValueRegistry.defaultValue(for: (Void).self)
    }
    
    public func applySearch(query p0: String) async {
        return DefaultValueRegistry.defaultValue(for: (Void).self)
    }
    
    public func resetFilters() async {
        return DefaultValueRegistry.defaultValue(for: (Void).self)
    }
    
    public func revertFilters() async {
        return DefaultValueRegistry.defaultValue(for: (Void).self)
    }
    
    public func updateFilter(filterGroupId p0: String, filterId p1: String) async {
        return DefaultValueRegistry.defaultValue(for: (Void).self)
    }
    
    public func updateDateFilters(filterGroupId p0: String, filterId p1: String, startDate p2: Date, endDate p3: Date) async {
        return DefaultValueRegistry.defaultValue(for: (Void).self)
    }
    
    public func updateSortOrder(sortOrder p0: SortOrderType) async {
        return DefaultValueRegistry.defaultValue(for: (Void).self)
    }
}




// MARK: - Mocks generated from file: '../Modules/logic-business/Sources/Validator/FormValidator.swift'

import Cuckoo
import Foundation
import Combine
import Peppermint
import libPhoneNumber
@testable import logic_core
@testable import logic_business
@testable import logic_analytics
@testable import logic_ui

public class MockFormValidator: FormValidator, Cuckoo.ProtocolMock, @unchecked Sendable {
    public typealias MocksType = FormValidator
    public typealias Stubbing = __StubbingProxy_FormValidator
    public typealias Verification = __VerificationProxy_FormValidator

    // Original typealiases

    public let cuckoo_manager = Cuckoo.MockManager.preconfiguredManager ?? Cuckoo.MockManager(hasParent: false)

    private var __defaultImplStub: (any FormValidator)?

    public func enableDefaultImplementation(_ stub: any FormValidator) {
        __defaultImplStub = stub
        cuckoo_manager.enableDefaultStubImplementation()
    }

    
    public func validateForm(form p0: ValidatableForm) async -> FormValidationResult {
        return await cuckoo_manager.call(
            "validateForm(form p0: ValidatableForm) async -> FormValidationResult",
            parameters: (p0),
            escapingParameters: (p0),
            superclassCall: Cuckoo.MockManager.crashOnProtocolSuperclassCall(),
            defaultCall: await __defaultImplStub!.validateForm(form: p0)
        )
    }
    
    public func validateForms(forms p0: [ValidatableForm]) async -> FormsValidationResult {
        return await cuckoo_manager.call(
            "validateForms(forms p0: [ValidatableForm]) async -> FormsValidationResult",
            parameters: (p0),
            escapingParameters: (p0),
            superclassCall: Cuckoo.MockManager.crashOnProtocolSuperclassCall(),
            defaultCall: await __defaultImplStub!.validateForms(forms: p0)
        )
    }

    public struct __StubbingProxy_FormValidator: Cuckoo.StubbingProxy {
        private let cuckoo_manager: Cuckoo.MockManager
    
        public init(manager: Cuckoo.MockManager) {
            self.cuckoo_manager = manager
        }
        
        func validateForm<M1: Cuckoo.Matchable>(form p0: M1) -> Cuckoo.ProtocolStubFunction<(ValidatableForm), FormValidationResult> where M1.MatchedType == ValidatableForm {
            let matchers: [Cuckoo.ParameterMatcher<(ValidatableForm)>] = [wrap(matchable: p0) { $0 }]
            return .init(stub: cuckoo_manager.createStub(for: MockFormValidator.self,
                method: "validateForm(form p0: ValidatableForm) async -> FormValidationResult",
                parameterMatchers: matchers
            ))
        }
        
        func validateForms<M1: Cuckoo.Matchable>(forms p0: M1) -> Cuckoo.ProtocolStubFunction<([ValidatableForm]), FormsValidationResult> where M1.MatchedType == [ValidatableForm] {
            let matchers: [Cuckoo.ParameterMatcher<([ValidatableForm])>] = [wrap(matchable: p0) { $0 }]
            return .init(stub: cuckoo_manager.createStub(for: MockFormValidator.self,
                method: "validateForms(forms p0: [ValidatableForm]) async -> FormsValidationResult",
                parameterMatchers: matchers
            ))
        }
    }

    public struct __VerificationProxy_FormValidator: Cuckoo.VerificationProxy {
        private let cuckoo_manager: Cuckoo.MockManager
        private let callMatcher: Cuckoo.CallMatcher
        private let sourceLocation: Cuckoo.SourceLocation
    
        public init(manager: Cuckoo.MockManager, callMatcher: Cuckoo.CallMatcher, sourceLocation: Cuckoo.SourceLocation) {
            self.cuckoo_manager = manager
            self.callMatcher = callMatcher
            self.sourceLocation = sourceLocation
        }
        
        
        @discardableResult
        func validateForm<M1: Cuckoo.Matchable>(form p0: M1) -> Cuckoo.__DoNotUse<(ValidatableForm), FormValidationResult> where M1.MatchedType == ValidatableForm {
            let matchers: [Cuckoo.ParameterMatcher<(ValidatableForm)>] = [wrap(matchable: p0) { $0 }]
            return cuckoo_manager.verify(
                "validateForm(form p0: ValidatableForm) async -> FormValidationResult",
                callMatcher: callMatcher,
                parameterMatchers: matchers,
                sourceLocation: sourceLocation
            )
        }
        
        
        @discardableResult
        func validateForms<M1: Cuckoo.Matchable>(forms p0: M1) -> Cuckoo.__DoNotUse<([ValidatableForm]), FormsValidationResult> where M1.MatchedType == [ValidatableForm] {
            let matchers: [Cuckoo.ParameterMatcher<([ValidatableForm])>] = [wrap(matchable: p0) { $0 }]
            return cuckoo_manager.verify(
                "validateForms(forms p0: [ValidatableForm]) async -> FormsValidationResult",
                callMatcher: callMatcher,
                parameterMatchers: matchers,
                sourceLocation: sourceLocation
            )
        }
    }
}

public class FormValidatorStub:FormValidator, @unchecked Sendable {


    
    public func validateForm(form p0: ValidatableForm) async -> FormValidationResult {
        return DefaultValueRegistry.defaultValue(for: (FormValidationResult).self)
    }
    
    public func validateForms(forms p0: [ValidatableForm]) async -> FormsValidationResult {
        return DefaultValueRegistry.defaultValue(for: (FormsValidationResult).self)
    }
}


public class MockFormValidatorInteractor: FormValidatorInteractor, Cuckoo.ProtocolMock, @unchecked Sendable {
    public typealias MocksType = FormValidatorInteractor
    public typealias Stubbing = __StubbingProxy_FormValidatorInteractor
    public typealias Verification = __VerificationProxy_FormValidatorInteractor

    // Original typealiases

    public let cuckoo_manager = Cuckoo.MockManager.preconfiguredManager ?? Cuckoo.MockManager(hasParent: false)

    private var __defaultImplStub: (any FormValidatorInteractor)?

    public func enableDefaultImplementation(_ stub: any FormValidatorInteractor) {
        __defaultImplStub = stub
        cuckoo_manager.enableDefaultStubImplementation()
    }

    
    public func validateForm(form p0: ValidatableForm) async -> FormValidationResult {
        return await cuckoo_manager.call(
            "validateForm(form p0: ValidatableForm) async -> FormValidationResult",
            parameters: (p0),
            escapingParameters: (p0),
            superclassCall: Cuckoo.MockManager.crashOnProtocolSuperclassCall(),
            defaultCall: await __defaultImplStub!.validateForm(form: p0)
        )
    }
    
    public func validateForms(forms p0: [ValidatableForm]) async -> FormsValidationResult {
        return await cuckoo_manager.call(
            "validateForms(forms p0: [ValidatableForm]) async -> FormsValidationResult",
            parameters: (p0),
            escapingParameters: (p0),
            superclassCall: Cuckoo.MockManager.crashOnProtocolSuperclassCall(),
            defaultCall: await __defaultImplStub!.validateForms(forms: p0)
        )
    }

    public struct __StubbingProxy_FormValidatorInteractor: Cuckoo.StubbingProxy {
        private let cuckoo_manager: Cuckoo.MockManager
    
        public init(manager: Cuckoo.MockManager) {
            self.cuckoo_manager = manager
        }
        
        func validateForm<M1: Cuckoo.Matchable>(form p0: M1) -> Cuckoo.ProtocolStubFunction<(ValidatableForm), FormValidationResult> where M1.MatchedType == ValidatableForm {
            let matchers: [Cuckoo.ParameterMatcher<(ValidatableForm)>] = [wrap(matchable: p0) { $0 }]
            return .init(stub: cuckoo_manager.createStub(for: MockFormValidatorInteractor.self,
                method: "validateForm(form p0: ValidatableForm) async -> FormValidationResult",
                parameterMatchers: matchers
            ))
        }
        
        func validateForms<M1: Cuckoo.Matchable>(forms p0: M1) -> Cuckoo.ProtocolStubFunction<([ValidatableForm]), FormsValidationResult> where M1.MatchedType == [ValidatableForm] {
            let matchers: [Cuckoo.ParameterMatcher<([ValidatableForm])>] = [wrap(matchable: p0) { $0 }]
            return .init(stub: cuckoo_manager.createStub(for: MockFormValidatorInteractor.self,
                method: "validateForms(forms p0: [ValidatableForm]) async -> FormsValidationResult",
                parameterMatchers: matchers
            ))
        }
    }

    public struct __VerificationProxy_FormValidatorInteractor: Cuckoo.VerificationProxy {
        private let cuckoo_manager: Cuckoo.MockManager
        private let callMatcher: Cuckoo.CallMatcher
        private let sourceLocation: Cuckoo.SourceLocation
    
        public init(manager: Cuckoo.MockManager, callMatcher: Cuckoo.CallMatcher, sourceLocation: Cuckoo.SourceLocation) {
            self.cuckoo_manager = manager
            self.callMatcher = callMatcher
            self.sourceLocation = sourceLocation
        }
        
        
        @discardableResult
        func validateForm<M1: Cuckoo.Matchable>(form p0: M1) -> Cuckoo.__DoNotUse<(ValidatableForm), FormValidationResult> where M1.MatchedType == ValidatableForm {
            let matchers: [Cuckoo.ParameterMatcher<(ValidatableForm)>] = [wrap(matchable: p0) { $0 }]
            return cuckoo_manager.verify(
                "validateForm(form p0: ValidatableForm) async -> FormValidationResult",
                callMatcher: callMatcher,
                parameterMatchers: matchers,
                sourceLocation: sourceLocation
            )
        }
        
        
        @discardableResult
        func validateForms<M1: Cuckoo.Matchable>(forms p0: M1) -> Cuckoo.__DoNotUse<([ValidatableForm]), FormsValidationResult> where M1.MatchedType == [ValidatableForm] {
            let matchers: [Cuckoo.ParameterMatcher<([ValidatableForm])>] = [wrap(matchable: p0) { $0 }]
            return cuckoo_manager.verify(
                "validateForms(forms p0: [ValidatableForm]) async -> FormsValidationResult",
                callMatcher: callMatcher,
                parameterMatchers: matchers,
                sourceLocation: sourceLocation
            )
        }
    }
}

public class FormValidatorInteractorStub:FormValidatorInteractor, @unchecked Sendable {


    
    public func validateForm(form p0: ValidatableForm) async -> FormValidationResult {
        return DefaultValueRegistry.defaultValue(for: (FormValidationResult).self)
    }
    
    public func validateForms(forms p0: [ValidatableForm]) async -> FormsValidationResult {
        return DefaultValueRegistry.defaultValue(for: (FormsValidationResult).self)
    }
}




// MARK: - Mocks generated from file: '../Modules/logic-business/Sources/Validator/Model/FilterAction.swift'

import Cuckoo
import Foundation
@testable import logic_core
@testable import logic_business
@testable import logic_analytics
@testable import logic_ui

public class MockFilterAction: FilterAction, Cuckoo.ProtocolMock, @unchecked Sendable {
    public typealias MocksType = FilterAction
    public typealias Stubbing = __StubbingProxy_FilterAction
    public typealias Verification = __VerificationProxy_FilterAction

    // Original typealiases

    public let cuckoo_manager = Cuckoo.MockManager.preconfiguredManager ?? Cuckoo.MockManager(hasParent: false)

    private var __defaultImplStub: (any FilterAction)?

    public func enableDefaultImplementation(_ stub: any FilterAction) {
        __defaultImplStub = stub
        cuckoo_manager.enableDefaultStubImplementation()
    }

    
    public func applyFilter(sortOrder p0: SortOrderType, filterableItems p1: FilterableList, filter p2: FilterItem) -> FilterableList {
        return cuckoo_manager.call(
            "applyFilter(sortOrder p0: SortOrderType, filterableItems p1: FilterableList, filter p2: FilterItem) -> FilterableList",
            parameters: (p0, p1, p2),
            escapingParameters: (p0, p1, p2),
            superclassCall: Cuckoo.MockManager.crashOnProtocolSuperclassCall(),
            defaultCall: __defaultImplStub!.applyFilter(sortOrder: p0, filterableItems: p1, filter: p2)
        )
    }
    
    public func applyFilterGroup(filterableItems p0: FilterableList, filterGroup p1: FilterGroup) -> FilterableList {
        return cuckoo_manager.call(
            "applyFilterGroup(filterableItems p0: FilterableList, filterGroup p1: FilterGroup) -> FilterableList",
            parameters: (p0, p1),
            escapingParameters: (p0, p1),
            superclassCall: Cuckoo.MockManager.crashOnProtocolSuperclassCall(),
            defaultCall: __defaultImplStub!.applyFilterGroup(filterableItems: p0, filterGroup: p1)
        )
    }

    public struct __StubbingProxy_FilterAction: Cuckoo.StubbingProxy {
        private let cuckoo_manager: Cuckoo.MockManager
    
        public init(manager: Cuckoo.MockManager) {
            self.cuckoo_manager = manager
        }
        
        func applyFilter<M1: Cuckoo.Matchable, M2: Cuckoo.Matchable, M3: Cuckoo.Matchable>(sortOrder p0: M1, filterableItems p1: M2, filter p2: M3) -> Cuckoo.ProtocolStubFunction<(SortOrderType, FilterableList, FilterItem), FilterableList> where M1.MatchedType == SortOrderType, M2.MatchedType == FilterableList, M3.MatchedType == FilterItem {
            let matchers: [Cuckoo.ParameterMatcher<(SortOrderType, FilterableList, FilterItem)>] = [wrap(matchable: p0) { $0.0 }, wrap(matchable: p1) { $0.1 }, wrap(matchable: p2) { $0.2 }]
            return .init(stub: cuckoo_manager.createStub(for: MockFilterAction.self,
                method: "applyFilter(sortOrder p0: SortOrderType, filterableItems p1: FilterableList, filter p2: FilterItem) -> FilterableList",
                parameterMatchers: matchers
            ))
        }
        
        func applyFilterGroup<M1: Cuckoo.Matchable, M2: Cuckoo.Matchable>(filterableItems p0: M1, filterGroup p1: M2) -> Cuckoo.ProtocolStubFunction<(FilterableList, FilterGroup), FilterableList> where M1.MatchedType == FilterableList, M2.MatchedType == FilterGroup {
            let matchers: [Cuckoo.ParameterMatcher<(FilterableList, FilterGroup)>] = [wrap(matchable: p0) { $0.0 }, wrap(matchable: p1) { $0.1 }]
            return .init(stub: cuckoo_manager.createStub(for: MockFilterAction.self,
                method: "applyFilterGroup(filterableItems p0: FilterableList, filterGroup p1: FilterGroup) -> FilterableList",
                parameterMatchers: matchers
            ))
        }
    }

    public struct __VerificationProxy_FilterAction: Cuckoo.VerificationProxy {
        private let cuckoo_manager: Cuckoo.MockManager
        private let callMatcher: Cuckoo.CallMatcher
        private let sourceLocation: Cuckoo.SourceLocation
    
        public init(manager: Cuckoo.MockManager, callMatcher: Cuckoo.CallMatcher, sourceLocation: Cuckoo.SourceLocation) {
            self.cuckoo_manager = manager
            self.callMatcher = callMatcher
            self.sourceLocation = sourceLocation
        }
        
        
        @discardableResult
        func applyFilter<M1: Cuckoo.Matchable, M2: Cuckoo.Matchable, M3: Cuckoo.Matchable>(sortOrder p0: M1, filterableItems p1: M2, filter p2: M3) -> Cuckoo.__DoNotUse<(SortOrderType, FilterableList, FilterItem), FilterableList> where M1.MatchedType == SortOrderType, M2.MatchedType == FilterableList, M3.MatchedType == FilterItem {
            let matchers: [Cuckoo.ParameterMatcher<(SortOrderType, FilterableList, FilterItem)>] = [wrap(matchable: p0) { $0.0 }, wrap(matchable: p1) { $0.1 }, wrap(matchable: p2) { $0.2 }]
            return cuckoo_manager.verify(
                "applyFilter(sortOrder p0: SortOrderType, filterableItems p1: FilterableList, filter p2: FilterItem) -> FilterableList",
                callMatcher: callMatcher,
                parameterMatchers: matchers,
                sourceLocation: sourceLocation
            )
        }
        
        
        @discardableResult
        func applyFilterGroup<M1: Cuckoo.Matchable, M2: Cuckoo.Matchable>(filterableItems p0: M1, filterGroup p1: M2) -> Cuckoo.__DoNotUse<(FilterableList, FilterGroup), FilterableList> where M1.MatchedType == FilterableList, M2.MatchedType == FilterGroup {
            let matchers: [Cuckoo.ParameterMatcher<(FilterableList, FilterGroup)>] = [wrap(matchable: p0) { $0.0 }, wrap(matchable: p1) { $0.1 }]
            return cuckoo_manager.verify(
                "applyFilterGroup(filterableItems p0: FilterableList, filterGroup p1: FilterGroup) -> FilterableList",
                callMatcher: callMatcher,
                parameterMatchers: matchers,
                sourceLocation: sourceLocation
            )
        }
    }
}

public class FilterActionStub:FilterAction, @unchecked Sendable {


    
    public func applyFilter(sortOrder p0: SortOrderType, filterableItems p1: FilterableList, filter p2: FilterItem) -> FilterableList {
        return DefaultValueRegistry.defaultValue(for: (FilterableList).self)
    }
    
    public func applyFilterGroup(filterableItems p0: FilterableList, filterGroup p1: FilterGroup) -> FilterableList {
        return DefaultValueRegistry.defaultValue(for: (FilterableList).self)
    }
}




// MARK: - Mocks generated from file: '../Modules/logic-business/Sources/Validator/Model/FilterIds.swift'

import Cuckoo
@testable import logic_core
@testable import logic_business
@testable import logic_analytics
@testable import logic_ui



// MARK: - Mocks generated from file: '../Modules/logic-business/Sources/Validator/Model/Filterable.swift'

import Cuckoo
import Foundation
import Copyable
@testable import logic_core
@testable import logic_business
@testable import logic_analytics
@testable import logic_ui

public class MockFilterableItemPayload: FilterableItemPayload, Cuckoo.ProtocolMock, @unchecked Sendable {
    public typealias MocksType = FilterableItemPayload
    public typealias Stubbing = __StubbingProxy_FilterableItemPayload
    public typealias Verification = __VerificationProxy_FilterableItemPayload

    // Original typealiases

    public let cuckoo_manager = Cuckoo.MockManager.preconfiguredManager ?? Cuckoo.MockManager(hasParent: false)

    private var __defaultImplStub: (any FilterableItemPayload)?

    public func enableDefaultImplementation(_ stub: any FilterableItemPayload) {
        __defaultImplStub = stub
        cuckoo_manager.enableDefaultStubImplementation()
    }


    public struct __StubbingProxy_FilterableItemPayload: Cuckoo.StubbingProxy {
        private let cuckoo_manager: Cuckoo.MockManager
    
        public init(manager: Cuckoo.MockManager) {
            self.cuckoo_manager = manager
        }
    }

    public struct __VerificationProxy_FilterableItemPayload: Cuckoo.VerificationProxy {
        private let cuckoo_manager: Cuckoo.MockManager
        private let callMatcher: Cuckoo.CallMatcher
        private let sourceLocation: Cuckoo.SourceLocation
    
        public init(manager: Cuckoo.MockManager, callMatcher: Cuckoo.CallMatcher, sourceLocation: Cuckoo.SourceLocation) {
            self.cuckoo_manager = manager
            self.callMatcher = callMatcher
            self.sourceLocation = sourceLocation
        }
    }
}

public class FilterableItemPayloadStub:FilterableItemPayload, @unchecked Sendable {


}


public class MockFilterableAttributes: FilterableAttributes, Cuckoo.ProtocolMock, @unchecked Sendable {
    public typealias MocksType = FilterableAttributes
    public typealias Stubbing = __StubbingProxy_FilterableAttributes
    public typealias Verification = __VerificationProxy_FilterableAttributes

    // Original typealiases

    public let cuckoo_manager = Cuckoo.MockManager.preconfiguredManager ?? Cuckoo.MockManager(hasParent: false)

    private var __defaultImplStub: (any FilterableAttributes)?

    public func enableDefaultImplementation(_ stub: any FilterableAttributes) {
        __defaultImplStub = stub
        cuckoo_manager.enableDefaultStubImplementation()
    }
    
    public var sortingKey: String {
        get {
            return cuckoo_manager.getter(
                "sortingKey",
                superclassCall: Cuckoo.MockManager.crashOnProtocolSuperclassCall(),
                defaultCall: __defaultImplStub!.sortingKey
            )
        }
    }
    
    public var searchTags: [String] {
        get {
            return cuckoo_manager.getter(
                "searchTags",
                superclassCall: Cuckoo.MockManager.crashOnProtocolSuperclassCall(),
                defaultCall: __defaultImplStub!.searchTags
            )
        }
    }


    public struct __StubbingProxy_FilterableAttributes: Cuckoo.StubbingProxy {
        private let cuckoo_manager: Cuckoo.MockManager
    
        public init(manager: Cuckoo.MockManager) {
            self.cuckoo_manager = manager
        }
        
        var sortingKey: Cuckoo.ProtocolToBeStubbedReadOnlyProperty<MockFilterableAttributes,String> {
            return .init(manager: cuckoo_manager, name: "sortingKey")
        }
        
        var searchTags: Cuckoo.ProtocolToBeStubbedReadOnlyProperty<MockFilterableAttributes,[String]> {
            return .init(manager: cuckoo_manager, name: "searchTags")
        }
    }

    public struct __VerificationProxy_FilterableAttributes: Cuckoo.VerificationProxy {
        private let cuckoo_manager: Cuckoo.MockManager
        private let callMatcher: Cuckoo.CallMatcher
        private let sourceLocation: Cuckoo.SourceLocation
    
        public init(manager: Cuckoo.MockManager, callMatcher: Cuckoo.CallMatcher, sourceLocation: Cuckoo.SourceLocation) {
            self.cuckoo_manager = manager
            self.callMatcher = callMatcher
            self.sourceLocation = sourceLocation
        }
        
        var sortingKey: Cuckoo.VerifyReadOnlyProperty<String> {
            return .init(manager: cuckoo_manager, name: "sortingKey", callMatcher: callMatcher, sourceLocation: sourceLocation)
        }
        
        var searchTags: Cuckoo.VerifyReadOnlyProperty<[String]> {
            return .init(manager: cuckoo_manager, name: "searchTags", callMatcher: callMatcher, sourceLocation: sourceLocation)
        }
    }
}

public class FilterableAttributesStub:FilterableAttributes, @unchecked Sendable {
    
    public var sortingKey: String {
        get {
            return DefaultValueRegistry.defaultValue(for: (String).self)
        }
    }
    
    public var searchTags: [String] {
        get {
            return DefaultValueRegistry.defaultValue(for: ([String]).self)
        }
    }


}




// MARK: - Mocks generated from file: '../Modules/logic-business/Sources/Validator/Model/Filters.swift'

import Cuckoo
import Foundation
import Copyable
import logic_resources
@testable import logic_core
@testable import logic_business
@testable import logic_analytics
@testable import logic_ui

public class MockFilterGroup: FilterGroup, Cuckoo.ProtocolMock, @unchecked Sendable {
    public typealias MocksType = FilterGroup
    public typealias Stubbing = __StubbingProxy_FilterGroup
    public typealias Verification = __VerificationProxy_FilterGroup

    // Original typealiases

    public let cuckoo_manager = Cuckoo.MockManager.preconfiguredManager ?? Cuckoo.MockManager(hasParent: false)

    private var __defaultImplStub: (any FilterGroup)?

    public func enableDefaultImplementation(_ stub: any FilterGroup) {
        __defaultImplStub = stub
        cuckoo_manager.enableDefaultStubImplementation()
    }
    
    public var id: String {
        get {
            return cuckoo_manager.getter(
                "id",
                superclassCall: Cuckoo.MockManager.crashOnProtocolSuperclassCall(),
                defaultCall: __defaultImplStub!.id
            )
        }
    }
    
    public var name: String {
        get {
            return cuckoo_manager.getter(
                "name",
                superclassCall: Cuckoo.MockManager.crashOnProtocolSuperclassCall(),
                defaultCall: __defaultImplStub!.name
            )
        }
    }
    
    public var filters: [FilterItem] {
        get {
            return cuckoo_manager.getter(
                "filters",
                superclassCall: Cuckoo.MockManager.crashOnProtocolSuperclassCall(),
                defaultCall: __defaultImplStub!.filters
            )
        }
    }
    
    public var filterType: FilterGroupType {
        get {
            return cuckoo_manager.getter(
                "filterType",
                superclassCall: Cuckoo.MockManager.crashOnProtocolSuperclassCall(),
                defaultCall: __defaultImplStub!.filterType
            )
        }
    }


    public struct __StubbingProxy_FilterGroup: Cuckoo.StubbingProxy {
        private let cuckoo_manager: Cuckoo.MockManager
    
        public init(manager: Cuckoo.MockManager) {
            self.cuckoo_manager = manager
        }
        
        var id: Cuckoo.ProtocolToBeStubbedReadOnlyProperty<MockFilterGroup,String> {
            return .init(manager: cuckoo_manager, name: "id")
        }
        
        var name: Cuckoo.ProtocolToBeStubbedReadOnlyProperty<MockFilterGroup,String> {
            return .init(manager: cuckoo_manager, name: "name")
        }
        
        var filters: Cuckoo.ProtocolToBeStubbedReadOnlyProperty<MockFilterGroup,[FilterItem]> {
            return .init(manager: cuckoo_manager, name: "filters")
        }
        
        var filterType: Cuckoo.ProtocolToBeStubbedReadOnlyProperty<MockFilterGroup,FilterGroupType> {
            return .init(manager: cuckoo_manager, name: "filterType")
        }
    }

    public struct __VerificationProxy_FilterGroup: Cuckoo.VerificationProxy {
        private let cuckoo_manager: Cuckoo.MockManager
        private let callMatcher: Cuckoo.CallMatcher
        private let sourceLocation: Cuckoo.SourceLocation
    
        public init(manager: Cuckoo.MockManager, callMatcher: Cuckoo.CallMatcher, sourceLocation: Cuckoo.SourceLocation) {
            self.cuckoo_manager = manager
            self.callMatcher = callMatcher
            self.sourceLocation = sourceLocation
        }
        
        var id: Cuckoo.VerifyReadOnlyProperty<String> {
            return .init(manager: cuckoo_manager, name: "id", callMatcher: callMatcher, sourceLocation: sourceLocation)
        }
        
        var name: Cuckoo.VerifyReadOnlyProperty<String> {
            return .init(manager: cuckoo_manager, name: "name", callMatcher: callMatcher, sourceLocation: sourceLocation)
        }
        
        var filters: Cuckoo.VerifyReadOnlyProperty<[FilterItem]> {
            return .init(manager: cuckoo_manager, name: "filters", callMatcher: callMatcher, sourceLocation: sourceLocation)
        }
        
        var filterType: Cuckoo.VerifyReadOnlyProperty<FilterGroupType> {
            return .init(manager: cuckoo_manager, name: "filterType", callMatcher: callMatcher, sourceLocation: sourceLocation)
        }
    }
}

public class FilterGroupStub:FilterGroup, @unchecked Sendable {
    
    public var id: String {
        get {
            return DefaultValueRegistry.defaultValue(for: (String).self)
        }
    }
    
    public var name: String {
        get {
            return DefaultValueRegistry.defaultValue(for: (String).self)
        }
    }
    
    public var filters: [FilterItem] {
        get {
            return DefaultValueRegistry.defaultValue(for: ([FilterItem]).self)
        }
    }
    
    public var filterType: FilterGroupType {
        get {
            return DefaultValueRegistry.defaultValue(for: (FilterGroupType).self)
        }
    }


}




// MARK: - Mocks generated from file: '../Modules/logic-business/Sources/Wrapper/EquatableNoop.swift'

import Cuckoo
@testable import logic_core
@testable import logic_business
@testable import logic_analytics
@testable import logic_ui



// MARK: - Mocks generated from file: '../Modules/logic-core/Sources/Config/WalletKitConfig.swift'

import Cuckoo
import Foundation
import EudiWalletKit
@testable import logic_core
@testable import logic_business
@testable import logic_analytics
@testable import logic_ui

class MockWalletKitConfig: WalletKitConfig, Cuckoo.ProtocolMock, @unchecked Sendable {
    typealias MocksType = WalletKitConfig
    typealias Stubbing = __StubbingProxy_WalletKitConfig
    typealias Verification = __VerificationProxy_WalletKitConfig

    // Original typealiases

    let cuckoo_manager = Cuckoo.MockManager.preconfiguredManager ?? Cuckoo.MockManager(hasParent: false)

    private var __defaultImplStub: (any WalletKitConfig)?

    func enableDefaultImplementation(_ stub: any WalletKitConfig) {
        __defaultImplStub = stub
        cuckoo_manager.enableDefaultStubImplementation()
    }
    
    var vciConfig: VciConfig {
        get {
            return cuckoo_manager.getter(
                "vciConfig",
                superclassCall: Cuckoo.MockManager.crashOnProtocolSuperclassCall(),
                defaultCall: __defaultImplStub!.vciConfig
            )
        }
    }
    
    var readerConfig: ReaderConfig {
        get {
            return cuckoo_manager.getter(
                "readerConfig",
                superclassCall: Cuckoo.MockManager.crashOnProtocolSuperclassCall(),
                defaultCall: __defaultImplStub!.readerConfig
            )
        }
    }
    
    var userAuthenticationRequired: Bool {
        get {
            return cuckoo_manager.getter(
                "userAuthenticationRequired",
                superclassCall: Cuckoo.MockManager.crashOnProtocolSuperclassCall(),
                defaultCall: __defaultImplStub!.userAuthenticationRequired
            )
        }
    }
    
    var documentStorageServiceName: String {
        get {
            return cuckoo_manager.getter(
                "documentStorageServiceName",
                superclassCall: Cuckoo.MockManager.crashOnProtocolSuperclassCall(),
                defaultCall: __defaultImplStub!.documentStorageServiceName
            )
        }
    }
    
    var logFileName: String {
        get {
            return cuckoo_manager.getter(
                "logFileName",
                superclassCall: Cuckoo.MockManager.crashOnProtocolSuperclassCall(),
                defaultCall: __defaultImplStub!.logFileName
            )
        }
    }
    
    var documentsCategories: DocumentCategories {
        get {
            return cuckoo_manager.getter(
                "documentsCategories",
                superclassCall: Cuckoo.MockManager.crashOnProtocolSuperclassCall(),
                defaultCall: __defaultImplStub!.documentsCategories
            )
        }
    }
    
    var transactionLogger: TransactionLogger {
        get {
            return cuckoo_manager.getter(
                "transactionLogger",
                superclassCall: Cuckoo.MockManager.crashOnProtocolSuperclassCall(),
                defaultCall: __defaultImplStub!.transactionLogger
            )
        }
    }
    
    var revocationInterval: TimeInterval {
        get {
            return cuckoo_manager.getter(
                "revocationInterval",
                superclassCall: Cuckoo.MockManager.crashOnProtocolSuperclassCall(),
                defaultCall: __defaultImplStub!.revocationInterval
            )
        }
    }


    struct __StubbingProxy_WalletKitConfig: Cuckoo.StubbingProxy {
        private let cuckoo_manager: Cuckoo.MockManager
    
        init(manager: Cuckoo.MockManager) {
            self.cuckoo_manager = manager
        }
        
        var vciConfig: Cuckoo.ProtocolToBeStubbedReadOnlyProperty<MockWalletKitConfig,VciConfig> {
            return .init(manager: cuckoo_manager, name: "vciConfig")
        }
        
        var readerConfig: Cuckoo.ProtocolToBeStubbedReadOnlyProperty<MockWalletKitConfig,ReaderConfig> {
            return .init(manager: cuckoo_manager, name: "readerConfig")
        }
        
        var userAuthenticationRequired: Cuckoo.ProtocolToBeStubbedReadOnlyProperty<MockWalletKitConfig,Bool> {
            return .init(manager: cuckoo_manager, name: "userAuthenticationRequired")
        }
        
        var documentStorageServiceName: Cuckoo.ProtocolToBeStubbedReadOnlyProperty<MockWalletKitConfig,String> {
            return .init(manager: cuckoo_manager, name: "documentStorageServiceName")
        }
        
        var logFileName: Cuckoo.ProtocolToBeStubbedReadOnlyProperty<MockWalletKitConfig,String> {
            return .init(manager: cuckoo_manager, name: "logFileName")
        }
        
        var documentsCategories: Cuckoo.ProtocolToBeStubbedReadOnlyProperty<MockWalletKitConfig,DocumentCategories> {
            return .init(manager: cuckoo_manager, name: "documentsCategories")
        }
        
        var transactionLogger: Cuckoo.ProtocolToBeStubbedReadOnlyProperty<MockWalletKitConfig,TransactionLogger> {
            return .init(manager: cuckoo_manager, name: "transactionLogger")
        }
        
        var revocationInterval: Cuckoo.ProtocolToBeStubbedReadOnlyProperty<MockWalletKitConfig,TimeInterval> {
            return .init(manager: cuckoo_manager, name: "revocationInterval")
        }
    }

    struct __VerificationProxy_WalletKitConfig: Cuckoo.VerificationProxy {
        private let cuckoo_manager: Cuckoo.MockManager
        private let callMatcher: Cuckoo.CallMatcher
        private let sourceLocation: Cuckoo.SourceLocation
    
        init(manager: Cuckoo.MockManager, callMatcher: Cuckoo.CallMatcher, sourceLocation: Cuckoo.SourceLocation) {
            self.cuckoo_manager = manager
            self.callMatcher = callMatcher
            self.sourceLocation = sourceLocation
        }
        
        var vciConfig: Cuckoo.VerifyReadOnlyProperty<VciConfig> {
            return .init(manager: cuckoo_manager, name: "vciConfig", callMatcher: callMatcher, sourceLocation: sourceLocation)
        }
        
        var readerConfig: Cuckoo.VerifyReadOnlyProperty<ReaderConfig> {
            return .init(manager: cuckoo_manager, name: "readerConfig", callMatcher: callMatcher, sourceLocation: sourceLocation)
        }
        
        var userAuthenticationRequired: Cuckoo.VerifyReadOnlyProperty<Bool> {
            return .init(manager: cuckoo_manager, name: "userAuthenticationRequired", callMatcher: callMatcher, sourceLocation: sourceLocation)
        }
        
        var documentStorageServiceName: Cuckoo.VerifyReadOnlyProperty<String> {
            return .init(manager: cuckoo_manager, name: "documentStorageServiceName", callMatcher: callMatcher, sourceLocation: sourceLocation)
        }
        
        var logFileName: Cuckoo.VerifyReadOnlyProperty<String> {
            return .init(manager: cuckoo_manager, name: "logFileName", callMatcher: callMatcher, sourceLocation: sourceLocation)
        }
        
        var documentsCategories: Cuckoo.VerifyReadOnlyProperty<DocumentCategories> {
            return .init(manager: cuckoo_manager, name: "documentsCategories", callMatcher: callMatcher, sourceLocation: sourceLocation)
        }
        
        var transactionLogger: Cuckoo.VerifyReadOnlyProperty<TransactionLogger> {
            return .init(manager: cuckoo_manager, name: "transactionLogger", callMatcher: callMatcher, sourceLocation: sourceLocation)
        }
        
        var revocationInterval: Cuckoo.VerifyReadOnlyProperty<TimeInterval> {
            return .init(manager: cuckoo_manager, name: "revocationInterval", callMatcher: callMatcher, sourceLocation: sourceLocation)
        }
    }
}

class WalletKitConfigStub:WalletKitConfig, @unchecked Sendable {
    
    var vciConfig: VciConfig {
        get {
            return DefaultValueRegistry.defaultValue(for: (VciConfig).self)
        }
    }
    
    var readerConfig: ReaderConfig {
        get {
            return DefaultValueRegistry.defaultValue(for: (ReaderConfig).self)
        }
    }
    
    var userAuthenticationRequired: Bool {
        get {
            return DefaultValueRegistry.defaultValue(for: (Bool).self)
        }
    }
    
    var documentStorageServiceName: String {
        get {
            return DefaultValueRegistry.defaultValue(for: (String).self)
        }
    }
    
    var logFileName: String {
        get {
            return DefaultValueRegistry.defaultValue(for: (String).self)
        }
    }
    
    var documentsCategories: DocumentCategories {
        get {
            return DefaultValueRegistry.defaultValue(for: (DocumentCategories).self)
        }
    }
    
    var transactionLogger: TransactionLogger {
        get {
            return DefaultValueRegistry.defaultValue(for: (TransactionLogger).self)
        }
    }
    
    var revocationInterval: TimeInterval {
        get {
            return DefaultValueRegistry.defaultValue(for: (TimeInterval).self)
        }
    }


}




// MARK: - Mocks generated from file: '../Modules/logic-core/Sources/Controller/WalletKitController.swift'

import Cuckoo
import Foundation
import Combine
import logic_resources
import SwiftUI
import logic_storage
@testable import logic_core
@testable import logic_business
@testable import logic_analytics
@testable import logic_ui

public class MockWalletKitController: WalletKitController, Cuckoo.ProtocolMock, @unchecked Sendable {
    public typealias MocksType = WalletKitController
    public typealias Stubbing = __StubbingProxy_WalletKitController
    public typealias Verification = __VerificationProxy_WalletKitController

    // Original typealiases

    public let cuckoo_manager = Cuckoo.MockManager.preconfiguredManager ?? Cuckoo.MockManager(hasParent: false)

    private var __defaultImplStub: (any WalletKitController)?

    public func enableDefaultImplementation(_ stub: any WalletKitController) {
        __defaultImplStub = stub
        cuckoo_manager.enableDefaultStubImplementation()
    }
    
    public var wallet: EudiWallet {
        get {
            return cuckoo_manager.getter(
                "wallet",
                superclassCall: Cuckoo.MockManager.crashOnProtocolSuperclassCall(),
                defaultCall: __defaultImplStub!.wallet
            )
        }
    }

    
    public func startProximityPresentation() async -> ProximitySessionCoordinator {
        return await cuckoo_manager.call(
            "startProximityPresentation() async -> ProximitySessionCoordinator",
            parameters: (),
            escapingParameters: (),
            superclassCall: Cuckoo.MockManager.crashOnProtocolSuperclassCall(),
            defaultCall: await __defaultImplStub!.startProximityPresentation()
        )
    }
    
    public func startSameDevicePresentation(deepLink p0: URLComponents) async -> RemoteSessionCoordinator {
        return await cuckoo_manager.call(
            "startSameDevicePresentation(deepLink p0: URLComponents) async -> RemoteSessionCoordinator",
            parameters: (p0),
            escapingParameters: (p0),
            superclassCall: Cuckoo.MockManager.crashOnProtocolSuperclassCall(),
            defaultCall: await __defaultImplStub!.startSameDevicePresentation(deepLink: p0)
        )
    }
    
    public func startCrossDevicePresentation(urlString p0: String) async -> RemoteSessionCoordinator {
        return await cuckoo_manager.call(
            "startCrossDevicePresentation(urlString p0: String) async -> RemoteSessionCoordinator",
            parameters: (p0),
            escapingParameters: (p0),
            superclassCall: Cuckoo.MockManager.crashOnProtocolSuperclassCall(),
            defaultCall: await __defaultImplStub!.startCrossDevicePresentation(urlString: p0)
        )
    }
    
    public func stopPresentation() {
        return cuckoo_manager.call(
            "stopPresentation()",
            parameters: (),
            escapingParameters: (),
            superclassCall: Cuckoo.MockManager.crashOnProtocolSuperclassCall(),
            defaultCall: __defaultImplStub!.stopPresentation()
        )
    }
    
    public func fetchAllDocuments() -> [DocClaimsDecodable] {
        return cuckoo_manager.call(
            "fetchAllDocuments() -> [DocClaimsDecodable]",
            parameters: (),
            escapingParameters: (),
            superclassCall: Cuckoo.MockManager.crashOnProtocolSuperclassCall(),
            defaultCall: __defaultImplStub!.fetchAllDocuments()
        )
    }
    
    public func fetchDeferredDocuments() -> [WalletStorage.Document] {
        return cuckoo_manager.call(
            "fetchDeferredDocuments() -> [WalletStorage.Document]",
            parameters: (),
            escapingParameters: (),
            superclassCall: Cuckoo.MockManager.crashOnProtocolSuperclassCall(),
            defaultCall: __defaultImplStub!.fetchDeferredDocuments()
        )
    }
    
    public func fetchIssuedDocuments() -> [DocClaimsDecodable] {
        return cuckoo_manager.call(
            "fetchIssuedDocuments() -> [DocClaimsDecodable]",
            parameters: (),
            escapingParameters: (),
            superclassCall: Cuckoo.MockManager.crashOnProtocolSuperclassCall(),
            defaultCall: __defaultImplStub!.fetchIssuedDocuments()
        )
    }
    
    public func fetchIssuedDocuments(with p0: [DocumentTypeIdentifier]) -> [DocClaimsDecodable] {
        return cuckoo_manager.call(
            "fetchIssuedDocuments(with p0: [DocumentTypeIdentifier]) -> [DocClaimsDecodable]",
            parameters: (p0),
            escapingParameters: (p0),
            superclassCall: Cuckoo.MockManager.crashOnProtocolSuperclassCall(),
            defaultCall: __defaultImplStub!.fetchIssuedDocuments(with: p0)
        )
    }
    
    public func fetchIssuedDocuments(excluded p0: [DocumentTypeIdentifier]) -> [DocClaimsDecodable] {
        return cuckoo_manager.call(
            "fetchIssuedDocuments(excluded p0: [DocumentTypeIdentifier]) -> [DocClaimsDecodable]",
            parameters: (p0),
            escapingParameters: (p0),
            superclassCall: Cuckoo.MockManager.crashOnProtocolSuperclassCall(),
            defaultCall: __defaultImplStub!.fetchIssuedDocuments(excluded: p0)
        )
    }
    
    public func fetchMainPidDocument() -> DocClaimsDecodable? {
        return cuckoo_manager.call(
            "fetchMainPidDocument() -> DocClaimsDecodable?",
            parameters: (),
            escapingParameters: (),
            superclassCall: Cuckoo.MockManager.crashOnProtocolSuperclassCall(),
            defaultCall: __defaultImplStub!.fetchMainPidDocument()
        )
    }
    
    public func fetchDocument(with p0: String) -> DocClaimsDecodable? {
        return cuckoo_manager.call(
            "fetchDocument(with p0: String) -> DocClaimsDecodable?",
            parameters: (p0),
            escapingParameters: (p0),
            superclassCall: Cuckoo.MockManager.crashOnProtocolSuperclassCall(),
            defaultCall: __defaultImplStub!.fetchDocument(with: p0)
        )
    }
    
    public func fetchDocuments(with p0: [String]) -> [DocClaimsDecodable] {
        return cuckoo_manager.call(
            "fetchDocuments(with p0: [String]) -> [DocClaimsDecodable]",
            parameters: (p0),
            escapingParameters: (p0),
            superclassCall: Cuckoo.MockManager.crashOnProtocolSuperclassCall(),
            defaultCall: __defaultImplStub!.fetchDocuments(with: p0)
        )
    }
    
    public func clearAllDocuments() async {
        return await cuckoo_manager.call(
            "clearAllDocuments() async",
            parameters: (),
            escapingParameters: (),
            superclassCall: Cuckoo.MockManager.crashOnProtocolSuperclassCall(),
            defaultCall: await __defaultImplStub!.clearAllDocuments()
        )
    }
    
    public func deleteDocument(with p0: String, status p1: DocumentStatus) async throws {
        return try await cuckoo_manager.callThrows(
            "deleteDocument(with p0: String, status p1: DocumentStatus) async throws",
            parameters: (p0, p1),
            escapingParameters: (p0, p1),
            superclassCall: Cuckoo.MockManager.crashOnProtocolSuperclassCall(),
            defaultCall: await __defaultImplStub!.deleteDocument(with: p0, status: p1)
        )
    }
    
    public func loadDocuments() async throws {
        return try await cuckoo_manager.callThrows(
            "loadDocuments() async throws",
            parameters: (),
            escapingParameters: (),
            superclassCall: Cuckoo.MockManager.crashOnProtocolSuperclassCall(),
            defaultCall: await __defaultImplStub!.loadDocuments()
        )
    }
    
    public func issueDocument(identifier p0: String) async throws -> WalletStorage.Document {
        return try await cuckoo_manager.callThrows(
            "issueDocument(identifier p0: String) async throws -> WalletStorage.Document",
            parameters: (p0),
            escapingParameters: (p0),
            superclassCall: Cuckoo.MockManager.crashOnProtocolSuperclassCall(),
            defaultCall: await __defaultImplStub!.issueDocument(identifier: p0)
        )
    }
    
    public func requestDeferredIssuance(with p0: WalletStorage.Document) async throws -> DocClaimsDecodable {
        return try await cuckoo_manager.callThrows(
            "requestDeferredIssuance(with p0: WalletStorage.Document) async throws -> DocClaimsDecodable",
            parameters: (p0),
            escapingParameters: (p0),
            superclassCall: Cuckoo.MockManager.crashOnProtocolSuperclassCall(),
            defaultCall: await __defaultImplStub!.requestDeferredIssuance(with: p0)
        )
    }
    
    public func resolveOfferUrlDocTypes(uriOffer p0: String) async throws -> OfferedIssuanceModel {
        return try await cuckoo_manager.callThrows(
            "resolveOfferUrlDocTypes(uriOffer p0: String) async throws -> OfferedIssuanceModel",
            parameters: (p0),
            escapingParameters: (p0),
            superclassCall: Cuckoo.MockManager.crashOnProtocolSuperclassCall(),
            defaultCall: await __defaultImplStub!.resolveOfferUrlDocTypes(uriOffer: p0)
        )
    }
    
    public func issueDocumentsByOfferUrl(offerUri p0: String, docTypes p1: [OfferedDocModel], txCodeValue p2: String?) async throws -> [WalletStorage.Document] {
        return try await cuckoo_manager.callThrows(
            "issueDocumentsByOfferUrl(offerUri p0: String, docTypes p1: [OfferedDocModel], txCodeValue p2: String?) async throws -> [WalletStorage.Document]",
            parameters: (p0, p1, p2),
            escapingParameters: (p0, p1, p2),
            superclassCall: Cuckoo.MockManager.crashOnProtocolSuperclassCall(),
            defaultCall: await __defaultImplStub!.issueDocumentsByOfferUrl(offerUri: p0, docTypes: p1, txCodeValue: p2)
        )
    }
    
    public func parseDocClaim(docId p0: String, groupId p1: String, docClaim p2: DocClaim, type p3: DocumentElementType, parser p4: (String) -> String) -> [DocumentElementClaim] {
        
						return withoutActuallyEscaping(p4, do: { (p4: @escaping (String) -> String) -> [DocumentElementClaim] in
return cuckoo_manager.call(
            "parseDocClaim(docId p0: String, groupId p1: String, docClaim p2: DocClaim, type p3: DocumentElementType, parser p4: (String) -> String) -> [DocumentElementClaim]",
            parameters: (p0, p1, p2, p3, p4),
            escapingParameters: (p0, p1, p2, p3, { _ in fatalError("This is a stub! It's not supposed to be called!") }),
            superclassCall: Cuckoo.MockManager.crashOnProtocolSuperclassCall(),
            defaultCall: __defaultImplStub!.parseDocClaim(docId: p0, groupId: p1, docClaim: p2, type: p3, parser: p4)
        )
						})

    }
    
    public func retrieveLogFileUrl() -> URL? {
        return cuckoo_manager.call(
            "retrieveLogFileUrl() -> URL?",
            parameters: (),
            escapingParameters: (),
            superclassCall: Cuckoo.MockManager.crashOnProtocolSuperclassCall(),
            defaultCall: __defaultImplStub!.retrieveLogFileUrl()
        )
    }
    
    public func resumePendingIssuance(pendingDoc p0: WalletStorage.Document, webUrl p1: URL?) async throws -> WalletStorage.Document {
        return try await cuckoo_manager.callThrows(
            "resumePendingIssuance(pendingDoc p0: WalletStorage.Document, webUrl p1: URL?) async throws -> WalletStorage.Document",
            parameters: (p0, p1),
            escapingParameters: (p0, p1),
            superclassCall: Cuckoo.MockManager.crashOnProtocolSuperclassCall(),
            defaultCall: await __defaultImplStub!.resumePendingIssuance(pendingDoc: p0, webUrl: p1)
        )
    }
    
    public func storeDynamicIssuancePendingUrl(with p0: URL) {
        return cuckoo_manager.call(
            "storeDynamicIssuancePendingUrl(with p0: URL)",
            parameters: (p0),
            escapingParameters: (p0),
            superclassCall: Cuckoo.MockManager.crashOnProtocolSuperclassCall(),
            defaultCall: __defaultImplStub!.storeDynamicIssuancePendingUrl(with: p0)
        )
    }
    
    public func getDynamicIssuancePendingData() async -> DynamicIssuancePendingData? {
        return await cuckoo_manager.call(
            "getDynamicIssuancePendingData() async -> DynamicIssuancePendingData?",
            parameters: (),
            escapingParameters: (),
            superclassCall: Cuckoo.MockManager.crashOnProtocolSuperclassCall(),
            defaultCall: await __defaultImplStub!.getDynamicIssuancePendingData()
        )
    }
    
    public func getScopedDocuments() async throws -> [ScopedDocument] {
        return try await cuckoo_manager.callThrows(
            "getScopedDocuments() async throws -> [ScopedDocument]",
            parameters: (),
            escapingParameters: (),
            superclassCall: Cuckoo.MockManager.crashOnProtocolSuperclassCall(),
            defaultCall: await __defaultImplStub!.getScopedDocuments()
        )
    }
    
    public func getDocumentCategories() -> DocumentCategories {
        return cuckoo_manager.call(
            "getDocumentCategories() -> DocumentCategories",
            parameters: (),
            escapingParameters: (),
            superclassCall: Cuckoo.MockManager.crashOnProtocolSuperclassCall(),
            defaultCall: __defaultImplStub!.getDocumentCategories()
        )
    }
    
    public func isDocumentBookmarked(with p0: String) async -> Bool {
        return await cuckoo_manager.call(
            "isDocumentBookmarked(with p0: String) async -> Bool",
            parameters: (p0),
            escapingParameters: (p0),
            superclassCall: Cuckoo.MockManager.crashOnProtocolSuperclassCall(),
            defaultCall: await __defaultImplStub!.isDocumentBookmarked(with: p0)
        )
    }
    
    public func storeBookmarkedDocument(with p0: String) async throws {
        return try await cuckoo_manager.callThrows(
            "storeBookmarkedDocument(with p0: String) async throws",
            parameters: (p0),
            escapingParameters: (p0),
            superclassCall: Cuckoo.MockManager.crashOnProtocolSuperclassCall(),
            defaultCall: await __defaultImplStub!.storeBookmarkedDocument(with: p0)
        )
    }
    
    public func removeBookmarkedDocument(with p0: String) async throws {
        return try await cuckoo_manager.callThrows(
            "removeBookmarkedDocument(with p0: String) async throws",
            parameters: (p0),
            escapingParameters: (p0),
            superclassCall: Cuckoo.MockManager.crashOnProtocolSuperclassCall(),
            defaultCall: await __defaultImplStub!.removeBookmarkedDocument(with: p0)
        )
    }
    
    public func fetchTransactionLog(with p0: String) async throws -> TransactionLogData {
        return try await cuckoo_manager.callThrows(
            "fetchTransactionLog(with p0: String) async throws -> TransactionLogData",
            parameters: (p0),
            escapingParameters: (p0),
            superclassCall: Cuckoo.MockManager.crashOnProtocolSuperclassCall(),
            defaultCall: await __defaultImplStub!.fetchTransactionLog(with: p0)
        )
    }
    
    public func fetchTransactionLogs() async throws -> [TransactionLogData] {
        return try await cuckoo_manager.callThrows(
            "fetchTransactionLogs() async throws -> [TransactionLogData]",
            parameters: (),
            escapingParameters: (),
            superclassCall: Cuckoo.MockManager.crashOnProtocolSuperclassCall(),
            defaultCall: await __defaultImplStub!.fetchTransactionLogs()
        )
    }
    
    public func isDocumentRevoked(with p0: String) async -> Bool {
        return await cuckoo_manager.call(
            "isDocumentRevoked(with p0: String) async -> Bool",
            parameters: (p0),
            escapingParameters: (p0),
            superclassCall: Cuckoo.MockManager.crashOnProtocolSuperclassCall(),
            defaultCall: await __defaultImplStub!.isDocumentRevoked(with: p0)
        )
    }
    
    public func fetchRevokedDocuments() async throws -> [String] {
        return try await cuckoo_manager.callThrows(
            "fetchRevokedDocuments() async throws -> [String]",
            parameters: (),
            escapingParameters: (),
            superclassCall: Cuckoo.MockManager.crashOnProtocolSuperclassCall(),
            defaultCall: await __defaultImplStub!.fetchRevokedDocuments()
        )
    }
    
    public func storeRevokedDocuments(with p0: [String]) async throws {
        return try await cuckoo_manager.callThrows(
            "storeRevokedDocuments(with p0: [String]) async throws",
            parameters: (p0),
            escapingParameters: (p0),
            superclassCall: Cuckoo.MockManager.crashOnProtocolSuperclassCall(),
            defaultCall: await __defaultImplStub!.storeRevokedDocuments(with: p0)
        )
    }
    
    public func removeRevokedDocument(with p0: String) async throws {
        return try await cuckoo_manager.callThrows(
            "removeRevokedDocument(with p0: String) async throws",
            parameters: (p0),
            escapingParameters: (p0),
            superclassCall: Cuckoo.MockManager.crashOnProtocolSuperclassCall(),
            defaultCall: await __defaultImplStub!.removeRevokedDocument(with: p0)
        )
    }
    
    public func getDocumentStatus(for p0: StatusIdentifier) async throws -> CredentialStatus {
        return try await cuckoo_manager.callThrows(
            "getDocumentStatus(for p0: StatusIdentifier) async throws -> CredentialStatus",
            parameters: (p0),
            escapingParameters: (p0),
            superclassCall: Cuckoo.MockManager.crashOnProtocolSuperclassCall(),
            defaultCall: await __defaultImplStub!.getDocumentStatus(for: p0)
        )
    }

    public struct __StubbingProxy_WalletKitController: Cuckoo.StubbingProxy {
        private let cuckoo_manager: Cuckoo.MockManager
    
        public init(manager: Cuckoo.MockManager) {
            self.cuckoo_manager = manager
        }
        
        var wallet: Cuckoo.ProtocolToBeStubbedReadOnlyProperty<MockWalletKitController,EudiWallet> {
            return .init(manager: cuckoo_manager, name: "wallet")
        }
        
        func startProximityPresentation() -> Cuckoo.ProtocolStubFunction<(), ProximitySessionCoordinator> {
            let matchers: [Cuckoo.ParameterMatcher<Void>] = []
            return .init(stub: cuckoo_manager.createStub(for: MockWalletKitController.self,
                method: "startProximityPresentation() async -> ProximitySessionCoordinator",
                parameterMatchers: matchers
            ))
        }
        
        func startSameDevicePresentation<M1: Cuckoo.Matchable>(deepLink p0: M1) -> Cuckoo.ProtocolStubFunction<(URLComponents), RemoteSessionCoordinator> where M1.MatchedType == URLComponents {
            let matchers: [Cuckoo.ParameterMatcher<(URLComponents)>] = [wrap(matchable: p0) { $0 }]
            return .init(stub: cuckoo_manager.createStub(for: MockWalletKitController.self,
                method: "startSameDevicePresentation(deepLink p0: URLComponents) async -> RemoteSessionCoordinator",
                parameterMatchers: matchers
            ))
        }
        
        func startCrossDevicePresentation<M1: Cuckoo.Matchable>(urlString p0: M1) -> Cuckoo.ProtocolStubFunction<(String), RemoteSessionCoordinator> where M1.MatchedType == String {
            let matchers: [Cuckoo.ParameterMatcher<(String)>] = [wrap(matchable: p0) { $0 }]
            return .init(stub: cuckoo_manager.createStub(for: MockWalletKitController.self,
                method: "startCrossDevicePresentation(urlString p0: String) async -> RemoteSessionCoordinator",
                parameterMatchers: matchers
            ))
        }
        
        func stopPresentation() -> Cuckoo.ProtocolStubNoReturnFunction<()> {
            let matchers: [Cuckoo.ParameterMatcher<Void>] = []
            return .init(stub: cuckoo_manager.createStub(for: MockWalletKitController.self,
                method: "stopPresentation()",
                parameterMatchers: matchers
            ))
        }
        
        func fetchAllDocuments() -> Cuckoo.ProtocolStubFunction<(), [DocClaimsDecodable]> {
            let matchers: [Cuckoo.ParameterMatcher<Void>] = []
            return .init(stub: cuckoo_manager.createStub(for: MockWalletKitController.self,
                method: "fetchAllDocuments() -> [DocClaimsDecodable]",
                parameterMatchers: matchers
            ))
        }
        
        func fetchDeferredDocuments() -> Cuckoo.ProtocolStubFunction<(), [WalletStorage.Document]> {
            let matchers: [Cuckoo.ParameterMatcher<Void>] = []
            return .init(stub: cuckoo_manager.createStub(for: MockWalletKitController.self,
                method: "fetchDeferredDocuments() -> [WalletStorage.Document]",
                parameterMatchers: matchers
            ))
        }
        
        func fetchIssuedDocuments() -> Cuckoo.ProtocolStubFunction<(), [DocClaimsDecodable]> {
            let matchers: [Cuckoo.ParameterMatcher<Void>] = []
            return .init(stub: cuckoo_manager.createStub(for: MockWalletKitController.self,
                method: "fetchIssuedDocuments() -> [DocClaimsDecodable]",
                parameterMatchers: matchers
            ))
        }
        
        func fetchIssuedDocuments<M1: Cuckoo.Matchable>(with p0: M1) -> Cuckoo.ProtocolStubFunction<([DocumentTypeIdentifier]), [DocClaimsDecodable]> where M1.MatchedType == [DocumentTypeIdentifier] {
            let matchers: [Cuckoo.ParameterMatcher<([DocumentTypeIdentifier])>] = [wrap(matchable: p0) { $0 }]
            return .init(stub: cuckoo_manager.createStub(for: MockWalletKitController.self,
                method: "fetchIssuedDocuments(with p0: [DocumentTypeIdentifier]) -> [DocClaimsDecodable]",
                parameterMatchers: matchers
            ))
        }
        
        func fetchIssuedDocuments<M1: Cuckoo.Matchable>(excluded p0: M1) -> Cuckoo.ProtocolStubFunction<([DocumentTypeIdentifier]), [DocClaimsDecodable]> where M1.MatchedType == [DocumentTypeIdentifier] {
            let matchers: [Cuckoo.ParameterMatcher<([DocumentTypeIdentifier])>] = [wrap(matchable: p0) { $0 }]
            return .init(stub: cuckoo_manager.createStub(for: MockWalletKitController.self,
                method: "fetchIssuedDocuments(excluded p0: [DocumentTypeIdentifier]) -> [DocClaimsDecodable]",
                parameterMatchers: matchers
            ))
        }
        
        func fetchMainPidDocument() -> Cuckoo.ProtocolStubFunction<(), DocClaimsDecodable?> {
            let matchers: [Cuckoo.ParameterMatcher<Void>] = []
            return .init(stub: cuckoo_manager.createStub(for: MockWalletKitController.self,
                method: "fetchMainPidDocument() -> DocClaimsDecodable?",
                parameterMatchers: matchers
            ))
        }
        
        func fetchDocument<M1: Cuckoo.Matchable>(with p0: M1) -> Cuckoo.ProtocolStubFunction<(String), DocClaimsDecodable?> where M1.MatchedType == String {
            let matchers: [Cuckoo.ParameterMatcher<(String)>] = [wrap(matchable: p0) { $0 }]
            return .init(stub: cuckoo_manager.createStub(for: MockWalletKitController.self,
                method: "fetchDocument(with p0: String) -> DocClaimsDecodable?",
                parameterMatchers: matchers
            ))
        }
        
        func fetchDocuments<M1: Cuckoo.Matchable>(with p0: M1) -> Cuckoo.ProtocolStubFunction<([String]), [DocClaimsDecodable]> where M1.MatchedType == [String] {
            let matchers: [Cuckoo.ParameterMatcher<([String])>] = [wrap(matchable: p0) { $0 }]
            return .init(stub: cuckoo_manager.createStub(for: MockWalletKitController.self,
                method: "fetchDocuments(with p0: [String]) -> [DocClaimsDecodable]",
                parameterMatchers: matchers
            ))
        }
        
        func clearAllDocuments() -> Cuckoo.ProtocolStubNoReturnFunction<()> {
            let matchers: [Cuckoo.ParameterMatcher<Void>] = []
            return .init(stub: cuckoo_manager.createStub(for: MockWalletKitController.self,
                method: "clearAllDocuments() async",
                parameterMatchers: matchers
            ))
        }
        
        func deleteDocument<M1: Cuckoo.Matchable, M2: Cuckoo.Matchable>(with p0: M1, status p1: M2) -> Cuckoo.ProtocolStubNoReturnThrowingFunction<(String, DocumentStatus)> where M1.MatchedType == String, M2.MatchedType == DocumentStatus {
            let matchers: [Cuckoo.ParameterMatcher<(String, DocumentStatus)>] = [wrap(matchable: p0) { $0.0 }, wrap(matchable: p1) { $0.1 }]
            return .init(stub: cuckoo_manager.createStub(for: MockWalletKitController.self,
                method: "deleteDocument(with p0: String, status p1: DocumentStatus) async throws",
                parameterMatchers: matchers
            ))
        }
        
        func loadDocuments() -> Cuckoo.ProtocolStubNoReturnThrowingFunction<()> {
            let matchers: [Cuckoo.ParameterMatcher<Void>] = []
            return .init(stub: cuckoo_manager.createStub(for: MockWalletKitController.self,
                method: "loadDocuments() async throws",
                parameterMatchers: matchers
            ))
        }
        
        func issueDocument<M1: Cuckoo.Matchable>(identifier p0: M1) -> Cuckoo.ProtocolStubThrowingFunction<(String), WalletStorage.Document> where M1.MatchedType == String {
            let matchers: [Cuckoo.ParameterMatcher<(String)>] = [wrap(matchable: p0) { $0 }]
            return .init(stub: cuckoo_manager.createStub(for: MockWalletKitController.self,
                method: "issueDocument(identifier p0: String) async throws -> WalletStorage.Document",
                parameterMatchers: matchers
            ))
        }
        
        func requestDeferredIssuance<M1: Cuckoo.Matchable>(with p0: M1) -> Cuckoo.ProtocolStubThrowingFunction<(WalletStorage.Document), DocClaimsDecodable> where M1.MatchedType == WalletStorage.Document {
            let matchers: [Cuckoo.ParameterMatcher<(WalletStorage.Document)>] = [wrap(matchable: p0) { $0 }]
            return .init(stub: cuckoo_manager.createStub(for: MockWalletKitController.self,
                method: "requestDeferredIssuance(with p0: WalletStorage.Document) async throws -> DocClaimsDecodable",
                parameterMatchers: matchers
            ))
        }
        
        func resolveOfferUrlDocTypes<M1: Cuckoo.Matchable>(uriOffer p0: M1) -> Cuckoo.ProtocolStubThrowingFunction<(String), OfferedIssuanceModel> where M1.MatchedType == String {
            let matchers: [Cuckoo.ParameterMatcher<(String)>] = [wrap(matchable: p0) { $0 }]
            return .init(stub: cuckoo_manager.createStub(for: MockWalletKitController.self,
                method: "resolveOfferUrlDocTypes(uriOffer p0: String) async throws -> OfferedIssuanceModel",
                parameterMatchers: matchers
            ))
        }
        
        func issueDocumentsByOfferUrl<M1: Cuckoo.Matchable, M2: Cuckoo.Matchable, M3: Cuckoo.OptionalMatchable>(offerUri p0: M1, docTypes p1: M2, txCodeValue p2: M3) -> Cuckoo.ProtocolStubThrowingFunction<(String, [OfferedDocModel], String?), [WalletStorage.Document]> where M1.MatchedType == String, M2.MatchedType == [OfferedDocModel], M3.OptionalMatchedType == String {
            let matchers: [Cuckoo.ParameterMatcher<(String, [OfferedDocModel], String?)>] = [wrap(matchable: p0) { $0.0 }, wrap(matchable: p1) { $0.1 }, wrap(matchable: p2) { $0.2 }]
            return .init(stub: cuckoo_manager.createStub(for: MockWalletKitController.self,
                method: "issueDocumentsByOfferUrl(offerUri p0: String, docTypes p1: [OfferedDocModel], txCodeValue p2: String?) async throws -> [WalletStorage.Document]",
                parameterMatchers: matchers
            ))
        }
        
        func parseDocClaim<M1: Cuckoo.Matchable, M2: Cuckoo.Matchable, M3: Cuckoo.Matchable, M4: Cuckoo.Matchable, M5: Cuckoo.Matchable>(docId p0: M1, groupId p1: M2, docClaim p2: M3, type p3: M4, parser p4: M5) -> Cuckoo.ProtocolStubFunction<(String, String, DocClaim, DocumentElementType, (String) -> String), [DocumentElementClaim]> where M1.MatchedType == String, M2.MatchedType == String, M3.MatchedType == DocClaim, M4.MatchedType == DocumentElementType, M5.MatchedType == (String) -> String {
            let matchers: [Cuckoo.ParameterMatcher<(String, String, DocClaim, DocumentElementType, (String) -> String)>] = [wrap(matchable: p0) { $0.0 }, wrap(matchable: p1) { $0.1 }, wrap(matchable: p2) { $0.2 }, wrap(matchable: p3) { $0.3 }, wrap(matchable: p4) { $0.4 }]
            return .init(stub: cuckoo_manager.createStub(for: MockWalletKitController.self,
                method: "parseDocClaim(docId p0: String, groupId p1: String, docClaim p2: DocClaim, type p3: DocumentElementType, parser p4: (String) -> String) -> [DocumentElementClaim]",
                parameterMatchers: matchers
            ))
        }
        
        func retrieveLogFileUrl() -> Cuckoo.ProtocolStubFunction<(), URL?> {
            let matchers: [Cuckoo.ParameterMatcher<Void>] = []
            return .init(stub: cuckoo_manager.createStub(for: MockWalletKitController.self,
                method: "retrieveLogFileUrl() -> URL?",
                parameterMatchers: matchers
            ))
        }
        
        func resumePendingIssuance<M1: Cuckoo.Matchable, M2: Cuckoo.OptionalMatchable>(pendingDoc p0: M1, webUrl p1: M2) -> Cuckoo.ProtocolStubThrowingFunction<(WalletStorage.Document, URL?), WalletStorage.Document> where M1.MatchedType == WalletStorage.Document, M2.OptionalMatchedType == URL {
            let matchers: [Cuckoo.ParameterMatcher<(WalletStorage.Document, URL?)>] = [wrap(matchable: p0) { $0.0 }, wrap(matchable: p1) { $0.1 }]
            return .init(stub: cuckoo_manager.createStub(for: MockWalletKitController.self,
                method: "resumePendingIssuance(pendingDoc p0: WalletStorage.Document, webUrl p1: URL?) async throws -> WalletStorage.Document",
                parameterMatchers: matchers
            ))
        }
        
        func storeDynamicIssuancePendingUrl<M1: Cuckoo.Matchable>(with p0: M1) -> Cuckoo.ProtocolStubNoReturnFunction<(URL)> where M1.MatchedType == URL {
            let matchers: [Cuckoo.ParameterMatcher<(URL)>] = [wrap(matchable: p0) { $0 }]
            return .init(stub: cuckoo_manager.createStub(for: MockWalletKitController.self,
                method: "storeDynamicIssuancePendingUrl(with p0: URL)",
                parameterMatchers: matchers
            ))
        }
        
        func getDynamicIssuancePendingData() -> Cuckoo.ProtocolStubFunction<(), DynamicIssuancePendingData?> {
            let matchers: [Cuckoo.ParameterMatcher<Void>] = []
            return .init(stub: cuckoo_manager.createStub(for: MockWalletKitController.self,
                method: "getDynamicIssuancePendingData() async -> DynamicIssuancePendingData?",
                parameterMatchers: matchers
            ))
        }
        
        func getScopedDocuments() -> Cuckoo.ProtocolStubThrowingFunction<(), [ScopedDocument]> {
            let matchers: [Cuckoo.ParameterMatcher<Void>] = []
            return .init(stub: cuckoo_manager.createStub(for: MockWalletKitController.self,
                method: "getScopedDocuments() async throws -> [ScopedDocument]",
                parameterMatchers: matchers
            ))
        }
        
        func getDocumentCategories() -> Cuckoo.ProtocolStubFunction<(), DocumentCategories> {
            let matchers: [Cuckoo.ParameterMatcher<Void>] = []
            return .init(stub: cuckoo_manager.createStub(for: MockWalletKitController.self,
                method: "getDocumentCategories() -> DocumentCategories",
                parameterMatchers: matchers
            ))
        }
        
        func isDocumentBookmarked<M1: Cuckoo.Matchable>(with p0: M1) -> Cuckoo.ProtocolStubFunction<(String), Bool> where M1.MatchedType == String {
            let matchers: [Cuckoo.ParameterMatcher<(String)>] = [wrap(matchable: p0) { $0 }]
            return .init(stub: cuckoo_manager.createStub(for: MockWalletKitController.self,
                method: "isDocumentBookmarked(with p0: String) async -> Bool",
                parameterMatchers: matchers
            ))
        }
        
        func storeBookmarkedDocument<M1: Cuckoo.Matchable>(with p0: M1) -> Cuckoo.ProtocolStubNoReturnThrowingFunction<(String)> where M1.MatchedType == String {
            let matchers: [Cuckoo.ParameterMatcher<(String)>] = [wrap(matchable: p0) { $0 }]
            return .init(stub: cuckoo_manager.createStub(for: MockWalletKitController.self,
                method: "storeBookmarkedDocument(with p0: String) async throws",
                parameterMatchers: matchers
            ))
        }
        
        func removeBookmarkedDocument<M1: Cuckoo.Matchable>(with p0: M1) -> Cuckoo.ProtocolStubNoReturnThrowingFunction<(String)> where M1.MatchedType == String {
            let matchers: [Cuckoo.ParameterMatcher<(String)>] = [wrap(matchable: p0) { $0 }]
            return .init(stub: cuckoo_manager.createStub(for: MockWalletKitController.self,
                method: "removeBookmarkedDocument(with p0: String) async throws",
                parameterMatchers: matchers
            ))
        }
        
        func fetchTransactionLog<M1: Cuckoo.Matchable>(with p0: M1) -> Cuckoo.ProtocolStubThrowingFunction<(String), TransactionLogData> where M1.MatchedType == String {
            let matchers: [Cuckoo.ParameterMatcher<(String)>] = [wrap(matchable: p0) { $0 }]
            return .init(stub: cuckoo_manager.createStub(for: MockWalletKitController.self,
                method: "fetchTransactionLog(with p0: String) async throws -> TransactionLogData",
                parameterMatchers: matchers
            ))
        }
        
        func fetchTransactionLogs() -> Cuckoo.ProtocolStubThrowingFunction<(), [TransactionLogData]> {
            let matchers: [Cuckoo.ParameterMatcher<Void>] = []
            return .init(stub: cuckoo_manager.createStub(for: MockWalletKitController.self,
                method: "fetchTransactionLogs() async throws -> [TransactionLogData]",
                parameterMatchers: matchers
            ))
        }
        
        func isDocumentRevoked<M1: Cuckoo.Matchable>(with p0: M1) -> Cuckoo.ProtocolStubFunction<(String), Bool> where M1.MatchedType == String {
            let matchers: [Cuckoo.ParameterMatcher<(String)>] = [wrap(matchable: p0) { $0 }]
            return .init(stub: cuckoo_manager.createStub(for: MockWalletKitController.self,
                method: "isDocumentRevoked(with p0: String) async -> Bool",
                parameterMatchers: matchers
            ))
        }
        
        func fetchRevokedDocuments() -> Cuckoo.ProtocolStubThrowingFunction<(), [String]> {
            let matchers: [Cuckoo.ParameterMatcher<Void>] = []
            return .init(stub: cuckoo_manager.createStub(for: MockWalletKitController.self,
                method: "fetchRevokedDocuments() async throws -> [String]",
                parameterMatchers: matchers
            ))
        }
        
        func storeRevokedDocuments<M1: Cuckoo.Matchable>(with p0: M1) -> Cuckoo.ProtocolStubNoReturnThrowingFunction<([String])> where M1.MatchedType == [String] {
            let matchers: [Cuckoo.ParameterMatcher<([String])>] = [wrap(matchable: p0) { $0 }]
            return .init(stub: cuckoo_manager.createStub(for: MockWalletKitController.self,
                method: "storeRevokedDocuments(with p0: [String]) async throws",
                parameterMatchers: matchers
            ))
        }
        
        func removeRevokedDocument<M1: Cuckoo.Matchable>(with p0: M1) -> Cuckoo.ProtocolStubNoReturnThrowingFunction<(String)> where M1.MatchedType == String {
            let matchers: [Cuckoo.ParameterMatcher<(String)>] = [wrap(matchable: p0) { $0 }]
            return .init(stub: cuckoo_manager.createStub(for: MockWalletKitController.self,
                method: "removeRevokedDocument(with p0: String) async throws",
                parameterMatchers: matchers
            ))
        }
        
        func getDocumentStatus<M1: Cuckoo.Matchable>(for p0: M1) -> Cuckoo.ProtocolStubThrowingFunction<(StatusIdentifier), CredentialStatus> where M1.MatchedType == StatusIdentifier {
            let matchers: [Cuckoo.ParameterMatcher<(StatusIdentifier)>] = [wrap(matchable: p0) { $0 }]
            return .init(stub: cuckoo_manager.createStub(for: MockWalletKitController.self,
                method: "getDocumentStatus(for p0: StatusIdentifier) async throws -> CredentialStatus",
                parameterMatchers: matchers
            ))
        }
    }

    public struct __VerificationProxy_WalletKitController: Cuckoo.VerificationProxy {
        private let cuckoo_manager: Cuckoo.MockManager
        private let callMatcher: Cuckoo.CallMatcher
        private let sourceLocation: Cuckoo.SourceLocation
    
        public init(manager: Cuckoo.MockManager, callMatcher: Cuckoo.CallMatcher, sourceLocation: Cuckoo.SourceLocation) {
            self.cuckoo_manager = manager
            self.callMatcher = callMatcher
            self.sourceLocation = sourceLocation
        }
        
        var wallet: Cuckoo.VerifyReadOnlyProperty<EudiWallet> {
            return .init(manager: cuckoo_manager, name: "wallet", callMatcher: callMatcher, sourceLocation: sourceLocation)
        }
        
        
        @discardableResult
        func startProximityPresentation() -> Cuckoo.__DoNotUse<(), ProximitySessionCoordinator> {
            let matchers: [Cuckoo.ParameterMatcher<Void>] = []
            return cuckoo_manager.verify(
                "startProximityPresentation() async -> ProximitySessionCoordinator",
                callMatcher: callMatcher,
                parameterMatchers: matchers,
                sourceLocation: sourceLocation
            )
        }
        
        
        @discardableResult
        func startSameDevicePresentation<M1: Cuckoo.Matchable>(deepLink p0: M1) -> Cuckoo.__DoNotUse<(URLComponents), RemoteSessionCoordinator> where M1.MatchedType == URLComponents {
            let matchers: [Cuckoo.ParameterMatcher<(URLComponents)>] = [wrap(matchable: p0) { $0 }]
            return cuckoo_manager.verify(
                "startSameDevicePresentation(deepLink p0: URLComponents) async -> RemoteSessionCoordinator",
                callMatcher: callMatcher,
                parameterMatchers: matchers,
                sourceLocation: sourceLocation
            )
        }
        
        
        @discardableResult
        func startCrossDevicePresentation<M1: Cuckoo.Matchable>(urlString p0: M1) -> Cuckoo.__DoNotUse<(String), RemoteSessionCoordinator> where M1.MatchedType == String {
            let matchers: [Cuckoo.ParameterMatcher<(String)>] = [wrap(matchable: p0) { $0 }]
            return cuckoo_manager.verify(
                "startCrossDevicePresentation(urlString p0: String) async -> RemoteSessionCoordinator",
                callMatcher: callMatcher,
                parameterMatchers: matchers,
                sourceLocation: sourceLocation
            )
        }
        
        
        @discardableResult
        func stopPresentation() -> Cuckoo.__DoNotUse<(), Void> {
            let matchers: [Cuckoo.ParameterMatcher<Void>] = []
            return cuckoo_manager.verify(
                "stopPresentation()",
                callMatcher: callMatcher,
                parameterMatchers: matchers,
                sourceLocation: sourceLocation
            )
        }
        
        
        @discardableResult
        func fetchAllDocuments() -> Cuckoo.__DoNotUse<(), [DocClaimsDecodable]> {
            let matchers: [Cuckoo.ParameterMatcher<Void>] = []
            return cuckoo_manager.verify(
                "fetchAllDocuments() -> [DocClaimsDecodable]",
                callMatcher: callMatcher,
                parameterMatchers: matchers,
                sourceLocation: sourceLocation
            )
        }
        
        
        @discardableResult
        func fetchDeferredDocuments() -> Cuckoo.__DoNotUse<(), [WalletStorage.Document]> {
            let matchers: [Cuckoo.ParameterMatcher<Void>] = []
            return cuckoo_manager.verify(
                "fetchDeferredDocuments() -> [WalletStorage.Document]",
                callMatcher: callMatcher,
                parameterMatchers: matchers,
                sourceLocation: sourceLocation
            )
        }
        
        
        @discardableResult
        func fetchIssuedDocuments() -> Cuckoo.__DoNotUse<(), [DocClaimsDecodable]> {
            let matchers: [Cuckoo.ParameterMatcher<Void>] = []
            return cuckoo_manager.verify(
                "fetchIssuedDocuments() -> [DocClaimsDecodable]",
                callMatcher: callMatcher,
                parameterMatchers: matchers,
                sourceLocation: sourceLocation
            )
        }
        
        
        @discardableResult
        func fetchIssuedDocuments<M1: Cuckoo.Matchable>(with p0: M1) -> Cuckoo.__DoNotUse<([DocumentTypeIdentifier]), [DocClaimsDecodable]> where M1.MatchedType == [DocumentTypeIdentifier] {
            let matchers: [Cuckoo.ParameterMatcher<([DocumentTypeIdentifier])>] = [wrap(matchable: p0) { $0 }]
            return cuckoo_manager.verify(
                "fetchIssuedDocuments(with p0: [DocumentTypeIdentifier]) -> [DocClaimsDecodable]",
                callMatcher: callMatcher,
                parameterMatchers: matchers,
                sourceLocation: sourceLocation
            )
        }
        
        
        @discardableResult
        func fetchIssuedDocuments<M1: Cuckoo.Matchable>(excluded p0: M1) -> Cuckoo.__DoNotUse<([DocumentTypeIdentifier]), [DocClaimsDecodable]> where M1.MatchedType == [DocumentTypeIdentifier] {
            let matchers: [Cuckoo.ParameterMatcher<([DocumentTypeIdentifier])>] = [wrap(matchable: p0) { $0 }]
            return cuckoo_manager.verify(
                "fetchIssuedDocuments(excluded p0: [DocumentTypeIdentifier]) -> [DocClaimsDecodable]",
                callMatcher: callMatcher,
                parameterMatchers: matchers,
                sourceLocation: sourceLocation
            )
        }
        
        
        @discardableResult
        func fetchMainPidDocument() -> Cuckoo.__DoNotUse<(), DocClaimsDecodable?> {
            let matchers: [Cuckoo.ParameterMatcher<Void>] = []
            return cuckoo_manager.verify(
                "fetchMainPidDocument() -> DocClaimsDecodable?",
                callMatcher: callMatcher,
                parameterMatchers: matchers,
                sourceLocation: sourceLocation
            )
        }
        
        
        @discardableResult
        func fetchDocument<M1: Cuckoo.Matchable>(with p0: M1) -> Cuckoo.__DoNotUse<(String), DocClaimsDecodable?> where M1.MatchedType == String {
            let matchers: [Cuckoo.ParameterMatcher<(String)>] = [wrap(matchable: p0) { $0 }]
            return cuckoo_manager.verify(
                "fetchDocument(with p0: String) -> DocClaimsDecodable?",
                callMatcher: callMatcher,
                parameterMatchers: matchers,
                sourceLocation: sourceLocation
            )
        }
        
        
        @discardableResult
        func fetchDocuments<M1: Cuckoo.Matchable>(with p0: M1) -> Cuckoo.__DoNotUse<([String]), [DocClaimsDecodable]> where M1.MatchedType == [String] {
            let matchers: [Cuckoo.ParameterMatcher<([String])>] = [wrap(matchable: p0) { $0 }]
            return cuckoo_manager.verify(
                "fetchDocuments(with p0: [String]) -> [DocClaimsDecodable]",
                callMatcher: callMatcher,
                parameterMatchers: matchers,
                sourceLocation: sourceLocation
            )
        }
        
        
        @discardableResult
        func clearAllDocuments() -> Cuckoo.__DoNotUse<(), Void> {
            let matchers: [Cuckoo.ParameterMatcher<Void>] = []
            return cuckoo_manager.verify(
                "clearAllDocuments() async",
                callMatcher: callMatcher,
                parameterMatchers: matchers,
                sourceLocation: sourceLocation
            )
        }
        
        
        @discardableResult
        func deleteDocument<M1: Cuckoo.Matchable, M2: Cuckoo.Matchable>(with p0: M1, status p1: M2) -> Cuckoo.__DoNotUse<(String, DocumentStatus), Void> where M1.MatchedType == String, M2.MatchedType == DocumentStatus {
            let matchers: [Cuckoo.ParameterMatcher<(String, DocumentStatus)>] = [wrap(matchable: p0) { $0.0 }, wrap(matchable: p1) { $0.1 }]
            return cuckoo_manager.verify(
                "deleteDocument(with p0: String, status p1: DocumentStatus) async throws",
                callMatcher: callMatcher,
                parameterMatchers: matchers,
                sourceLocation: sourceLocation
            )
        }
        
        
        @discardableResult
        func loadDocuments() -> Cuckoo.__DoNotUse<(), Void> {
            let matchers: [Cuckoo.ParameterMatcher<Void>] = []
            return cuckoo_manager.verify(
                "loadDocuments() async throws",
                callMatcher: callMatcher,
                parameterMatchers: matchers,
                sourceLocation: sourceLocation
            )
        }
        
        
        @discardableResult
        func issueDocument<M1: Cuckoo.Matchable>(identifier p0: M1) -> Cuckoo.__DoNotUse<(String), WalletStorage.Document> where M1.MatchedType == String {
            let matchers: [Cuckoo.ParameterMatcher<(String)>] = [wrap(matchable: p0) { $0 }]
            return cuckoo_manager.verify(
                "issueDocument(identifier p0: String) async throws -> WalletStorage.Document",
                callMatcher: callMatcher,
                parameterMatchers: matchers,
                sourceLocation: sourceLocation
            )
        }
        
        
        @discardableResult
        func requestDeferredIssuance<M1: Cuckoo.Matchable>(with p0: M1) -> Cuckoo.__DoNotUse<(WalletStorage.Document), DocClaimsDecodable> where M1.MatchedType == WalletStorage.Document {
            let matchers: [Cuckoo.ParameterMatcher<(WalletStorage.Document)>] = [wrap(matchable: p0) { $0 }]
            return cuckoo_manager.verify(
                "requestDeferredIssuance(with p0: WalletStorage.Document) async throws -> DocClaimsDecodable",
                callMatcher: callMatcher,
                parameterMatchers: matchers,
                sourceLocation: sourceLocation
            )
        }
        
        
        @discardableResult
        func resolveOfferUrlDocTypes<M1: Cuckoo.Matchable>(uriOffer p0: M1) -> Cuckoo.__DoNotUse<(String), OfferedIssuanceModel> where M1.MatchedType == String {
            let matchers: [Cuckoo.ParameterMatcher<(String)>] = [wrap(matchable: p0) { $0 }]
            return cuckoo_manager.verify(
                "resolveOfferUrlDocTypes(uriOffer p0: String) async throws -> OfferedIssuanceModel",
                callMatcher: callMatcher,
                parameterMatchers: matchers,
                sourceLocation: sourceLocation
            )
        }
        
        
        @discardableResult
        func issueDocumentsByOfferUrl<M1: Cuckoo.Matchable, M2: Cuckoo.Matchable, M3: Cuckoo.OptionalMatchable>(offerUri p0: M1, docTypes p1: M2, txCodeValue p2: M3) -> Cuckoo.__DoNotUse<(String, [OfferedDocModel], String?), [WalletStorage.Document]> where M1.MatchedType == String, M2.MatchedType == [OfferedDocModel], M3.OptionalMatchedType == String {
            let matchers: [Cuckoo.ParameterMatcher<(String, [OfferedDocModel], String?)>] = [wrap(matchable: p0) { $0.0 }, wrap(matchable: p1) { $0.1 }, wrap(matchable: p2) { $0.2 }]
            return cuckoo_manager.verify(
                "issueDocumentsByOfferUrl(offerUri p0: String, docTypes p1: [OfferedDocModel], txCodeValue p2: String?) async throws -> [WalletStorage.Document]",
                callMatcher: callMatcher,
                parameterMatchers: matchers,
                sourceLocation: sourceLocation
            )
        }
        
        
        @discardableResult
        func parseDocClaim<M1: Cuckoo.Matchable, M2: Cuckoo.Matchable, M3: Cuckoo.Matchable, M4: Cuckoo.Matchable, M5: Cuckoo.Matchable>(docId p0: M1, groupId p1: M2, docClaim p2: M3, type p3: M4, parser p4: M5) -> Cuckoo.__DoNotUse<(String, String, DocClaim, DocumentElementType, (String) -> String), [DocumentElementClaim]> where M1.MatchedType == String, M2.MatchedType == String, M3.MatchedType == DocClaim, M4.MatchedType == DocumentElementType, M5.MatchedType == (String) -> String {
            let matchers: [Cuckoo.ParameterMatcher<(String, String, DocClaim, DocumentElementType, (String) -> String)>] = [wrap(matchable: p0) { $0.0 }, wrap(matchable: p1) { $0.1 }, wrap(matchable: p2) { $0.2 }, wrap(matchable: p3) { $0.3 }, wrap(matchable: p4) { $0.4 }]
            return cuckoo_manager.verify(
                "parseDocClaim(docId p0: String, groupId p1: String, docClaim p2: DocClaim, type p3: DocumentElementType, parser p4: (String) -> String) -> [DocumentElementClaim]",
                callMatcher: callMatcher,
                parameterMatchers: matchers,
                sourceLocation: sourceLocation
            )
        }
        
        
        @discardableResult
        func retrieveLogFileUrl() -> Cuckoo.__DoNotUse<(), URL?> {
            let matchers: [Cuckoo.ParameterMatcher<Void>] = []
            return cuckoo_manager.verify(
                "retrieveLogFileUrl() -> URL?",
                callMatcher: callMatcher,
                parameterMatchers: matchers,
                sourceLocation: sourceLocation
            )
        }
        
        
        @discardableResult
        func resumePendingIssuance<M1: Cuckoo.Matchable, M2: Cuckoo.OptionalMatchable>(pendingDoc p0: M1, webUrl p1: M2) -> Cuckoo.__DoNotUse<(WalletStorage.Document, URL?), WalletStorage.Document> where M1.MatchedType == WalletStorage.Document, M2.OptionalMatchedType == URL {
            let matchers: [Cuckoo.ParameterMatcher<(WalletStorage.Document, URL?)>] = [wrap(matchable: p0) { $0.0 }, wrap(matchable: p1) { $0.1 }]
            return cuckoo_manager.verify(
                "resumePendingIssuance(pendingDoc p0: WalletStorage.Document, webUrl p1: URL?) async throws -> WalletStorage.Document",
                callMatcher: callMatcher,
                parameterMatchers: matchers,
                sourceLocation: sourceLocation
            )
        }
        
        
        @discardableResult
        func storeDynamicIssuancePendingUrl<M1: Cuckoo.Matchable>(with p0: M1) -> Cuckoo.__DoNotUse<(URL), Void> where M1.MatchedType == URL {
            let matchers: [Cuckoo.ParameterMatcher<(URL)>] = [wrap(matchable: p0) { $0 }]
            return cuckoo_manager.verify(
                "storeDynamicIssuancePendingUrl(with p0: URL)",
                callMatcher: callMatcher,
                parameterMatchers: matchers,
                sourceLocation: sourceLocation
            )
        }
        
        
        @discardableResult
        func getDynamicIssuancePendingData() -> Cuckoo.__DoNotUse<(), DynamicIssuancePendingData?> {
            let matchers: [Cuckoo.ParameterMatcher<Void>] = []
            return cuckoo_manager.verify(
                "getDynamicIssuancePendingData() async -> DynamicIssuancePendingData?",
                callMatcher: callMatcher,
                parameterMatchers: matchers,
                sourceLocation: sourceLocation
            )
        }
        
        
        @discardableResult
        func getScopedDocuments() -> Cuckoo.__DoNotUse<(), [ScopedDocument]> {
            let matchers: [Cuckoo.ParameterMatcher<Void>] = []
            return cuckoo_manager.verify(
                "getScopedDocuments() async throws -> [ScopedDocument]",
                callMatcher: callMatcher,
                parameterMatchers: matchers,
                sourceLocation: sourceLocation
            )
        }
        
        
        @discardableResult
        func getDocumentCategories() -> Cuckoo.__DoNotUse<(), DocumentCategories> {
            let matchers: [Cuckoo.ParameterMatcher<Void>] = []
            return cuckoo_manager.verify(
                "getDocumentCategories() -> DocumentCategories",
                callMatcher: callMatcher,
                parameterMatchers: matchers,
                sourceLocation: sourceLocation
            )
        }
        
        
        @discardableResult
        func isDocumentBookmarked<M1: Cuckoo.Matchable>(with p0: M1) -> Cuckoo.__DoNotUse<(String), Bool> where M1.MatchedType == String {
            let matchers: [Cuckoo.ParameterMatcher<(String)>] = [wrap(matchable: p0) { $0 }]
            return cuckoo_manager.verify(
                "isDocumentBookmarked(with p0: String) async -> Bool",
                callMatcher: callMatcher,
                parameterMatchers: matchers,
                sourceLocation: sourceLocation
            )
        }
        
        
        @discardableResult
        func storeBookmarkedDocument<M1: Cuckoo.Matchable>(with p0: M1) -> Cuckoo.__DoNotUse<(String), Void> where M1.MatchedType == String {
            let matchers: [Cuckoo.ParameterMatcher<(String)>] = [wrap(matchable: p0) { $0 }]
            return cuckoo_manager.verify(
                "storeBookmarkedDocument(with p0: String) async throws",
                callMatcher: callMatcher,
                parameterMatchers: matchers,
                sourceLocation: sourceLocation
            )
        }
        
        
        @discardableResult
        func removeBookmarkedDocument<M1: Cuckoo.Matchable>(with p0: M1) -> Cuckoo.__DoNotUse<(String), Void> where M1.MatchedType == String {
            let matchers: [Cuckoo.ParameterMatcher<(String)>] = [wrap(matchable: p0) { $0 }]
            return cuckoo_manager.verify(
                "removeBookmarkedDocument(with p0: String) async throws",
                callMatcher: callMatcher,
                parameterMatchers: matchers,
                sourceLocation: sourceLocation
            )
        }
        
        
        @discardableResult
        func fetchTransactionLog<M1: Cuckoo.Matchable>(with p0: M1) -> Cuckoo.__DoNotUse<(String), TransactionLogData> where M1.MatchedType == String {
            let matchers: [Cuckoo.ParameterMatcher<(String)>] = [wrap(matchable: p0) { $0 }]
            return cuckoo_manager.verify(
                "fetchTransactionLog(with p0: String) async throws -> TransactionLogData",
                callMatcher: callMatcher,
                parameterMatchers: matchers,
                sourceLocation: sourceLocation
            )
        }
        
        
        @discardableResult
        func fetchTransactionLogs() -> Cuckoo.__DoNotUse<(), [TransactionLogData]> {
            let matchers: [Cuckoo.ParameterMatcher<Void>] = []
            return cuckoo_manager.verify(
                "fetchTransactionLogs() async throws -> [TransactionLogData]",
                callMatcher: callMatcher,
                parameterMatchers: matchers,
                sourceLocation: sourceLocation
            )
        }
        
        
        @discardableResult
        func isDocumentRevoked<M1: Cuckoo.Matchable>(with p0: M1) -> Cuckoo.__DoNotUse<(String), Bool> where M1.MatchedType == String {
            let matchers: [Cuckoo.ParameterMatcher<(String)>] = [wrap(matchable: p0) { $0 }]
            return cuckoo_manager.verify(
                "isDocumentRevoked(with p0: String) async -> Bool",
                callMatcher: callMatcher,
                parameterMatchers: matchers,
                sourceLocation: sourceLocation
            )
        }
        
        
        @discardableResult
        func fetchRevokedDocuments() -> Cuckoo.__DoNotUse<(), [String]> {
            let matchers: [Cuckoo.ParameterMatcher<Void>] = []
            return cuckoo_manager.verify(
                "fetchRevokedDocuments() async throws -> [String]",
                callMatcher: callMatcher,
                parameterMatchers: matchers,
                sourceLocation: sourceLocation
            )
        }
        
        
        @discardableResult
        func storeRevokedDocuments<M1: Cuckoo.Matchable>(with p0: M1) -> Cuckoo.__DoNotUse<([String]), Void> where M1.MatchedType == [String] {
            let matchers: [Cuckoo.ParameterMatcher<([String])>] = [wrap(matchable: p0) { $0 }]
            return cuckoo_manager.verify(
                "storeRevokedDocuments(with p0: [String]) async throws",
                callMatcher: callMatcher,
                parameterMatchers: matchers,
                sourceLocation: sourceLocation
            )
        }
        
        
        @discardableResult
        func removeRevokedDocument<M1: Cuckoo.Matchable>(with p0: M1) -> Cuckoo.__DoNotUse<(String), Void> where M1.MatchedType == String {
            let matchers: [Cuckoo.ParameterMatcher<(String)>] = [wrap(matchable: p0) { $0 }]
            return cuckoo_manager.verify(
                "removeRevokedDocument(with p0: String) async throws",
                callMatcher: callMatcher,
                parameterMatchers: matchers,
                sourceLocation: sourceLocation
            )
        }
        
        
        @discardableResult
        func getDocumentStatus<M1: Cuckoo.Matchable>(for p0: M1) -> Cuckoo.__DoNotUse<(StatusIdentifier), CredentialStatus> where M1.MatchedType == StatusIdentifier {
            let matchers: [Cuckoo.ParameterMatcher<(StatusIdentifier)>] = [wrap(matchable: p0) { $0 }]
            return cuckoo_manager.verify(
                "getDocumentStatus(for p0: StatusIdentifier) async throws -> CredentialStatus",
                callMatcher: callMatcher,
                parameterMatchers: matchers,
                sourceLocation: sourceLocation
            )
        }
    }
}

public class WalletKitControllerStub:WalletKitController, @unchecked Sendable {
    
    public var wallet: EudiWallet {
        get {
            return DefaultValueRegistry.defaultValue(for: (EudiWallet).self)
        }
    }


    
    public func startProximityPresentation() async -> ProximitySessionCoordinator {
        return DefaultValueRegistry.defaultValue(for: (ProximitySessionCoordinator).self)
    }
    
    public func startSameDevicePresentation(deepLink p0: URLComponents) async -> RemoteSessionCoordinator {
        return DefaultValueRegistry.defaultValue(for: (RemoteSessionCoordinator).self)
    }
    
    public func startCrossDevicePresentation(urlString p0: String) async -> RemoteSessionCoordinator {
        return DefaultValueRegistry.defaultValue(for: (RemoteSessionCoordinator).self)
    }
    
    public func stopPresentation() {
        return DefaultValueRegistry.defaultValue(for: (Void).self)
    }
    
    public func fetchAllDocuments() -> [DocClaimsDecodable] {
        return DefaultValueRegistry.defaultValue(for: ([DocClaimsDecodable]).self)
    }
    
    public func fetchDeferredDocuments() -> [WalletStorage.Document] {
        return DefaultValueRegistry.defaultValue(for: ([WalletStorage.Document]).self)
    }
    
    public func fetchIssuedDocuments() -> [DocClaimsDecodable] {
        return DefaultValueRegistry.defaultValue(for: ([DocClaimsDecodable]).self)
    }
    
    public func fetchIssuedDocuments(with p0: [DocumentTypeIdentifier]) -> [DocClaimsDecodable] {
        return DefaultValueRegistry.defaultValue(for: ([DocClaimsDecodable]).self)
    }
    
    public func fetchIssuedDocuments(excluded p0: [DocumentTypeIdentifier]) -> [DocClaimsDecodable] {
        return DefaultValueRegistry.defaultValue(for: ([DocClaimsDecodable]).self)
    }
    
    public func fetchMainPidDocument() -> DocClaimsDecodable? {
        return DefaultValueRegistry.defaultValue(for: (DocClaimsDecodable?).self)
    }
    
    public func fetchDocument(with p0: String) -> DocClaimsDecodable? {
        return DefaultValueRegistry.defaultValue(for: (DocClaimsDecodable?).self)
    }
    
    public func fetchDocuments(with p0: [String]) -> [DocClaimsDecodable] {
        return DefaultValueRegistry.defaultValue(for: ([DocClaimsDecodable]).self)
    }
    
    public func clearAllDocuments() async {
        return DefaultValueRegistry.defaultValue(for: (Void).self)
    }
    
    public func deleteDocument(with p0: String, status p1: DocumentStatus) async throws {
        return DefaultValueRegistry.defaultValue(for: (Void).self)
    }
    
    public func loadDocuments() async throws {
        return DefaultValueRegistry.defaultValue(for: (Void).self)
    }
    
    public func issueDocument(identifier p0: String) async throws -> WalletStorage.Document {
        return DefaultValueRegistry.defaultValue(for: (WalletStorage.Document).self)
    }
    
    public func requestDeferredIssuance(with p0: WalletStorage.Document) async throws -> DocClaimsDecodable {
        return DefaultValueRegistry.defaultValue(for: (DocClaimsDecodable).self)
    }
    
    public func resolveOfferUrlDocTypes(uriOffer p0: String) async throws -> OfferedIssuanceModel {
        return DefaultValueRegistry.defaultValue(for: (OfferedIssuanceModel).self)
    }
    
    public func issueDocumentsByOfferUrl(offerUri p0: String, docTypes p1: [OfferedDocModel], txCodeValue p2: String?) async throws -> [WalletStorage.Document] {
        return DefaultValueRegistry.defaultValue(for: ([WalletStorage.Document]).self)
    }
    
    public func parseDocClaim(docId p0: String, groupId p1: String, docClaim p2: DocClaim, type p3: DocumentElementType, parser p4: (String) -> String) -> [DocumentElementClaim] {
        return DefaultValueRegistry.defaultValue(for: ([DocumentElementClaim]).self)
    }
    
    public func retrieveLogFileUrl() -> URL? {
        return DefaultValueRegistry.defaultValue(for: (URL?).self)
    }
    
    public func resumePendingIssuance(pendingDoc p0: WalletStorage.Document, webUrl p1: URL?) async throws -> WalletStorage.Document {
        return DefaultValueRegistry.defaultValue(for: (WalletStorage.Document).self)
    }
    
    public func storeDynamicIssuancePendingUrl(with p0: URL) {
        return DefaultValueRegistry.defaultValue(for: (Void).self)
    }
    
    public func getDynamicIssuancePendingData() async -> DynamicIssuancePendingData? {
        return DefaultValueRegistry.defaultValue(for: (DynamicIssuancePendingData?).self)
    }
    
    public func getScopedDocuments() async throws -> [ScopedDocument] {
        return DefaultValueRegistry.defaultValue(for: ([ScopedDocument]).self)
    }
    
    public func getDocumentCategories() -> DocumentCategories {
        return DefaultValueRegistry.defaultValue(for: (DocumentCategories).self)
    }
    
    public func isDocumentBookmarked(with p0: String) async -> Bool {
        return DefaultValueRegistry.defaultValue(for: (Bool).self)
    }
    
    public func storeBookmarkedDocument(with p0: String) async throws {
        return DefaultValueRegistry.defaultValue(for: (Void).self)
    }
    
    public func removeBookmarkedDocument(with p0: String) async throws {
        return DefaultValueRegistry.defaultValue(for: (Void).self)
    }
    
    public func fetchTransactionLog(with p0: String) async throws -> TransactionLogData {
        return DefaultValueRegistry.defaultValue(for: (TransactionLogData).self)
    }
    
    public func fetchTransactionLogs() async throws -> [TransactionLogData] {
        return DefaultValueRegistry.defaultValue(for: ([TransactionLogData]).self)
    }
    
    public func isDocumentRevoked(with p0: String) async -> Bool {
        return DefaultValueRegistry.defaultValue(for: (Bool).self)
    }
    
    public func fetchRevokedDocuments() async throws -> [String] {
        return DefaultValueRegistry.defaultValue(for: ([String]).self)
    }
    
    public func storeRevokedDocuments(with p0: [String]) async throws {
        return DefaultValueRegistry.defaultValue(for: (Void).self)
    }
    
    public func removeRevokedDocument(with p0: String) async throws {
        return DefaultValueRegistry.defaultValue(for: (Void).self)
    }
    
    public func getDocumentStatus(for p0: StatusIdentifier) async throws -> CredentialStatus {
        return DefaultValueRegistry.defaultValue(for: (CredentialStatus).self)
    }
}




// MARK: - Mocks generated from file: '../Modules/logic-core/Sources/Coordinator/Model/PresentationRequest.swift'

import Cuckoo
@testable import logic_core
@testable import logic_business
@testable import logic_analytics
@testable import logic_ui



// MARK: - Mocks generated from file: '../Modules/logic-core/Sources/Coordinator/Model/PresentationSessionError.swift'

import Cuckoo
@testable import logic_core
@testable import logic_business
@testable import logic_analytics
@testable import logic_ui



// MARK: - Mocks generated from file: '../Modules/logic-core/Sources/Coordinator/Model/PresentationState.swift'

import Cuckoo
import Foundation
@testable import logic_core
@testable import logic_business
@testable import logic_analytics
@testable import logic_ui



// MARK: - Mocks generated from file: '../Modules/logic-core/Sources/Coordinator/ProximitySessionCoordinator.swift'

import Cuckoo
import Foundation
import Combine
import logic_resources
import UIKit
@testable import logic_core
@testable import logic_business
@testable import logic_analytics
@testable import logic_ui

public class MockProximitySessionCoordinator: ProximitySessionCoordinator, Cuckoo.ProtocolMock, @unchecked Sendable {
    public typealias MocksType = ProximitySessionCoordinator
    public typealias Stubbing = __StubbingProxy_ProximitySessionCoordinator
    public typealias Verification = __VerificationProxy_ProximitySessionCoordinator

    // Original typealiases

    public let cuckoo_manager = Cuckoo.MockManager.preconfiguredManager ?? Cuckoo.MockManager(hasParent: false)

    private var __defaultImplStub: (any ProximitySessionCoordinator)?

    public func enableDefaultImplementation(_ stub: any ProximitySessionCoordinator) {
        __defaultImplStub = stub
        cuckoo_manager.enableDefaultStubImplementation()
    }
    
    public var sendableCurrentValueSubject: SendableCurrentValueSubject<PresentationState> {
        get {
            return cuckoo_manager.getter(
                "sendableCurrentValueSubject",
                superclassCall: Cuckoo.MockManager.crashOnProtocolSuperclassCall(),
                defaultCall: __defaultImplStub!.sendableCurrentValueSubject
            )
        }
    }

    public required init(session p0: PresentationSession) {}
    
    public func initialize() async {
        return await cuckoo_manager.call(
            "initialize() async",
            parameters: (),
            escapingParameters: (),
            superclassCall: Cuckoo.MockManager.crashOnProtocolSuperclassCall(),
            defaultCall: await __defaultImplStub!.initialize()
        )
    }
    
    public func startQrEngagement() async throws -> UIImage {
        return try await cuckoo_manager.callThrows(
            "startQrEngagement() async throws -> UIImage",
            parameters: (),
            escapingParameters: (),
            superclassCall: Cuckoo.MockManager.crashOnProtocolSuperclassCall(),
            defaultCall: await __defaultImplStub!.startQrEngagement()
        )
    }
    
    public func requestReceived() async throws -> PresentationRequest {
        return try await cuckoo_manager.callThrows(
            "requestReceived() async throws -> PresentationRequest",
            parameters: (),
            escapingParameters: (),
            superclassCall: Cuckoo.MockManager.crashOnProtocolSuperclassCall(),
            defaultCall: await __defaultImplStub!.requestReceived()
        )
    }
    
    public func sendResponse(response p0: RequestItemConvertible) async {
        return await cuckoo_manager.call(
            "sendResponse(response p0: RequestItemConvertible) async",
            parameters: (p0),
            escapingParameters: (p0),
            superclassCall: Cuckoo.MockManager.crashOnProtocolSuperclassCall(),
            defaultCall: await __defaultImplStub!.sendResponse(response: p0)
        )
    }
    
    public func getState() async -> PresentationState {
        return await cuckoo_manager.call(
            "getState() async -> PresentationState",
            parameters: (),
            escapingParameters: (),
            superclassCall: Cuckoo.MockManager.crashOnProtocolSuperclassCall(),
            defaultCall: await __defaultImplStub!.getState()
        )
    }
    
    public func setState(presentationState p0: PresentationState) {
        return cuckoo_manager.call(
            "setState(presentationState p0: PresentationState)",
            parameters: (p0),
            escapingParameters: (p0),
            superclassCall: Cuckoo.MockManager.crashOnProtocolSuperclassCall(),
            defaultCall: __defaultImplStub!.setState(presentationState: p0)
        )
    }
    
    public func getStream() -> AsyncStream<PresentationState> {
        return cuckoo_manager.call(
            "getStream() -> AsyncStream<PresentationState>",
            parameters: (),
            escapingParameters: (),
            superclassCall: Cuckoo.MockManager.crashOnProtocolSuperclassCall(),
            defaultCall: __defaultImplStub!.getStream()
        )
    }
    
    public func stopPresentation() {
        return cuckoo_manager.call(
            "stopPresentation()",
            parameters: (),
            escapingParameters: (),
            superclassCall: Cuckoo.MockManager.crashOnProtocolSuperclassCall(),
            defaultCall: __defaultImplStub!.stopPresentation()
        )
    }

    public struct __StubbingProxy_ProximitySessionCoordinator: Cuckoo.StubbingProxy {
        private let cuckoo_manager: Cuckoo.MockManager
    
        public init(manager: Cuckoo.MockManager) {
            self.cuckoo_manager = manager
        }
        
        var sendableCurrentValueSubject: Cuckoo.ProtocolToBeStubbedReadOnlyProperty<MockProximitySessionCoordinator,SendableCurrentValueSubject<PresentationState>> {
            return .init(manager: cuckoo_manager, name: "sendableCurrentValueSubject")
        }
        
        func initialize() -> Cuckoo.ProtocolStubNoReturnFunction<()> {
            let matchers: [Cuckoo.ParameterMatcher<Void>] = []
            return .init(stub: cuckoo_manager.createStub(for: MockProximitySessionCoordinator.self,
                method: "initialize() async",
                parameterMatchers: matchers
            ))
        }
        
        func startQrEngagement() -> Cuckoo.ProtocolStubThrowingFunction<(), UIImage> {
            let matchers: [Cuckoo.ParameterMatcher<Void>] = []
            return .init(stub: cuckoo_manager.createStub(for: MockProximitySessionCoordinator.self,
                method: "startQrEngagement() async throws -> UIImage",
                parameterMatchers: matchers
            ))
        }
        
        func requestReceived() -> Cuckoo.ProtocolStubThrowingFunction<(), PresentationRequest> {
            let matchers: [Cuckoo.ParameterMatcher<Void>] = []
            return .init(stub: cuckoo_manager.createStub(for: MockProximitySessionCoordinator.self,
                method: "requestReceived() async throws -> PresentationRequest",
                parameterMatchers: matchers
            ))
        }
        
        func sendResponse<M1: Cuckoo.Matchable>(response p0: M1) -> Cuckoo.ProtocolStubNoReturnFunction<(RequestItemConvertible)> where M1.MatchedType == RequestItemConvertible {
            let matchers: [Cuckoo.ParameterMatcher<(RequestItemConvertible)>] = [wrap(matchable: p0) { $0 }]
            return .init(stub: cuckoo_manager.createStub(for: MockProximitySessionCoordinator.self,
                method: "sendResponse(response p0: RequestItemConvertible) async",
                parameterMatchers: matchers
            ))
        }
        
        func getState() -> Cuckoo.ProtocolStubFunction<(), PresentationState> {
            let matchers: [Cuckoo.ParameterMatcher<Void>] = []
            return .init(stub: cuckoo_manager.createStub(for: MockProximitySessionCoordinator.self,
                method: "getState() async -> PresentationState",
                parameterMatchers: matchers
            ))
        }
        
        func setState<M1: Cuckoo.Matchable>(presentationState p0: M1) -> Cuckoo.ProtocolStubNoReturnFunction<(PresentationState)> where M1.MatchedType == PresentationState {
            let matchers: [Cuckoo.ParameterMatcher<(PresentationState)>] = [wrap(matchable: p0) { $0 }]
            return .init(stub: cuckoo_manager.createStub(for: MockProximitySessionCoordinator.self,
                method: "setState(presentationState p0: PresentationState)",
                parameterMatchers: matchers
            ))
        }
        
        func getStream() -> Cuckoo.ProtocolStubFunction<(), AsyncStream<PresentationState>> {
            let matchers: [Cuckoo.ParameterMatcher<Void>] = []
            return .init(stub: cuckoo_manager.createStub(for: MockProximitySessionCoordinator.self,
                method: "getStream() -> AsyncStream<PresentationState>",
                parameterMatchers: matchers
            ))
        }
        
        func stopPresentation() -> Cuckoo.ProtocolStubNoReturnFunction<()> {
            let matchers: [Cuckoo.ParameterMatcher<Void>] = []
            return .init(stub: cuckoo_manager.createStub(for: MockProximitySessionCoordinator.self,
                method: "stopPresentation()",
                parameterMatchers: matchers
            ))
        }
    }

    public struct __VerificationProxy_ProximitySessionCoordinator: Cuckoo.VerificationProxy {
        private let cuckoo_manager: Cuckoo.MockManager
        private let callMatcher: Cuckoo.CallMatcher
        private let sourceLocation: Cuckoo.SourceLocation
    
        public init(manager: Cuckoo.MockManager, callMatcher: Cuckoo.CallMatcher, sourceLocation: Cuckoo.SourceLocation) {
            self.cuckoo_manager = manager
            self.callMatcher = callMatcher
            self.sourceLocation = sourceLocation
        }
        
        var sendableCurrentValueSubject: Cuckoo.VerifyReadOnlyProperty<SendableCurrentValueSubject<PresentationState>> {
            return .init(manager: cuckoo_manager, name: "sendableCurrentValueSubject", callMatcher: callMatcher, sourceLocation: sourceLocation)
        }
        
        
        @discardableResult
        func initialize() -> Cuckoo.__DoNotUse<(), Void> {
            let matchers: [Cuckoo.ParameterMatcher<Void>] = []
            return cuckoo_manager.verify(
                "initialize() async",
                callMatcher: callMatcher,
                parameterMatchers: matchers,
                sourceLocation: sourceLocation
            )
        }
        
        
        @discardableResult
        func startQrEngagement() -> Cuckoo.__DoNotUse<(), UIImage> {
            let matchers: [Cuckoo.ParameterMatcher<Void>] = []
            return cuckoo_manager.verify(
                "startQrEngagement() async throws -> UIImage",
                callMatcher: callMatcher,
                parameterMatchers: matchers,
                sourceLocation: sourceLocation
            )
        }
        
        
        @discardableResult
        func requestReceived() -> Cuckoo.__DoNotUse<(), PresentationRequest> {
            let matchers: [Cuckoo.ParameterMatcher<Void>] = []
            return cuckoo_manager.verify(
                "requestReceived() async throws -> PresentationRequest",
                callMatcher: callMatcher,
                parameterMatchers: matchers,
                sourceLocation: sourceLocation
            )
        }
        
        
        @discardableResult
        func sendResponse<M1: Cuckoo.Matchable>(response p0: M1) -> Cuckoo.__DoNotUse<(RequestItemConvertible), Void> where M1.MatchedType == RequestItemConvertible {
            let matchers: [Cuckoo.ParameterMatcher<(RequestItemConvertible)>] = [wrap(matchable: p0) { $0 }]
            return cuckoo_manager.verify(
                "sendResponse(response p0: RequestItemConvertible) async",
                callMatcher: callMatcher,
                parameterMatchers: matchers,
                sourceLocation: sourceLocation
            )
        }
        
        
        @discardableResult
        func getState() -> Cuckoo.__DoNotUse<(), PresentationState> {
            let matchers: [Cuckoo.ParameterMatcher<Void>] = []
            return cuckoo_manager.verify(
                "getState() async -> PresentationState",
                callMatcher: callMatcher,
                parameterMatchers: matchers,
                sourceLocation: sourceLocation
            )
        }
        
        
        @discardableResult
        func setState<M1: Cuckoo.Matchable>(presentationState p0: M1) -> Cuckoo.__DoNotUse<(PresentationState), Void> where M1.MatchedType == PresentationState {
            let matchers: [Cuckoo.ParameterMatcher<(PresentationState)>] = [wrap(matchable: p0) { $0 }]
            return cuckoo_manager.verify(
                "setState(presentationState p0: PresentationState)",
                callMatcher: callMatcher,
                parameterMatchers: matchers,
                sourceLocation: sourceLocation
            )
        }
        
        
        @discardableResult
        func getStream() -> Cuckoo.__DoNotUse<(), AsyncStream<PresentationState>> {
            let matchers: [Cuckoo.ParameterMatcher<Void>] = []
            return cuckoo_manager.verify(
                "getStream() -> AsyncStream<PresentationState>",
                callMatcher: callMatcher,
                parameterMatchers: matchers,
                sourceLocation: sourceLocation
            )
        }
        
        
        @discardableResult
        func stopPresentation() -> Cuckoo.__DoNotUse<(), Void> {
            let matchers: [Cuckoo.ParameterMatcher<Void>] = []
            return cuckoo_manager.verify(
                "stopPresentation()",
                callMatcher: callMatcher,
                parameterMatchers: matchers,
                sourceLocation: sourceLocation
            )
        }
    }
}

public class ProximitySessionCoordinatorStub:ProximitySessionCoordinator, @unchecked Sendable {
    
    public var sendableCurrentValueSubject: SendableCurrentValueSubject<PresentationState> {
        get {
            return DefaultValueRegistry.defaultValue(for: (SendableCurrentValueSubject<PresentationState>).self)
        }
    }

    
    public required init(session p0: PresentationSession) {}

    
    public func initialize() async {
        return DefaultValueRegistry.defaultValue(for: (Void).self)
    }
    
    public func startQrEngagement() async throws -> UIImage {
        return DefaultValueRegistry.defaultValue(for: (UIImage).self)
    }
    
    public func requestReceived() async throws -> PresentationRequest {
        return DefaultValueRegistry.defaultValue(for: (PresentationRequest).self)
    }
    
    public func sendResponse(response p0: RequestItemConvertible) async {
        return DefaultValueRegistry.defaultValue(for: (Void).self)
    }
    
    public func getState() async -> PresentationState {
        return DefaultValueRegistry.defaultValue(for: (PresentationState).self)
    }
    
    public func setState(presentationState p0: PresentationState) {
        return DefaultValueRegistry.defaultValue(for: (Void).self)
    }
    
    public func getStream() -> AsyncStream<PresentationState> {
        return DefaultValueRegistry.defaultValue(for: (AsyncStream<PresentationState>).self)
    }
    
    public func stopPresentation() {
        return DefaultValueRegistry.defaultValue(for: (Void).self)
    }
}




// MARK: - Mocks generated from file: '../Modules/logic-core/Sources/Coordinator/RemoteSessionCoordinator.swift'

import Cuckoo
import Foundation
import Combine
import logic_resources
import UIKit
@testable import logic_core
@testable import logic_business
@testable import logic_analytics
@testable import logic_ui

public class MockRemoteSessionCoordinator: RemoteSessionCoordinator, Cuckoo.ProtocolMock, @unchecked Sendable {
    public typealias MocksType = RemoteSessionCoordinator
    public typealias Stubbing = __StubbingProxy_RemoteSessionCoordinator
    public typealias Verification = __VerificationProxy_RemoteSessionCoordinator

    // Original typealiases

    public let cuckoo_manager = Cuckoo.MockManager.preconfiguredManager ?? Cuckoo.MockManager(hasParent: false)

    private var __defaultImplStub: (any RemoteSessionCoordinator)?

    public func enableDefaultImplementation(_ stub: any RemoteSessionCoordinator) {
        __defaultImplStub = stub
        cuckoo_manager.enableDefaultStubImplementation()
    }
    
    public var sendableCurrentValueSubject: SendableCurrentValueSubject<PresentationState> {
        get {
            return cuckoo_manager.getter(
                "sendableCurrentValueSubject",
                superclassCall: Cuckoo.MockManager.crashOnProtocolSuperclassCall(),
                defaultCall: __defaultImplStub!.sendableCurrentValueSubject
            )
        }
    }

    public required init(session p0: PresentationSession) {}
    
    public func initialize() async {
        return await cuckoo_manager.call(
            "initialize() async",
            parameters: (),
            escapingParameters: (),
            superclassCall: Cuckoo.MockManager.crashOnProtocolSuperclassCall(),
            defaultCall: await __defaultImplStub!.initialize()
        )
    }
    
    public func requestReceived() async throws -> PresentationRequest {
        return try await cuckoo_manager.callThrows(
            "requestReceived() async throws -> PresentationRequest",
            parameters: (),
            escapingParameters: (),
            superclassCall: Cuckoo.MockManager.crashOnProtocolSuperclassCall(),
            defaultCall: await __defaultImplStub!.requestReceived()
        )
    }
    
    public func sendResponse(response p0: RequestItemConvertible) async {
        return await cuckoo_manager.call(
            "sendResponse(response p0: RequestItemConvertible) async",
            parameters: (p0),
            escapingParameters: (p0),
            superclassCall: Cuckoo.MockManager.crashOnProtocolSuperclassCall(),
            defaultCall: await __defaultImplStub!.sendResponse(response: p0)
        )
    }
    
    public func getState() async -> PresentationState {
        return await cuckoo_manager.call(
            "getState() async -> PresentationState",
            parameters: (),
            escapingParameters: (),
            superclassCall: Cuckoo.MockManager.crashOnProtocolSuperclassCall(),
            defaultCall: await __defaultImplStub!.getState()
        )
    }
    
    public func getStream() -> AsyncStream<PresentationState> {
        return cuckoo_manager.call(
            "getStream() -> AsyncStream<PresentationState>",
            parameters: (),
            escapingParameters: (),
            superclassCall: Cuckoo.MockManager.crashOnProtocolSuperclassCall(),
            defaultCall: __defaultImplStub!.getStream()
        )
    }
    
    public func setState(presentationState p0: PresentationState) {
        return cuckoo_manager.call(
            "setState(presentationState p0: PresentationState)",
            parameters: (p0),
            escapingParameters: (p0),
            superclassCall: Cuckoo.MockManager.crashOnProtocolSuperclassCall(),
            defaultCall: __defaultImplStub!.setState(presentationState: p0)
        )
    }
    
    public func stopPresentation() {
        return cuckoo_manager.call(
            "stopPresentation()",
            parameters: (),
            escapingParameters: (),
            superclassCall: Cuckoo.MockManager.crashOnProtocolSuperclassCall(),
            defaultCall: __defaultImplStub!.stopPresentation()
        )
    }

    public struct __StubbingProxy_RemoteSessionCoordinator: Cuckoo.StubbingProxy {
        private let cuckoo_manager: Cuckoo.MockManager
    
        public init(manager: Cuckoo.MockManager) {
            self.cuckoo_manager = manager
        }
        
        var sendableCurrentValueSubject: Cuckoo.ProtocolToBeStubbedReadOnlyProperty<MockRemoteSessionCoordinator,SendableCurrentValueSubject<PresentationState>> {
            return .init(manager: cuckoo_manager, name: "sendableCurrentValueSubject")
        }
        
        func initialize() -> Cuckoo.ProtocolStubNoReturnFunction<()> {
            let matchers: [Cuckoo.ParameterMatcher<Void>] = []
            return .init(stub: cuckoo_manager.createStub(for: MockRemoteSessionCoordinator.self,
                method: "initialize() async",
                parameterMatchers: matchers
            ))
        }
        
        func requestReceived() -> Cuckoo.ProtocolStubThrowingFunction<(), PresentationRequest> {
            let matchers: [Cuckoo.ParameterMatcher<Void>] = []
            return .init(stub: cuckoo_manager.createStub(for: MockRemoteSessionCoordinator.self,
                method: "requestReceived() async throws -> PresentationRequest",
                parameterMatchers: matchers
            ))
        }
        
        func sendResponse<M1: Cuckoo.Matchable>(response p0: M1) -> Cuckoo.ProtocolStubNoReturnFunction<(RequestItemConvertible)> where M1.MatchedType == RequestItemConvertible {
            let matchers: [Cuckoo.ParameterMatcher<(RequestItemConvertible)>] = [wrap(matchable: p0) { $0 }]
            return .init(stub: cuckoo_manager.createStub(for: MockRemoteSessionCoordinator.self,
                method: "sendResponse(response p0: RequestItemConvertible) async",
                parameterMatchers: matchers
            ))
        }
        
        func getState() -> Cuckoo.ProtocolStubFunction<(), PresentationState> {
            let matchers: [Cuckoo.ParameterMatcher<Void>] = []
            return .init(stub: cuckoo_manager.createStub(for: MockRemoteSessionCoordinator.self,
                method: "getState() async -> PresentationState",
                parameterMatchers: matchers
            ))
        }
        
        func getStream() -> Cuckoo.ProtocolStubFunction<(), AsyncStream<PresentationState>> {
            let matchers: [Cuckoo.ParameterMatcher<Void>] = []
            return .init(stub: cuckoo_manager.createStub(for: MockRemoteSessionCoordinator.self,
                method: "getStream() -> AsyncStream<PresentationState>",
                parameterMatchers: matchers
            ))
        }
        
        func setState<M1: Cuckoo.Matchable>(presentationState p0: M1) -> Cuckoo.ProtocolStubNoReturnFunction<(PresentationState)> where M1.MatchedType == PresentationState {
            let matchers: [Cuckoo.ParameterMatcher<(PresentationState)>] = [wrap(matchable: p0) { $0 }]
            return .init(stub: cuckoo_manager.createStub(for: MockRemoteSessionCoordinator.self,
                method: "setState(presentationState p0: PresentationState)",
                parameterMatchers: matchers
            ))
        }
        
        func stopPresentation() -> Cuckoo.ProtocolStubNoReturnFunction<()> {
            let matchers: [Cuckoo.ParameterMatcher<Void>] = []
            return .init(stub: cuckoo_manager.createStub(for: MockRemoteSessionCoordinator.self,
                method: "stopPresentation()",
                parameterMatchers: matchers
            ))
        }
    }

    public struct __VerificationProxy_RemoteSessionCoordinator: Cuckoo.VerificationProxy {
        private let cuckoo_manager: Cuckoo.MockManager
        private let callMatcher: Cuckoo.CallMatcher
        private let sourceLocation: Cuckoo.SourceLocation
    
        public init(manager: Cuckoo.MockManager, callMatcher: Cuckoo.CallMatcher, sourceLocation: Cuckoo.SourceLocation) {
            self.cuckoo_manager = manager
            self.callMatcher = callMatcher
            self.sourceLocation = sourceLocation
        }
        
        var sendableCurrentValueSubject: Cuckoo.VerifyReadOnlyProperty<SendableCurrentValueSubject<PresentationState>> {
            return .init(manager: cuckoo_manager, name: "sendableCurrentValueSubject", callMatcher: callMatcher, sourceLocation: sourceLocation)
        }
        
        
        @discardableResult
        func initialize() -> Cuckoo.__DoNotUse<(), Void> {
            let matchers: [Cuckoo.ParameterMatcher<Void>] = []
            return cuckoo_manager.verify(
                "initialize() async",
                callMatcher: callMatcher,
                parameterMatchers: matchers,
                sourceLocation: sourceLocation
            )
        }
        
        
        @discardableResult
        func requestReceived() -> Cuckoo.__DoNotUse<(), PresentationRequest> {
            let matchers: [Cuckoo.ParameterMatcher<Void>] = []
            return cuckoo_manager.verify(
                "requestReceived() async throws -> PresentationRequest",
                callMatcher: callMatcher,
                parameterMatchers: matchers,
                sourceLocation: sourceLocation
            )
        }
        
        
        @discardableResult
        func sendResponse<M1: Cuckoo.Matchable>(response p0: M1) -> Cuckoo.__DoNotUse<(RequestItemConvertible), Void> where M1.MatchedType == RequestItemConvertible {
            let matchers: [Cuckoo.ParameterMatcher<(RequestItemConvertible)>] = [wrap(matchable: p0) { $0 }]
            return cuckoo_manager.verify(
                "sendResponse(response p0: RequestItemConvertible) async",
                callMatcher: callMatcher,
                parameterMatchers: matchers,
                sourceLocation: sourceLocation
            )
        }
        
        
        @discardableResult
        func getState() -> Cuckoo.__DoNotUse<(), PresentationState> {
            let matchers: [Cuckoo.ParameterMatcher<Void>] = []
            return cuckoo_manager.verify(
                "getState() async -> PresentationState",
                callMatcher: callMatcher,
                parameterMatchers: matchers,
                sourceLocation: sourceLocation
            )
        }
        
        
        @discardableResult
        func getStream() -> Cuckoo.__DoNotUse<(), AsyncStream<PresentationState>> {
            let matchers: [Cuckoo.ParameterMatcher<Void>] = []
            return cuckoo_manager.verify(
                "getStream() -> AsyncStream<PresentationState>",
                callMatcher: callMatcher,
                parameterMatchers: matchers,
                sourceLocation: sourceLocation
            )
        }
        
        
        @discardableResult
        func setState<M1: Cuckoo.Matchable>(presentationState p0: M1) -> Cuckoo.__DoNotUse<(PresentationState), Void> where M1.MatchedType == PresentationState {
            let matchers: [Cuckoo.ParameterMatcher<(PresentationState)>] = [wrap(matchable: p0) { $0 }]
            return cuckoo_manager.verify(
                "setState(presentationState p0: PresentationState)",
                callMatcher: callMatcher,
                parameterMatchers: matchers,
                sourceLocation: sourceLocation
            )
        }
        
        
        @discardableResult
        func stopPresentation() -> Cuckoo.__DoNotUse<(), Void> {
            let matchers: [Cuckoo.ParameterMatcher<Void>] = []
            return cuckoo_manager.verify(
                "stopPresentation()",
                callMatcher: callMatcher,
                parameterMatchers: matchers,
                sourceLocation: sourceLocation
            )
        }
    }
}

public class RemoteSessionCoordinatorStub:RemoteSessionCoordinator, @unchecked Sendable {
    
    public var sendableCurrentValueSubject: SendableCurrentValueSubject<PresentationState> {
        get {
            return DefaultValueRegistry.defaultValue(for: (SendableCurrentValueSubject<PresentationState>).self)
        }
    }

    
    public required init(session p0: PresentationSession) {}

    
    public func initialize() async {
        return DefaultValueRegistry.defaultValue(for: (Void).self)
    }
    
    public func requestReceived() async throws -> PresentationRequest {
        return DefaultValueRegistry.defaultValue(for: (PresentationRequest).self)
    }
    
    public func sendResponse(response p0: RequestItemConvertible) async {
        return DefaultValueRegistry.defaultValue(for: (Void).self)
    }
    
    public func getState() async -> PresentationState {
        return DefaultValueRegistry.defaultValue(for: (PresentationState).self)
    }
    
    public func getStream() -> AsyncStream<PresentationState> {
        return DefaultValueRegistry.defaultValue(for: (AsyncStream<PresentationState>).self)
    }
    
    public func setState(presentationState p0: PresentationState) {
        return DefaultValueRegistry.defaultValue(for: (Void).self)
    }
    
    public func stopPresentation() {
        return DefaultValueRegistry.defaultValue(for: (Void).self)
    }
}




// MARK: - Mocks generated from file: '../Modules/logic-core/Sources/Coordinator/Wrapper/SessionCoordinatorHolder.swift'

import Cuckoo
@testable import logic_core
@testable import logic_business
@testable import logic_analytics
@testable import logic_ui

public class MockSessionCoordinatorHolder: SessionCoordinatorHolder, Cuckoo.ProtocolMock, @unchecked Sendable {
    public typealias MocksType = SessionCoordinatorHolder
    public typealias Stubbing = __StubbingProxy_SessionCoordinatorHolder
    public typealias Verification = __VerificationProxy_SessionCoordinatorHolder

    // Original typealiases

    public let cuckoo_manager = Cuckoo.MockManager.preconfiguredManager ?? Cuckoo.MockManager(hasParent: false)

    private var __defaultImplStub: (any SessionCoordinatorHolder)?

    public func enableDefaultImplementation(_ stub: any SessionCoordinatorHolder) {
        __defaultImplStub = stub
        cuckoo_manager.enableDefaultStubImplementation()
    }

    
    public func clear() {
        return cuckoo_manager.call(
            "clear()",
            parameters: (),
            escapingParameters: (),
            superclassCall: Cuckoo.MockManager.crashOnProtocolSuperclassCall(),
            defaultCall: __defaultImplStub!.clear()
        )
    }
    
    public func setActiveRemoteCoordinator(_ p0: RemoteSessionCoordinator) {
        return cuckoo_manager.call(
            "setActiveRemoteCoordinator(_ p0: RemoteSessionCoordinator)",
            parameters: (p0),
            escapingParameters: (p0),
            superclassCall: Cuckoo.MockManager.crashOnProtocolSuperclassCall(),
            defaultCall: __defaultImplStub!.setActiveRemoteCoordinator(p0)
        )
    }
    
    public func setActiveProximityCoordinator(_ p0: ProximitySessionCoordinator) {
        return cuckoo_manager.call(
            "setActiveProximityCoordinator(_ p0: ProximitySessionCoordinator)",
            parameters: (p0),
            escapingParameters: (p0),
            superclassCall: Cuckoo.MockManager.crashOnProtocolSuperclassCall(),
            defaultCall: __defaultImplStub!.setActiveProximityCoordinator(p0)
        )
    }
    
    public func getActiveRemoteCoordinator() throws -> RemoteSessionCoordinator {
        return try cuckoo_manager.callThrows(
            "getActiveRemoteCoordinator() throws -> RemoteSessionCoordinator",
            parameters: (),
            escapingParameters: (),
            superclassCall: Cuckoo.MockManager.crashOnProtocolSuperclassCall(),
            defaultCall: __defaultImplStub!.getActiveRemoteCoordinator()
        )
    }
    
    public func getActiveProximityCoordinator() throws -> ProximitySessionCoordinator {
        return try cuckoo_manager.callThrows(
            "getActiveProximityCoordinator() throws -> ProximitySessionCoordinator",
            parameters: (),
            escapingParameters: (),
            superclassCall: Cuckoo.MockManager.crashOnProtocolSuperclassCall(),
            defaultCall: __defaultImplStub!.getActiveProximityCoordinator()
        )
    }

    public struct __StubbingProxy_SessionCoordinatorHolder: Cuckoo.StubbingProxy {
        private let cuckoo_manager: Cuckoo.MockManager
    
        public init(manager: Cuckoo.MockManager) {
            self.cuckoo_manager = manager
        }
        
        func clear() -> Cuckoo.ProtocolStubNoReturnFunction<()> {
            let matchers: [Cuckoo.ParameterMatcher<Void>] = []
            return .init(stub: cuckoo_manager.createStub(for: MockSessionCoordinatorHolder.self,
                method: "clear()",
                parameterMatchers: matchers
            ))
        }
        
        func setActiveRemoteCoordinator<M1: Cuckoo.Matchable>(_ p0: M1) -> Cuckoo.ProtocolStubNoReturnFunction<(RemoteSessionCoordinator)> where M1.MatchedType == RemoteSessionCoordinator {
            let matchers: [Cuckoo.ParameterMatcher<(RemoteSessionCoordinator)>] = [wrap(matchable: p0) { $0 }]
            return .init(stub: cuckoo_manager.createStub(for: MockSessionCoordinatorHolder.self,
                method: "setActiveRemoteCoordinator(_ p0: RemoteSessionCoordinator)",
                parameterMatchers: matchers
            ))
        }
        
        func setActiveProximityCoordinator<M1: Cuckoo.Matchable>(_ p0: M1) -> Cuckoo.ProtocolStubNoReturnFunction<(ProximitySessionCoordinator)> where M1.MatchedType == ProximitySessionCoordinator {
            let matchers: [Cuckoo.ParameterMatcher<(ProximitySessionCoordinator)>] = [wrap(matchable: p0) { $0 }]
            return .init(stub: cuckoo_manager.createStub(for: MockSessionCoordinatorHolder.self,
                method: "setActiveProximityCoordinator(_ p0: ProximitySessionCoordinator)",
                parameterMatchers: matchers
            ))
        }
        
        func getActiveRemoteCoordinator() -> Cuckoo.ProtocolStubThrowingFunction<(), RemoteSessionCoordinator> {
            let matchers: [Cuckoo.ParameterMatcher<Void>] = []
            return .init(stub: cuckoo_manager.createStub(for: MockSessionCoordinatorHolder.self,
                method: "getActiveRemoteCoordinator() throws -> RemoteSessionCoordinator",
                parameterMatchers: matchers
            ))
        }
        
        func getActiveProximityCoordinator() -> Cuckoo.ProtocolStubThrowingFunction<(), ProximitySessionCoordinator> {
            let matchers: [Cuckoo.ParameterMatcher<Void>] = []
            return .init(stub: cuckoo_manager.createStub(for: MockSessionCoordinatorHolder.self,
                method: "getActiveProximityCoordinator() throws -> ProximitySessionCoordinator",
                parameterMatchers: matchers
            ))
        }
    }

    public struct __VerificationProxy_SessionCoordinatorHolder: Cuckoo.VerificationProxy {
        private let cuckoo_manager: Cuckoo.MockManager
        private let callMatcher: Cuckoo.CallMatcher
        private let sourceLocation: Cuckoo.SourceLocation
    
        public init(manager: Cuckoo.MockManager, callMatcher: Cuckoo.CallMatcher, sourceLocation: Cuckoo.SourceLocation) {
            self.cuckoo_manager = manager
            self.callMatcher = callMatcher
            self.sourceLocation = sourceLocation
        }
        
        
        @discardableResult
        func clear() -> Cuckoo.__DoNotUse<(), Void> {
            let matchers: [Cuckoo.ParameterMatcher<Void>] = []
            return cuckoo_manager.verify(
                "clear()",
                callMatcher: callMatcher,
                parameterMatchers: matchers,
                sourceLocation: sourceLocation
            )
        }
        
        
        @discardableResult
        func setActiveRemoteCoordinator<M1: Cuckoo.Matchable>(_ p0: M1) -> Cuckoo.__DoNotUse<(RemoteSessionCoordinator), Void> where M1.MatchedType == RemoteSessionCoordinator {
            let matchers: [Cuckoo.ParameterMatcher<(RemoteSessionCoordinator)>] = [wrap(matchable: p0) { $0 }]
            return cuckoo_manager.verify(
                "setActiveRemoteCoordinator(_ p0: RemoteSessionCoordinator)",
                callMatcher: callMatcher,
                parameterMatchers: matchers,
                sourceLocation: sourceLocation
            )
        }
        
        
        @discardableResult
        func setActiveProximityCoordinator<M1: Cuckoo.Matchable>(_ p0: M1) -> Cuckoo.__DoNotUse<(ProximitySessionCoordinator), Void> where M1.MatchedType == ProximitySessionCoordinator {
            let matchers: [Cuckoo.ParameterMatcher<(ProximitySessionCoordinator)>] = [wrap(matchable: p0) { $0 }]
            return cuckoo_manager.verify(
                "setActiveProximityCoordinator(_ p0: ProximitySessionCoordinator)",
                callMatcher: callMatcher,
                parameterMatchers: matchers,
                sourceLocation: sourceLocation
            )
        }
        
        
        @discardableResult
        func getActiveRemoteCoordinator() -> Cuckoo.__DoNotUse<(), RemoteSessionCoordinator> {
            let matchers: [Cuckoo.ParameterMatcher<Void>] = []
            return cuckoo_manager.verify(
                "getActiveRemoteCoordinator() throws -> RemoteSessionCoordinator",
                callMatcher: callMatcher,
                parameterMatchers: matchers,
                sourceLocation: sourceLocation
            )
        }
        
        
        @discardableResult
        func getActiveProximityCoordinator() -> Cuckoo.__DoNotUse<(), ProximitySessionCoordinator> {
            let matchers: [Cuckoo.ParameterMatcher<Void>] = []
            return cuckoo_manager.verify(
                "getActiveProximityCoordinator() throws -> ProximitySessionCoordinator",
                callMatcher: callMatcher,
                parameterMatchers: matchers,
                sourceLocation: sourceLocation
            )
        }
    }
}

public class SessionCoordinatorHolderStub:SessionCoordinatorHolder, @unchecked Sendable {


    
    public func clear() {
        return DefaultValueRegistry.defaultValue(for: (Void).self)
    }
    
    public func setActiveRemoteCoordinator(_ p0: RemoteSessionCoordinator) {
        return DefaultValueRegistry.defaultValue(for: (Void).self)
    }
    
    public func setActiveProximityCoordinator(_ p0: ProximitySessionCoordinator) {
        return DefaultValueRegistry.defaultValue(for: (Void).self)
    }
    
    public func getActiveRemoteCoordinator() throws -> RemoteSessionCoordinator {
        return DefaultValueRegistry.defaultValue(for: (RemoteSessionCoordinator).self)
    }
    
    public func getActiveProximityCoordinator() throws -> ProximitySessionCoordinator {
        return DefaultValueRegistry.defaultValue(for: (ProximitySessionCoordinator).self)
    }
}




// MARK: - Mocks generated from file: '../Modules/logic-core/Sources/Error/WalletCoreError.swift'

import Cuckoo
import Foundation
import logic_resources
@testable import logic_core
@testable import logic_business
@testable import logic_analytics
@testable import logic_ui



// MARK: - Mocks generated from file: '../Modules/logic-core/Sources/Extension/Date+Extensions.swift'

import Cuckoo
import Foundation
@testable import logic_core
@testable import logic_business
@testable import logic_analytics
@testable import logic_ui



// MARK: - Mocks generated from file: '../Modules/logic-core/Sources/Extension/DocClaim+Extensions.swift'

import Cuckoo
import Foundation
import logic_resources
@testable import logic_core
@testable import logic_business
@testable import logic_analytics
@testable import logic_ui



// MARK: - Mocks generated from file: '../Modules/logic-core/Sources/Extension/DocClaimsDecodable+Extensions.swift'

import Cuckoo
import SwiftUI
import logic_resources
@testable import logic_core
@testable import logic_business
@testable import logic_analytics
@testable import logic_ui



// MARK: - Mocks generated from file: '../Modules/logic-core/Sources/Extension/DocumentElementClaim+Extensions.swift'

import Cuckoo
@testable import logic_core
@testable import logic_business
@testable import logic_analytics
@testable import logic_ui



// MARK: - Mocks generated from file: '../Modules/logic-core/Sources/Extension/OpenID4VCI.Display+Extensions.swift'

import Cuckoo
import Foundation
import OpenID4VCI
@testable import logic_core
@testable import logic_business
@testable import logic_analytics
@testable import logic_ui



// MARK: - Mocks generated from file: '../Modules/logic-core/Sources/Extension/String+Extensions.swift'

import Cuckoo
import Foundation
@testable import logic_core
@testable import logic_business
@testable import logic_analytics
@testable import logic_ui



// MARK: - Mocks generated from file: '../Modules/logic-core/Sources/Extension/TransactionLog+Extension.swift'

import Cuckoo
import logic_storage
import EudiWalletKit
import Foundation
@testable import logic_core
@testable import logic_business
@testable import logic_analytics
@testable import logic_ui



// MARK: - Mocks generated from file: '../Modules/logic-core/Sources/Extension/URLComponents+Extensions.swift'

import Cuckoo
import Foundation
@testable import logic_core
@testable import logic_business
@testable import logic_analytics
@testable import logic_ui



// MARK: - Mocks generated from file: '../Modules/logic-core/Sources/Extension/WalletKitConfig+Extensions.swift'

import Cuckoo
import Foundation
@testable import logic_core
@testable import logic_business
@testable import logic_analytics
@testable import logic_ui



// MARK: - Mocks generated from file: '../Modules/logic-core/Sources/Extension/WalletStorage.Document+Extensions.swift'

import Cuckoo
import Foundation
@testable import logic_core
@testable import logic_business
@testable import logic_analytics
@testable import logic_ui



// MARK: - Mocks generated from file: '../Modules/logic-core/Sources/Model/DeferrredDocument.swift'

import Cuckoo
import Foundation
@testable import logic_core
@testable import logic_business
@testable import logic_analytics
@testable import logic_ui



// MARK: - Mocks generated from file: '../Modules/logic-core/Sources/Model/DocumentCategory.swift'

import Cuckoo
import logic_resources
import OrderedCollections
@testable import logic_core
@testable import logic_business
@testable import logic_analytics
@testable import logic_ui



// MARK: - Mocks generated from file: '../Modules/logic-core/Sources/Model/DocumentElement.swift'

import Cuckoo
import Foundation
import SwiftUI
@testable import logic_core
@testable import logic_business
@testable import logic_analytics
@testable import logic_ui



// MARK: - Mocks generated from file: '../Modules/logic-core/Sources/Model/DocumentIdentifier.swift'

import Cuckoo
import Foundation
import logic_resources
@testable import logic_core
@testable import logic_business
@testable import logic_analytics
@testable import logic_ui



// MARK: - Mocks generated from file: '../Modules/logic-core/Sources/Model/DocumentJsonKeys.swift'

import Cuckoo
@testable import logic_core
@testable import logic_business
@testable import logic_analytics
@testable import logic_ui



// MARK: - Mocks generated from file: '../Modules/logic-core/Sources/Model/DynamicIssuancePendingData.swift'

import Cuckoo
import Foundation
@testable import logic_core
@testable import logic_business
@testable import logic_analytics
@testable import logic_ui



// MARK: - Mocks generated from file: '../Modules/logic-core/Sources/Model/RequestItemConvertible.swift'

import Cuckoo
import Foundation
import EudiWalletKit
@testable import logic_core
@testable import logic_business
@testable import logic_analytics
@testable import logic_ui

public class MockRequestItemConvertible: RequestItemConvertible, Cuckoo.ProtocolMock, @unchecked Sendable {
    public typealias MocksType = RequestItemConvertible
    public typealias Stubbing = __StubbingProxy_RequestItemConvertible
    public typealias Verification = __VerificationProxy_RequestItemConvertible

    // Original typealiases

    public let cuckoo_manager = Cuckoo.MockManager.preconfiguredManager ?? Cuckoo.MockManager(hasParent: false)

    private var __defaultImplStub: (any RequestItemConvertible)?

    public func enableDefaultImplementation(_ stub: any RequestItemConvertible) {
        __defaultImplStub = stub
        cuckoo_manager.enableDefaultStubImplementation()
    }

    
    public func asRequestItems() -> RequestConvertibleItems {
        return cuckoo_manager.call(
            "asRequestItems() -> RequestConvertibleItems",
            parameters: (),
            escapingParameters: (),
            superclassCall: Cuckoo.MockManager.crashOnProtocolSuperclassCall(),
            defaultCall: __defaultImplStub!.asRequestItems()
        )
    }

    public struct __StubbingProxy_RequestItemConvertible: Cuckoo.StubbingProxy {
        private let cuckoo_manager: Cuckoo.MockManager
    
        public init(manager: Cuckoo.MockManager) {
            self.cuckoo_manager = manager
        }
        
        func asRequestItems() -> Cuckoo.ProtocolStubFunction<(), RequestConvertibleItems> {
            let matchers: [Cuckoo.ParameterMatcher<Void>] = []
            return .init(stub: cuckoo_manager.createStub(for: MockRequestItemConvertible.self,
                method: "asRequestItems() -> RequestConvertibleItems",
                parameterMatchers: matchers
            ))
        }
    }

    public struct __VerificationProxy_RequestItemConvertible: Cuckoo.VerificationProxy {
        private let cuckoo_manager: Cuckoo.MockManager
        private let callMatcher: Cuckoo.CallMatcher
        private let sourceLocation: Cuckoo.SourceLocation
    
        public init(manager: Cuckoo.MockManager, callMatcher: Cuckoo.CallMatcher, sourceLocation: Cuckoo.SourceLocation) {
            self.cuckoo_manager = manager
            self.callMatcher = callMatcher
            self.sourceLocation = sourceLocation
        }
        
        
        @discardableResult
        func asRequestItems() -> Cuckoo.__DoNotUse<(), RequestConvertibleItems> {
            let matchers: [Cuckoo.ParameterMatcher<Void>] = []
            return cuckoo_manager.verify(
                "asRequestItems() -> RequestConvertibleItems",
                callMatcher: callMatcher,
                parameterMatchers: matchers,
                sourceLocation: sourceLocation
            )
        }
    }
}

public class RequestItemConvertibleStub:RequestItemConvertible, @unchecked Sendable {


    
    public func asRequestItems() -> RequestConvertibleItems {
        return DefaultValueRegistry.defaultValue(for: (RequestConvertibleItems).self)
    }
}




// MARK: - Mocks generated from file: '../Modules/logic-core/Sources/Model/ScopedDocument.swift'

import Cuckoo
@testable import logic_core
@testable import logic_business
@testable import logic_analytics
@testable import logic_ui



<<<<<<< HEAD
// MARK: - Mocks generated from file: '../Modules/logic-core/Sources/Model/TransactionCategory.swift'

import Cuckoo
import Foundation
import logic_resources
=======
// MARK: - Mocks generated from file: '../Modules/logic-core/Sources/Worker/RevocationWorkManager.swift'

import Cuckoo
import Foundation
>>>>>>> f00a5b0a
@testable import logic_core
@testable import logic_business
@testable import logic_analytics
@testable import logic_ui

<<<<<<< HEAD
=======
public class MockRevocationWorkManager: RevocationWorkManager, Cuckoo.ProtocolMock, @unchecked Sendable {
    public typealias MocksType = RevocationWorkManager
    public typealias Stubbing = __StubbingProxy_RevocationWorkManager
    public typealias Verification = __VerificationProxy_RevocationWorkManager

    // Original typealiases

    public let cuckoo_manager = Cuckoo.MockManager.preconfiguredManager ?? Cuckoo.MockManager(hasParent: false)

    private var __defaultImplStub: (any RevocationWorkManager)?

    public func enableDefaultImplementation(_ stub: any RevocationWorkManager) {
        __defaultImplStub = stub
        cuckoo_manager.enableDefaultStubImplementation()
    }

    
    public func start() async {
        return await cuckoo_manager.call(
            "start() async",
            parameters: (),
            escapingParameters: (),
            superclassCall: Cuckoo.MockManager.crashOnProtocolSuperclassCall(),
            defaultCall: await __defaultImplStub!.start()
        )
    }
    
    public func stop() async {
        return await cuckoo_manager.call(
            "stop() async",
            parameters: (),
            escapingParameters: (),
            superclassCall: Cuckoo.MockManager.crashOnProtocolSuperclassCall(),
            defaultCall: await __defaultImplStub!.stop()
        )
    }

    public struct __StubbingProxy_RevocationWorkManager: Cuckoo.StubbingProxy {
        private let cuckoo_manager: Cuckoo.MockManager
    
        public init(manager: Cuckoo.MockManager) {
            self.cuckoo_manager = manager
        }
        
        func start() -> Cuckoo.ProtocolStubNoReturnFunction<()> {
            let matchers: [Cuckoo.ParameterMatcher<Void>] = []
            return .init(stub: cuckoo_manager.createStub(for: MockRevocationWorkManager.self,
                method: "start() async",
                parameterMatchers: matchers
            ))
        }
        
        func stop() -> Cuckoo.ProtocolStubNoReturnFunction<()> {
            let matchers: [Cuckoo.ParameterMatcher<Void>] = []
            return .init(stub: cuckoo_manager.createStub(for: MockRevocationWorkManager.self,
                method: "stop() async",
                parameterMatchers: matchers
            ))
        }
    }

    public struct __VerificationProxy_RevocationWorkManager: Cuckoo.VerificationProxy {
        private let cuckoo_manager: Cuckoo.MockManager
        private let callMatcher: Cuckoo.CallMatcher
        private let sourceLocation: Cuckoo.SourceLocation
    
        public init(manager: Cuckoo.MockManager, callMatcher: Cuckoo.CallMatcher, sourceLocation: Cuckoo.SourceLocation) {
            self.cuckoo_manager = manager
            self.callMatcher = callMatcher
            self.sourceLocation = sourceLocation
        }
        
        
        @discardableResult
        func start() -> Cuckoo.__DoNotUse<(), Void> {
            let matchers: [Cuckoo.ParameterMatcher<Void>] = []
            return cuckoo_manager.verify(
                "start() async",
                callMatcher: callMatcher,
                parameterMatchers: matchers,
                sourceLocation: sourceLocation
            )
        }
        
        
        @discardableResult
        func stop() -> Cuckoo.__DoNotUse<(), Void> {
            let matchers: [Cuckoo.ParameterMatcher<Void>] = []
            return cuckoo_manager.verify(
                "stop() async",
                callMatcher: callMatcher,
                parameterMatchers: matchers,
                sourceLocation: sourceLocation
            )
        }
    }
}

public class RevocationWorkManagerStub:RevocationWorkManager, @unchecked Sendable {


    
    public func start() async {
        return DefaultValueRegistry.defaultValue(for: (Void).self)
    }
    
    public func stop() async {
        return DefaultValueRegistry.defaultValue(for: (Void).self)
    }
}


>>>>>>> f00a5b0a


// MARK: - Mocks generated from file: '../Modules/logic-ui/Sources/Architecture/ViewModel.swift'

import Cuckoo
import SwiftUI
import Combine
import Copyable
@testable import logic_core
@testable import logic_business
@testable import logic_analytics
@testable import logic_ui

public class MockViewState: ViewState, Cuckoo.ProtocolMock, @unchecked Sendable {
    public typealias MocksType = ViewState
    public typealias Stubbing = __StubbingProxy_ViewState
    public typealias Verification = __VerificationProxy_ViewState

    // Original typealiases

    public let cuckoo_manager = Cuckoo.MockManager.preconfiguredManager ?? Cuckoo.MockManager(hasParent: false)

    private var __defaultImplStub: (any ViewState)?

    public func enableDefaultImplementation(_ stub: any ViewState) {
        __defaultImplStub = stub
        cuckoo_manager.enableDefaultStubImplementation()
    }


    public struct __StubbingProxy_ViewState: Cuckoo.StubbingProxy {
        private let cuckoo_manager: Cuckoo.MockManager
    
        public init(manager: Cuckoo.MockManager) {
            self.cuckoo_manager = manager
        }
    }

    public struct __VerificationProxy_ViewState: Cuckoo.VerificationProxy {
        private let cuckoo_manager: Cuckoo.MockManager
        private let callMatcher: Cuckoo.CallMatcher
        private let sourceLocation: Cuckoo.SourceLocation
    
        public init(manager: Cuckoo.MockManager, callMatcher: Cuckoo.CallMatcher, sourceLocation: Cuckoo.SourceLocation) {
            self.cuckoo_manager = manager
            self.callMatcher = callMatcher
            self.sourceLocation = sourceLocation
        }
    }
}

public class ViewStateStub:ViewState, @unchecked Sendable {


}




// MARK: - Mocks generated from file: '../Modules/logic-ui/Sources/Config/ConfigUiLogic.swift'

import Cuckoo
import Foundation
import logic_resources
@testable import logic_core
@testable import logic_business
@testable import logic_analytics
@testable import logic_ui

public class MockConfigUiLogic: ConfigUiLogic, Cuckoo.ProtocolMock, @unchecked Sendable {
    public typealias MocksType = ConfigUiLogic
    public typealias Stubbing = __StubbingProxy_ConfigUiLogic
    public typealias Verification = __VerificationProxy_ConfigUiLogic

    // Original typealiases

    public let cuckoo_manager = Cuckoo.MockManager.preconfiguredManager ?? Cuckoo.MockManager(hasParent: false)

    private var __defaultImplStub: (any ConfigUiLogic)?

    public func enableDefaultImplementation(_ stub: any ConfigUiLogic) {
        __defaultImplStub = stub
        cuckoo_manager.enableDefaultStubImplementation()
    }
    
    public var dashboardRoute: AppRoute {
        get {
            return cuckoo_manager.getter(
                "dashboardRoute",
                superclassCall: Cuckoo.MockManager.crashOnProtocolSuperclassCall(),
                defaultCall: __defaultImplStub!.dashboardRoute
            )
        }
    }
    
    public var issuanceRoute: AppRoute {
        get {
            return cuckoo_manager.getter(
                "issuanceRoute",
                superclassCall: Cuckoo.MockManager.crashOnProtocolSuperclassCall(),
                defaultCall: __defaultImplStub!.issuanceRoute
            )
        }
    }
    
    public var backgroundColorForScreenDictionary: [AppRouteKey: UIConfig.ToolBar] {
        get {
            return cuckoo_manager.getter(
                "backgroundColorForScreenDictionary",
                superclassCall: Cuckoo.MockManager.crashOnProtocolSuperclassCall(),
                defaultCall: __defaultImplStub!.backgroundColorForScreenDictionary
            )
        }
    }

    public required init(themeConfiguration p0: ThemeConfiguration) {}

    public struct __StubbingProxy_ConfigUiLogic: Cuckoo.StubbingProxy {
        private let cuckoo_manager: Cuckoo.MockManager
    
        public init(manager: Cuckoo.MockManager) {
            self.cuckoo_manager = manager
        }
        
        var dashboardRoute: Cuckoo.ProtocolToBeStubbedReadOnlyProperty<MockConfigUiLogic,AppRoute> {
            return .init(manager: cuckoo_manager, name: "dashboardRoute")
        }
        
        var issuanceRoute: Cuckoo.ProtocolToBeStubbedReadOnlyProperty<MockConfigUiLogic,AppRoute> {
            return .init(manager: cuckoo_manager, name: "issuanceRoute")
        }
        
        var backgroundColorForScreenDictionary: Cuckoo.ProtocolToBeStubbedReadOnlyProperty<MockConfigUiLogic,[AppRouteKey: UIConfig.ToolBar]> {
            return .init(manager: cuckoo_manager, name: "backgroundColorForScreenDictionary")
        }
    }

    public struct __VerificationProxy_ConfigUiLogic: Cuckoo.VerificationProxy {
        private let cuckoo_manager: Cuckoo.MockManager
        private let callMatcher: Cuckoo.CallMatcher
        private let sourceLocation: Cuckoo.SourceLocation
    
        public init(manager: Cuckoo.MockManager, callMatcher: Cuckoo.CallMatcher, sourceLocation: Cuckoo.SourceLocation) {
            self.cuckoo_manager = manager
            self.callMatcher = callMatcher
            self.sourceLocation = sourceLocation
        }
        
        var dashboardRoute: Cuckoo.VerifyReadOnlyProperty<AppRoute> {
            return .init(manager: cuckoo_manager, name: "dashboardRoute", callMatcher: callMatcher, sourceLocation: sourceLocation)
        }
        
        var issuanceRoute: Cuckoo.VerifyReadOnlyProperty<AppRoute> {
            return .init(manager: cuckoo_manager, name: "issuanceRoute", callMatcher: callMatcher, sourceLocation: sourceLocation)
        }
        
        var backgroundColorForScreenDictionary: Cuckoo.VerifyReadOnlyProperty<[AppRouteKey: UIConfig.ToolBar]> {
            return .init(manager: cuckoo_manager, name: "backgroundColorForScreenDictionary", callMatcher: callMatcher, sourceLocation: sourceLocation)
        }
    }
}

public class ConfigUiLogicStub:ConfigUiLogic, @unchecked Sendable {
    
    public var dashboardRoute: AppRoute {
        get {
            return DefaultValueRegistry.defaultValue(for: (AppRoute).self)
        }
    }
    
    public var issuanceRoute: AppRoute {
        get {
            return DefaultValueRegistry.defaultValue(for: (AppRoute).self)
        }
    }
    
    public var backgroundColorForScreenDictionary: [AppRouteKey: UIConfig.ToolBar] {
        get {
            return DefaultValueRegistry.defaultValue(for: ([AppRouteKey: UIConfig.ToolBar]).self)
        }
    }

    
    public required init(themeConfiguration p0: ThemeConfiguration) {}

}




// MARK: - Mocks generated from file: '../Modules/logic-ui/Sources/Config/UIConfig.swift'

import Cuckoo
import Foundation
import logic_resources
@testable import logic_core
@testable import logic_business
@testable import logic_analytics
@testable import logic_ui

public class MockUIConfigType: UIConfigType, Cuckoo.ProtocolMock, @unchecked Sendable {
    public typealias MocksType = UIConfigType
    public typealias Stubbing = __StubbingProxy_UIConfigType
    public typealias Verification = __VerificationProxy_UIConfigType

    // Original typealiases

    public let cuckoo_manager = Cuckoo.MockManager.preconfiguredManager ?? Cuckoo.MockManager(hasParent: false)

    private var __defaultImplStub: (any UIConfigType)?

    public func enableDefaultImplementation(_ stub: any UIConfigType) {
        __defaultImplStub = stub
        cuckoo_manager.enableDefaultStubImplementation()
    }
    
    public var log: String {
        get {
            return cuckoo_manager.getter(
                "log",
                superclassCall: Cuckoo.MockManager.crashOnProtocolSuperclassCall(),
                defaultCall: __defaultImplStub!.log
            )
        }
    }


    public struct __StubbingProxy_UIConfigType: Cuckoo.StubbingProxy {
        private let cuckoo_manager: Cuckoo.MockManager
    
        public init(manager: Cuckoo.MockManager) {
            self.cuckoo_manager = manager
        }
        
        var log: Cuckoo.ProtocolToBeStubbedReadOnlyProperty<MockUIConfigType,String> {
            return .init(manager: cuckoo_manager, name: "log")
        }
    }

    public struct __VerificationProxy_UIConfigType: Cuckoo.VerificationProxy {
        private let cuckoo_manager: Cuckoo.MockManager
        private let callMatcher: Cuckoo.CallMatcher
        private let sourceLocation: Cuckoo.SourceLocation
    
        public init(manager: Cuckoo.MockManager, callMatcher: Cuckoo.CallMatcher, sourceLocation: Cuckoo.SourceLocation) {
            self.cuckoo_manager = manager
            self.callMatcher = callMatcher
            self.sourceLocation = sourceLocation
        }
        
        var log: Cuckoo.VerifyReadOnlyProperty<String> {
            return .init(manager: cuckoo_manager, name: "log", callMatcher: callMatcher, sourceLocation: sourceLocation)
        }
    }
}

public class UIConfigTypeStub:UIConfigType, @unchecked Sendable {
    
    public var log: String {
        get {
            return DefaultValueRegistry.defaultValue(for: (String).self)
        }
    }


}




// MARK: - Mocks generated from file: '../Modules/logic-ui/Sources/Controller/DeepLinkController.swift'

import Cuckoo
import Foundation
import EudiRQESUi
@testable import logic_core
@testable import logic_business
@testable import logic_analytics
@testable import logic_ui

public class MockDeepLinkController: DeepLinkController, Cuckoo.ProtocolMock, @unchecked Sendable {
    public typealias MocksType = DeepLinkController
    public typealias Stubbing = __StubbingProxy_DeepLinkController
    public typealias Verification = __VerificationProxy_DeepLinkController

    // Original typealiases

    public let cuckoo_manager = Cuckoo.MockManager.preconfiguredManager ?? Cuckoo.MockManager(hasParent: false)

    private var __defaultImplStub: (any DeepLinkController)?

    public func enableDefaultImplementation(_ stub: any DeepLinkController) {
        __defaultImplStub = stub
        cuckoo_manager.enableDefaultStubImplementation()
    }

    
    public func hasDeepLink(url p0: URL) -> DeepLink.Executable? {
        return cuckoo_manager.call(
            "hasDeepLink(url p0: URL) -> DeepLink.Executable?",
            parameters: (p0),
            escapingParameters: (p0),
            superclassCall: Cuckoo.MockManager.crashOnProtocolSuperclassCall(),
            defaultCall: __defaultImplStub!.hasDeepLink(url: p0)
        )
    }
    
    public func handleDeepLinkAction(routerHost p0: RouterHost, deepLinkExecutable p1: DeepLink.Executable, remoteSessionCoordinator p2: RemoteSessionCoordinator?) {
        return cuckoo_manager.call(
            "handleDeepLinkAction(routerHost p0: RouterHost, deepLinkExecutable p1: DeepLink.Executable, remoteSessionCoordinator p2: RemoteSessionCoordinator?)",
            parameters: (p0, p1, p2),
            escapingParameters: (p0, p1, p2),
            superclassCall: Cuckoo.MockManager.crashOnProtocolSuperclassCall(),
            defaultCall: __defaultImplStub!.handleDeepLinkAction(routerHost: p0, deepLinkExecutable: p1, remoteSessionCoordinator: p2)
        )
    }
    
    public func getPendingDeepLinkAction() -> DeepLink.Executable? {
        return cuckoo_manager.call(
            "getPendingDeepLinkAction() -> DeepLink.Executable?",
            parameters: (),
            escapingParameters: (),
            superclassCall: Cuckoo.MockManager.crashOnProtocolSuperclassCall(),
            defaultCall: __defaultImplStub!.getPendingDeepLinkAction()
        )
    }
    
    public func cacheDeepLinkURL(url p0: URL) {
        return cuckoo_manager.call(
            "cacheDeepLinkURL(url p0: URL)",
            parameters: (p0),
            escapingParameters: (p0),
            superclassCall: Cuckoo.MockManager.crashOnProtocolSuperclassCall(),
            defaultCall: __defaultImplStub!.cacheDeepLinkURL(url: p0)
        )
    }
    
    public func removeCachedDeepLinkURL() {
        return cuckoo_manager.call(
            "removeCachedDeepLinkURL()",
            parameters: (),
            escapingParameters: (),
            superclassCall: Cuckoo.MockManager.crashOnProtocolSuperclassCall(),
            defaultCall: __defaultImplStub!.removeCachedDeepLinkURL()
        )
    }

    public struct __StubbingProxy_DeepLinkController: Cuckoo.StubbingProxy {
        private let cuckoo_manager: Cuckoo.MockManager
    
        public init(manager: Cuckoo.MockManager) {
            self.cuckoo_manager = manager
        }
        
        func hasDeepLink<M1: Cuckoo.Matchable>(url p0: M1) -> Cuckoo.ProtocolStubFunction<(URL), DeepLink.Executable?> where M1.MatchedType == URL {
            let matchers: [Cuckoo.ParameterMatcher<(URL)>] = [wrap(matchable: p0) { $0 }]
            return .init(stub: cuckoo_manager.createStub(for: MockDeepLinkController.self,
                method: "hasDeepLink(url p0: URL) -> DeepLink.Executable?",
                parameterMatchers: matchers
            ))
        }
        
        func handleDeepLinkAction<M1: Cuckoo.Matchable, M2: Cuckoo.Matchable, M3: Cuckoo.OptionalMatchable>(routerHost p0: M1, deepLinkExecutable p1: M2, remoteSessionCoordinator p2: M3) -> Cuckoo.ProtocolStubNoReturnFunction<(RouterHost, DeepLink.Executable, RemoteSessionCoordinator?)> where M1.MatchedType == RouterHost, M2.MatchedType == DeepLink.Executable, M3.OptionalMatchedType == RemoteSessionCoordinator {
            let matchers: [Cuckoo.ParameterMatcher<(RouterHost, DeepLink.Executable, RemoteSessionCoordinator?)>] = [wrap(matchable: p0) { $0.0 }, wrap(matchable: p1) { $0.1 }, wrap(matchable: p2) { $0.2 }]
            return .init(stub: cuckoo_manager.createStub(for: MockDeepLinkController.self,
                method: "handleDeepLinkAction(routerHost p0: RouterHost, deepLinkExecutable p1: DeepLink.Executable, remoteSessionCoordinator p2: RemoteSessionCoordinator?)",
                parameterMatchers: matchers
            ))
        }
        
        func getPendingDeepLinkAction() -> Cuckoo.ProtocolStubFunction<(), DeepLink.Executable?> {
            let matchers: [Cuckoo.ParameterMatcher<Void>] = []
            return .init(stub: cuckoo_manager.createStub(for: MockDeepLinkController.self,
                method: "getPendingDeepLinkAction() -> DeepLink.Executable?",
                parameterMatchers: matchers
            ))
        }
        
        func cacheDeepLinkURL<M1: Cuckoo.Matchable>(url p0: M1) -> Cuckoo.ProtocolStubNoReturnFunction<(URL)> where M1.MatchedType == URL {
            let matchers: [Cuckoo.ParameterMatcher<(URL)>] = [wrap(matchable: p0) { $0 }]
            return .init(stub: cuckoo_manager.createStub(for: MockDeepLinkController.self,
                method: "cacheDeepLinkURL(url p0: URL)",
                parameterMatchers: matchers
            ))
        }
        
        func removeCachedDeepLinkURL() -> Cuckoo.ProtocolStubNoReturnFunction<()> {
            let matchers: [Cuckoo.ParameterMatcher<Void>] = []
            return .init(stub: cuckoo_manager.createStub(for: MockDeepLinkController.self,
                method: "removeCachedDeepLinkURL()",
                parameterMatchers: matchers
            ))
        }
    }

    public struct __VerificationProxy_DeepLinkController: Cuckoo.VerificationProxy {
        private let cuckoo_manager: Cuckoo.MockManager
        private let callMatcher: Cuckoo.CallMatcher
        private let sourceLocation: Cuckoo.SourceLocation
    
        public init(manager: Cuckoo.MockManager, callMatcher: Cuckoo.CallMatcher, sourceLocation: Cuckoo.SourceLocation) {
            self.cuckoo_manager = manager
            self.callMatcher = callMatcher
            self.sourceLocation = sourceLocation
        }
        
        
        @discardableResult
        func hasDeepLink<M1: Cuckoo.Matchable>(url p0: M1) -> Cuckoo.__DoNotUse<(URL), DeepLink.Executable?> where M1.MatchedType == URL {
            let matchers: [Cuckoo.ParameterMatcher<(URL)>] = [wrap(matchable: p0) { $0 }]
            return cuckoo_manager.verify(
                "hasDeepLink(url p0: URL) -> DeepLink.Executable?",
                callMatcher: callMatcher,
                parameterMatchers: matchers,
                sourceLocation: sourceLocation
            )
        }
        
        
        @discardableResult
        func handleDeepLinkAction<M1: Cuckoo.Matchable, M2: Cuckoo.Matchable, M3: Cuckoo.OptionalMatchable>(routerHost p0: M1, deepLinkExecutable p1: M2, remoteSessionCoordinator p2: M3) -> Cuckoo.__DoNotUse<(RouterHost, DeepLink.Executable, RemoteSessionCoordinator?), Void> where M1.MatchedType == RouterHost, M2.MatchedType == DeepLink.Executable, M3.OptionalMatchedType == RemoteSessionCoordinator {
            let matchers: [Cuckoo.ParameterMatcher<(RouterHost, DeepLink.Executable, RemoteSessionCoordinator?)>] = [wrap(matchable: p0) { $0.0 }, wrap(matchable: p1) { $0.1 }, wrap(matchable: p2) { $0.2 }]
            return cuckoo_manager.verify(
                "handleDeepLinkAction(routerHost p0: RouterHost, deepLinkExecutable p1: DeepLink.Executable, remoteSessionCoordinator p2: RemoteSessionCoordinator?)",
                callMatcher: callMatcher,
                parameterMatchers: matchers,
                sourceLocation: sourceLocation
            )
        }
        
        
        @discardableResult
        func getPendingDeepLinkAction() -> Cuckoo.__DoNotUse<(), DeepLink.Executable?> {
            let matchers: [Cuckoo.ParameterMatcher<Void>] = []
            return cuckoo_manager.verify(
                "getPendingDeepLinkAction() -> DeepLink.Executable?",
                callMatcher: callMatcher,
                parameterMatchers: matchers,
                sourceLocation: sourceLocation
            )
        }
        
        
        @discardableResult
        func cacheDeepLinkURL<M1: Cuckoo.Matchable>(url p0: M1) -> Cuckoo.__DoNotUse<(URL), Void> where M1.MatchedType == URL {
            let matchers: [Cuckoo.ParameterMatcher<(URL)>] = [wrap(matchable: p0) { $0 }]
            return cuckoo_manager.verify(
                "cacheDeepLinkURL(url p0: URL)",
                callMatcher: callMatcher,
                parameterMatchers: matchers,
                sourceLocation: sourceLocation
            )
        }
        
        
        @discardableResult
        func removeCachedDeepLinkURL() -> Cuckoo.__DoNotUse<(), Void> {
            let matchers: [Cuckoo.ParameterMatcher<Void>] = []
            return cuckoo_manager.verify(
                "removeCachedDeepLinkURL()",
                callMatcher: callMatcher,
                parameterMatchers: matchers,
                sourceLocation: sourceLocation
            )
        }
    }
}

public class DeepLinkControllerStub:DeepLinkController, @unchecked Sendable {


    
    public func hasDeepLink(url p0: URL) -> DeepLink.Executable? {
        return DefaultValueRegistry.defaultValue(for: (DeepLink.Executable?).self)
    }
    
    public func handleDeepLinkAction(routerHost p0: RouterHost, deepLinkExecutable p1: DeepLink.Executable, remoteSessionCoordinator p2: RemoteSessionCoordinator?) {
        return DefaultValueRegistry.defaultValue(for: (Void).self)
    }
    
    public func getPendingDeepLinkAction() -> DeepLink.Executable? {
        return DefaultValueRegistry.defaultValue(for: (DeepLink.Executable?).self)
    }
    
    public func cacheDeepLinkURL(url p0: URL) {
        return DefaultValueRegistry.defaultValue(for: (Void).self)
    }
    
    public func removeCachedDeepLinkURL() {
        return DefaultValueRegistry.defaultValue(for: (Void).self)
    }
}




// MARK: - Mocks generated from file: '../Modules/logic-ui/Sources/Controller/UrlSchemaController.swift'

import Cuckoo
import Foundation
@testable import logic_core
@testable import logic_business
@testable import logic_analytics
@testable import logic_ui

class MockUrlSchemaController: UrlSchemaController, Cuckoo.ProtocolMock, @unchecked Sendable {
    typealias MocksType = UrlSchemaController
    typealias Stubbing = __StubbingProxy_UrlSchemaController
    typealias Verification = __VerificationProxy_UrlSchemaController

    // Original typealiases

    let cuckoo_manager = Cuckoo.MockManager.preconfiguredManager ?? Cuckoo.MockManager(hasParent: false)

    private var __defaultImplStub: (any UrlSchemaController)?

    func enableDefaultImplementation(_ stub: any UrlSchemaController) {
        __defaultImplStub = stub
        cuckoo_manager.enableDefaultStubImplementation()
    }

    
    func retrieveSchemas(with p0: String) -> [String] {
        return cuckoo_manager.call(
            "retrieveSchemas(with p0: String) -> [String]",
            parameters: (p0),
            escapingParameters: (p0),
            superclassCall: Cuckoo.MockManager.crashOnProtocolSuperclassCall(),
            defaultCall: __defaultImplStub!.retrieveSchemas(with: p0)
        )
    }

    struct __StubbingProxy_UrlSchemaController: Cuckoo.StubbingProxy {
        private let cuckoo_manager: Cuckoo.MockManager
    
        init(manager: Cuckoo.MockManager) {
            self.cuckoo_manager = manager
        }
        
        func retrieveSchemas<M1: Cuckoo.Matchable>(with p0: M1) -> Cuckoo.ProtocolStubFunction<(String), [String]> where M1.MatchedType == String {
            let matchers: [Cuckoo.ParameterMatcher<(String)>] = [wrap(matchable: p0) { $0 }]
            return .init(stub: cuckoo_manager.createStub(for: MockUrlSchemaController.self,
                method: "retrieveSchemas(with p0: String) -> [String]",
                parameterMatchers: matchers
            ))
        }
    }

    struct __VerificationProxy_UrlSchemaController: Cuckoo.VerificationProxy {
        private let cuckoo_manager: Cuckoo.MockManager
        private let callMatcher: Cuckoo.CallMatcher
        private let sourceLocation: Cuckoo.SourceLocation
    
        init(manager: Cuckoo.MockManager, callMatcher: Cuckoo.CallMatcher, sourceLocation: Cuckoo.SourceLocation) {
            self.cuckoo_manager = manager
            self.callMatcher = callMatcher
            self.sourceLocation = sourceLocation
        }
        
        
        @discardableResult
        func retrieveSchemas<M1: Cuckoo.Matchable>(with p0: M1) -> Cuckoo.__DoNotUse<(String), [String]> where M1.MatchedType == String {
            let matchers: [Cuckoo.ParameterMatcher<(String)>] = [wrap(matchable: p0) { $0 }]
            return cuckoo_manager.verify(
                "retrieveSchemas(with p0: String) -> [String]",
                callMatcher: callMatcher,
                parameterMatchers: matchers,
                sourceLocation: sourceLocation
            )
        }
    }
}

class UrlSchemaControllerStub:UrlSchemaController, @unchecked Sendable {


    
    func retrieveSchemas(with p0: String) -> [String] {
        return DefaultValueRegistry.defaultValue(for: ([String]).self)
    }
}




// MARK: - Mocks generated from file: '../Modules/logic-ui/Sources/DesignSystem/Button/ButtonStyles.swift'

import Cuckoo
import Foundation
import SwiftUI
import logic_resources
@testable import logic_core
@testable import logic_business
@testable import logic_analytics
@testable import logic_ui



// MARK: - Mocks generated from file: '../Modules/logic-ui/Sources/DesignSystem/Button/ButtonViewStyle.swift'

import Cuckoo
import SwiftUI
import logic_resources
@testable import logic_core
@testable import logic_business
@testable import logic_analytics
@testable import logic_ui



// MARK: - Mocks generated from file: '../Modules/logic-ui/Sources/DesignSystem/Button/FloatingActionButtonView.swift'

import Cuckoo
import SwiftUI
import logic_resources
@testable import logic_core
@testable import logic_business
@testable import logic_analytics
@testable import logic_ui



// MARK: - Mocks generated from file: '../Modules/logic-ui/Sources/DesignSystem/Component/Alert/AlertView.swift'

import Cuckoo
import SwiftUI
import logic_resources
@testable import logic_core
@testable import logic_business
@testable import logic_analytics
@testable import logic_ui



// MARK: - Mocks generated from file: '../Modules/logic-ui/Sources/DesignSystem/Component/Blur/BlurView.swift'

import Cuckoo
import SwiftUI
@testable import logic_core
@testable import logic_business
@testable import logic_analytics
@testable import logic_ui



// MARK: - Mocks generated from file: '../Modules/logic-ui/Sources/DesignSystem/Component/ConfirmationDialog/ConfirmationDialog.swift'

import Cuckoo
import SwiftUI
import logic_resources
@testable import logic_core
@testable import logic_business
@testable import logic_analytics
@testable import logic_ui



// MARK: - Mocks generated from file: '../Modules/logic-ui/Sources/DesignSystem/Component/Content/ContentCaptionView.swift'

import Cuckoo
import SwiftUI
import logic_resources
@testable import logic_core
@testable import logic_business
@testable import logic_analytics
@testable import logic_ui



// MARK: - Mocks generated from file: '../Modules/logic-ui/Sources/DesignSystem/Component/Content/ContentEmptyView.swift'

import Cuckoo
import SwiftUI
import logic_resources
@testable import logic_core
@testable import logic_business
@testable import logic_analytics
@testable import logic_ui



// MARK: - Mocks generated from file: '../Modules/logic-ui/Sources/DesignSystem/Component/Content/ContentErrorView.swift'

import Cuckoo
import SwiftUI
import logic_resources
@testable import logic_core
@testable import logic_business
@testable import logic_analytics
@testable import logic_ui



// MARK: - Mocks generated from file: '../Modules/logic-ui/Sources/DesignSystem/Component/Content/ContentHeader/AppIconAndTextData.swift'

import Cuckoo
import SwiftUI
import logic_resources
@testable import logic_core
@testable import logic_business
@testable import logic_analytics
@testable import logic_ui



// MARK: - Mocks generated from file: '../Modules/logic-ui/Sources/DesignSystem/Component/Content/ContentHeader/ContentHeader.swift'

import Cuckoo
import SwiftUI
import logic_resources
@testable import logic_core
@testable import logic_business
@testable import logic_analytics
@testable import logic_ui



// MARK: - Mocks generated from file: '../Modules/logic-ui/Sources/DesignSystem/Component/Content/ContentHeader/RelyingParty.swift'

import Cuckoo
import SwiftUI
import logic_resources
@testable import logic_core
@testable import logic_business
@testable import logic_analytics
@testable import logic_ui



// MARK: - Mocks generated from file: '../Modules/logic-ui/Sources/DesignSystem/Component/Content/ContentHeaderView.swift'

import Cuckoo
import SwiftUI
import logic_resources
@testable import logic_core
@testable import logic_business
@testable import logic_analytics
@testable import logic_ui



// MARK: - Mocks generated from file: '../Modules/logic-ui/Sources/DesignSystem/Component/Content/ContentLoaderView.swift'

import Cuckoo
import SwiftUI
import ActivityIndicatorView
import logic_resources
@testable import logic_core
@testable import logic_business
@testable import logic_analytics
@testable import logic_ui



// MARK: - Mocks generated from file: '../Modules/logic-ui/Sources/DesignSystem/Component/Content/ContentScreenView.swift'

import Cuckoo
import SwiftUI
import logic_resources
import UIPilot
@testable import logic_core
@testable import logic_business
@testable import logic_analytics
@testable import logic_ui



// MARK: - Mocks generated from file: '../Modules/logic-ui/Sources/DesignSystem/Component/Content/ContentSheetView.swift'

import Cuckoo
import SwiftUI
import logic_resources
@testable import logic_core
@testable import logic_business
@testable import logic_analytics
@testable import logic_ui



// MARK: - Mocks generated from file: '../Modules/logic-ui/Sources/DesignSystem/Component/Content/ContentTitleView.swift'

import Cuckoo
import SwiftUI
import logic_resources
@testable import logic_core
@testable import logic_business
@testable import logic_analytics
@testable import logic_ui



// MARK: - Mocks generated from file: '../Modules/logic-ui/Sources/DesignSystem/Component/Image/RemoteImageView.swift'

import Cuckoo
import SwiftUI
import CachedAsyncImage
import logic_resources
@testable import logic_core
@testable import logic_business
@testable import logic_analytics
@testable import logic_ui



// MARK: - Mocks generated from file: '../Modules/logic-ui/Sources/DesignSystem/Component/Input/PinTextFieldView.swift'

import Cuckoo
import SwiftUI
import logic_resources
@testable import logic_core
@testable import logic_business
@testable import logic_analytics
@testable import logic_ui



// MARK: - Mocks generated from file: '../Modules/logic-ui/Sources/DesignSystem/Component/List/ActionCardView.swift'

import Cuckoo
import SwiftUI
import logic_resources
@testable import logic_core
@testable import logic_business
@testable import logic_analytics
@testable import logic_ui



// MARK: - Mocks generated from file: '../Modules/logic-ui/Sources/DesignSystem/Component/List/CardViewWithLogoView.swift'

import Cuckoo
import SwiftUI
import logic_resources
@testable import logic_core
@testable import logic_business
@testable import logic_analytics
@testable import logic_ui



// MARK: - Mocks generated from file: '../Modules/logic-ui/Sources/DesignSystem/Component/List/ExpandableCardView.swift'

import Cuckoo
import SwiftUI
import logic_resources
@testable import logic_core
@testable import logic_business
@testable import logic_analytics
@testable import logic_ui



// MARK: - Mocks generated from file: '../Modules/logic-ui/Sources/DesignSystem/Component/List/HomeCardView.swift'

import Cuckoo
import SwiftUI
import logic_resources
@testable import logic_core
@testable import logic_business
@testable import logic_analytics
@testable import logic_ui



// MARK: - Mocks generated from file: '../Modules/logic-ui/Sources/DesignSystem/Component/List/ListDivider.swift'

import Cuckoo
import SwiftUI
import logic_resources
@testable import logic_core
@testable import logic_business
@testable import logic_analytics
@testable import logic_ui



// MARK: - Mocks generated from file: '../Modules/logic-ui/Sources/DesignSystem/Component/List/ListItemData.swift'

import Cuckoo
import logic_resources
import Copyable
@testable import logic_core
@testable import logic_business
@testable import logic_analytics
@testable import logic_ui



// MARK: - Mocks generated from file: '../Modules/logic-ui/Sources/DesignSystem/Component/List/PlainWithLogoView.swift'

import Cuckoo
import SwiftUI
import logic_resources
@testable import logic_core
@testable import logic_business
@testable import logic_analytics
@testable import logic_ui



// MARK: - Mocks generated from file: '../Modules/logic-ui/Sources/DesignSystem/Component/List/TappableCellView.swift'

import Cuckoo
import SwiftUI
import logic_resources
@testable import logic_core
@testable import logic_business
@testable import logic_analytics
@testable import logic_ui



// MARK: - Mocks generated from file: '../Modules/logic-ui/Sources/DesignSystem/Component/List/TransactionCardView.swift'

import Cuckoo
import SwiftUI
import logic_resources
@testable import logic_core
@testable import logic_business
@testable import logic_analytics
@testable import logic_ui



// MARK: - Mocks generated from file: '../Modules/logic-ui/Sources/DesignSystem/Component/List/WrapCardView.swift'

import Cuckoo
import SwiftUI
import logic_resources
@testable import logic_core
@testable import logic_business
@testable import logic_analytics
@testable import logic_ui



// MARK: - Mocks generated from file: '../Modules/logic-ui/Sources/DesignSystem/Component/List/WrapExpandableListView.swift'

import Cuckoo
import SwiftUI
import logic_resources
@testable import logic_core
@testable import logic_business
@testable import logic_analytics
@testable import logic_ui



// MARK: - Mocks generated from file: '../Modules/logic-ui/Sources/DesignSystem/Component/List/WrapListItemView.swift'

import Cuckoo
import SwiftUI
import logic_resources
@testable import logic_core
@testable import logic_business
@testable import logic_analytics
@testable import logic_ui



// MARK: - Mocks generated from file: '../Modules/logic-ui/Sources/DesignSystem/Component/List/WrapListItemsView.swift'

import Cuckoo
import SwiftUI
import logic_resources
@testable import logic_core
@testable import logic_business
@testable import logic_analytics
@testable import logic_ui



// MARK: - Mocks generated from file: '../Modules/logic-ui/Sources/DesignSystem/Component/List/WrapListView.swift'

import Cuckoo
import SwiftUI
import logic_resources
@testable import logic_core
@testable import logic_business
@testable import logic_analytics
@testable import logic_ui



// MARK: - Mocks generated from file: '../Modules/logic-ui/Sources/DesignSystem/Component/Progress/BlurProgressView.swift'

import Cuckoo
import SwiftUI
@testable import logic_core
@testable import logic_business
@testable import logic_analytics
@testable import logic_ui



// MARK: - Mocks generated from file: '../Modules/logic-ui/Sources/DesignSystem/Component/Progress/NormalProgressView.swift'

import Cuckoo
import SwiftUI
@testable import logic_core
@testable import logic_business
@testable import logic_analytics
@testable import logic_ui



// MARK: - Mocks generated from file: '../Modules/logic-ui/Sources/DesignSystem/Component/SearchableList/SearchableListView.swift'

import Cuckoo
import SwiftUI
import logic_resources
@testable import logic_core
@testable import logic_business
@testable import logic_analytics
@testable import logic_ui



// MARK: - Mocks generated from file: '../Modules/logic-ui/Sources/DesignSystem/Component/Sheet/SheetContentView.swift'

import Cuckoo
import SwiftUI
import logic_resources
@testable import logic_core
@testable import logic_business
@testable import logic_analytics
@testable import logic_ui



// MARK: - Mocks generated from file: '../Modules/logic-ui/Sources/DesignSystem/Component/Sheet/SheetStyle.swift'

import Cuckoo
import PartialSheet
import SwiftUI
import logic_resources
@testable import logic_core
@testable import logic_business
@testable import logic_analytics
@testable import logic_ui



// MARK: - Mocks generated from file: '../Modules/logic-ui/Sources/DesignSystem/Component/Splash/SplashBackgroundView.swift'

import Cuckoo
import SwiftUI
import logic_resources
@testable import logic_core
@testable import logic_business
@testable import logic_analytics
@testable import logic_ui



// MARK: - Mocks generated from file: '../Modules/logic-ui/Sources/DesignSystem/Component/Text/ExpandableTextView.swift'

import Cuckoo
import Foundation
import SwiftUI
import logic_resources
@testable import logic_core
@testable import logic_business
@testable import logic_analytics
@testable import logic_ui



// MARK: - Mocks generated from file: '../Modules/logic-ui/Sources/DesignSystem/Component/Text/KeyValueView.swift'

import Cuckoo
import Foundation
import logic_resources
@testable import logic_core
@testable import logic_business
@testable import logic_analytics
@testable import logic_ui



// MARK: - Mocks generated from file: '../Modules/logic-ui/Sources/DesignSystem/Component/Text/ScrollableTextView.swift'

import Cuckoo
import SwiftUI
import logic_resources
@testable import logic_core
@testable import logic_business
@testable import logic_analytics
@testable import logic_ui



// MARK: - Mocks generated from file: '../Modules/logic-ui/Sources/DesignSystem/Component/Type/AccesibilityLocatorViewModifier.swift'

import Cuckoo
import SwiftUI
@testable import logic_core
@testable import logic_business
@testable import logic_analytics
@testable import logic_ui

public class MockLocatorType: LocatorType, Cuckoo.ProtocolMock, @unchecked Sendable {
    public typealias MocksType = LocatorType
    public typealias Stubbing = __StubbingProxy_LocatorType
    public typealias Verification = __VerificationProxy_LocatorType

    // Original typealiases

    public let cuckoo_manager = Cuckoo.MockManager.preconfiguredManager ?? Cuckoo.MockManager(hasParent: false)

    private var __defaultImplStub: (any LocatorType)?

    public func enableDefaultImplementation(_ stub: any LocatorType) {
        __defaultImplStub = stub
        cuckoo_manager.enableDefaultStubImplementation()
    }
    
    public var id: String {
        get {
            return cuckoo_manager.getter(
                "id",
                superclassCall: Cuckoo.MockManager.crashOnProtocolSuperclassCall(),
                defaultCall: __defaultImplStub!.id
            )
        }
    }

    
    public func value() -> String {
        return cuckoo_manager.call(
            "value() -> String",
            parameters: (),
            escapingParameters: (),
            superclassCall: Cuckoo.MockManager.crashOnProtocolSuperclassCall(),
            defaultCall: __defaultImplStub!.value()
        )
    }

    public struct __StubbingProxy_LocatorType: Cuckoo.StubbingProxy {
        private let cuckoo_manager: Cuckoo.MockManager
    
        public init(manager: Cuckoo.MockManager) {
            self.cuckoo_manager = manager
        }
        
        var id: Cuckoo.ProtocolToBeStubbedReadOnlyProperty<MockLocatorType,String> {
            return .init(manager: cuckoo_manager, name: "id")
        }
        
        func value() -> Cuckoo.ProtocolStubFunction<(), String> {
            let matchers: [Cuckoo.ParameterMatcher<Void>] = []
            return .init(stub: cuckoo_manager.createStub(for: MockLocatorType.self,
                method: "value() -> String",
                parameterMatchers: matchers
            ))
        }
    }

    public struct __VerificationProxy_LocatorType: Cuckoo.VerificationProxy {
        private let cuckoo_manager: Cuckoo.MockManager
        private let callMatcher: Cuckoo.CallMatcher
        private let sourceLocation: Cuckoo.SourceLocation
    
        public init(manager: Cuckoo.MockManager, callMatcher: Cuckoo.CallMatcher, sourceLocation: Cuckoo.SourceLocation) {
            self.cuckoo_manager = manager
            self.callMatcher = callMatcher
            self.sourceLocation = sourceLocation
        }
        
        var id: Cuckoo.VerifyReadOnlyProperty<String> {
            return .init(manager: cuckoo_manager, name: "id", callMatcher: callMatcher, sourceLocation: sourceLocation)
        }
        
        
        @discardableResult
        func value() -> Cuckoo.__DoNotUse<(), String> {
            let matchers: [Cuckoo.ParameterMatcher<Void>] = []
            return cuckoo_manager.verify(
                "value() -> String",
                callMatcher: callMatcher,
                parameterMatchers: matchers,
                sourceLocation: sourceLocation
            )
        }
    }
}

public class LocatorTypeStub:LocatorType, @unchecked Sendable {
    
    public var id: String {
        get {
            return DefaultValueRegistry.defaultValue(for: (String).self)
        }
    }


    
    public func value() -> String {
        return DefaultValueRegistry.defaultValue(for: (String).self)
    }
}




// MARK: - Mocks generated from file: '../Modules/logic-ui/Sources/DesignSystem/Component/Type/FastenedDynamicModifier.swift'

import Cuckoo
import SwiftUI
@testable import logic_core
@testable import logic_business
@testable import logic_analytics
@testable import logic_ui



// MARK: - Mocks generated from file: '../Modules/logic-ui/Sources/DesignSystem/Component/Type/LeftImageModifier.swift'

import Cuckoo
import SwiftUI
@testable import logic_core
@testable import logic_business
@testable import logic_analytics
@testable import logic_ui



// MARK: - Mocks generated from file: '../Modules/logic-ui/Sources/DesignSystem/Component/Type/RightImageModifier.swift'

import Cuckoo
import SwiftUI
@testable import logic_core
@testable import logic_business
@testable import logic_analytics
@testable import logic_ui



// MARK: - Mocks generated from file: '../Modules/logic-ui/Sources/DesignSystem/Component/Unavailable/ContentUnavailableView.swift'

import Cuckoo
import SwiftUI
import logic_resources
@testable import logic_core
@testable import logic_business
@testable import logic_analytics
@testable import logic_ui



// MARK: - Mocks generated from file: '../Modules/logic-ui/Sources/DesignSystem/Component/Wrap/WrapButtonView.swift'

import Cuckoo
import SwiftUI
import logic_resources
@testable import logic_core
@testable import logic_business
@testable import logic_analytics
@testable import logic_ui



// MARK: - Mocks generated from file: '../Modules/logic-ui/Sources/DesignSystem/Component/Wrap/WrapCheckBoxView.swift'

import Cuckoo
import SwiftUI
import logic_resources
@testable import logic_core
@testable import logic_business
@testable import logic_analytics
@testable import logic_ui



// MARK: - Mocks generated from file: '../Modules/logic-ui/Sources/DesignSystem/Component/Wrap/WrapCheckbox.swift'

import Cuckoo
import SwiftUI
import logic_resources
@testable import logic_core
@testable import logic_business
@testable import logic_analytics
@testable import logic_ui



// MARK: - Mocks generated from file: '../Modules/logic-ui/Sources/DesignSystem/Component/Wrap/WrapIconView.swift'

import Cuckoo
import SwiftUI
import logic_resources
@testable import logic_core
@testable import logic_business
@testable import logic_analytics
@testable import logic_ui



// MARK: - Mocks generated from file: '../Modules/logic-ui/Sources/DesignSystem/Component/Wrap/WrapText.swift'

import Cuckoo
import SwiftUI
import logic_resources
@testable import logic_core
@testable import logic_business
@testable import logic_analytics
@testable import logic_ui



// MARK: - Mocks generated from file: '../Modules/logic-ui/Sources/DesignSystem/EasySpacer.swift'

import Cuckoo
import SwiftUI
import Foundation
@testable import logic_core
@testable import logic_business
@testable import logic_analytics
@testable import logic_ui



// MARK: - Mocks generated from file: '../Modules/logic-ui/Sources/DesignSystem/Shape/RoundedCornerShape.swift'

import Cuckoo
import Foundation
@testable import logic_core
@testable import logic_business
@testable import logic_analytics
@testable import logic_ui



// MARK: - Mocks generated from file: '../Modules/logic-ui/Sources/DesignSystem/Toolbar/ToolBarContent.swift'

import Cuckoo
import SwiftUI
import logic_resources
@testable import logic_core
@testable import logic_business
@testable import logic_analytics
@testable import logic_ui



// MARK: - Mocks generated from file: '../Modules/logic-ui/Sources/Extension/ExpandableListItem+Extensions.swift'

import Cuckoo
@testable import logic_core
@testable import logic_business
@testable import logic_analytics
@testable import logic_ui



// MARK: - Mocks generated from file: '../Modules/logic-ui/Sources/Extension/Image+Extensions.swift'

import Cuckoo
import SwiftUI
import logic_resources
@testable import logic_core
@testable import logic_business
@testable import logic_analytics
@testable import logic_ui



// MARK: - Mocks generated from file: '../Modules/logic-ui/Sources/Extension/ListItemSection+Extensions.swift'

import Cuckoo
@testable import logic_core
@testable import logic_business
@testable import logic_analytics
@testable import logic_ui



// MARK: - Mocks generated from file: '../Modules/logic-ui/Sources/Extension/LocalizedStringKey+Extensions.swift'

import Cuckoo
import SwiftUI
@testable import logic_core
@testable import logic_business
@testable import logic_analytics
@testable import logic_ui



// MARK: - Mocks generated from file: '../Modules/logic-ui/Sources/Extension/TextField+Extensions.swift'

import Cuckoo
import SwiftUI
import logic_resources
@testable import logic_core
@testable import logic_business
@testable import logic_analytics
@testable import logic_ui



// MARK: - Mocks generated from file: '../Modules/logic-ui/Sources/Extension/UIApplication+Extensions.swift'

import Cuckoo
import Foundation
import UIKit
@testable import logic_core
@testable import logic_business
@testable import logic_analytics
@testable import logic_ui



// MARK: - Mocks generated from file: '../Modules/logic-ui/Sources/Extension/UIDevice+Extensions.swift'

import Cuckoo
import Foundation
import SwiftUI
@testable import logic_core
@testable import logic_business
@testable import logic_analytics
@testable import logic_ui



// MARK: - Mocks generated from file: '../Modules/logic-ui/Sources/Extension/UIScreen+Extensions.swift'

import Cuckoo
import Foundation
import UIKit
@testable import logic_core
@testable import logic_business
@testable import logic_analytics
@testable import logic_ui



// MARK: - Mocks generated from file: '../Modules/logic-ui/Sources/Extension/View+Extensions.swift'

import Cuckoo
import SwiftUI
import AlertToast
import PartialSheet
import Shimmer
@testable import logic_core
@testable import logic_business
@testable import logic_analytics
@testable import logic_ui



// MARK: - Mocks generated from file: '../Modules/logic-ui/Sources/Navigation/AppRoute.swift'

import Cuckoo
import SwiftUI
import logic_resources
@testable import logic_core
@testable import logic_business
@testable import logic_analytics
@testable import logic_ui



// MARK: - Mocks generated from file: '../Modules/logic-ui/Sources/Navigation/AppRouteModule.swift'

import Cuckoo
@testable import logic_core
@testable import logic_business
@testable import logic_analytics
@testable import logic_ui

public class MockAppRouteModule: AppRouteModule, Cuckoo.ProtocolMock, @unchecked Sendable {
    public typealias MocksType = AppRouteModule
    public typealias Stubbing = __StubbingProxy_AppRouteModule
    public typealias Verification = __VerificationProxy_AppRouteModule

    // Original typealiases

    public let cuckoo_manager = Cuckoo.MockManager.preconfiguredManager ?? Cuckoo.MockManager(hasParent: false)

    private var __defaultImplStub: (any AppRouteModule)?

    public func enableDefaultImplementation(_ stub: any AppRouteModule) {
        __defaultImplStub = stub
        cuckoo_manager.enableDefaultStubImplementation()
    }
    
    public var info: (key: String, arguments: [String: String]) {
        get {
            return cuckoo_manager.getter(
                "info",
                superclassCall: Cuckoo.MockManager.crashOnProtocolSuperclassCall(),
                defaultCall: __defaultImplStub!.info
            )
        }
    }
    
    public var id: String {
        get {
            return cuckoo_manager.getter(
                "id",
                superclassCall: Cuckoo.MockManager.crashOnProtocolSuperclassCall(),
                defaultCall: __defaultImplStub!.id
            )
        }
    }


    public struct __StubbingProxy_AppRouteModule: Cuckoo.StubbingProxy {
        private let cuckoo_manager: Cuckoo.MockManager
    
        public init(manager: Cuckoo.MockManager) {
            self.cuckoo_manager = manager
        }
        
        var info: Cuckoo.ProtocolToBeStubbedReadOnlyProperty<MockAppRouteModule,(key: String, arguments: [String: String])> {
            return .init(manager: cuckoo_manager, name: "info")
        }
        
        var id: Cuckoo.ProtocolToBeStubbedReadOnlyProperty<MockAppRouteModule,String> {
            return .init(manager: cuckoo_manager, name: "id")
        }
    }

    public struct __VerificationProxy_AppRouteModule: Cuckoo.VerificationProxy {
        private let cuckoo_manager: Cuckoo.MockManager
        private let callMatcher: Cuckoo.CallMatcher
        private let sourceLocation: Cuckoo.SourceLocation
    
        public init(manager: Cuckoo.MockManager, callMatcher: Cuckoo.CallMatcher, sourceLocation: Cuckoo.SourceLocation) {
            self.cuckoo_manager = manager
            self.callMatcher = callMatcher
            self.sourceLocation = sourceLocation
        }
        
        var info: Cuckoo.VerifyReadOnlyProperty<(key: String, arguments: [String: String])> {
            return .init(manager: cuckoo_manager, name: "info", callMatcher: callMatcher, sourceLocation: sourceLocation)
        }
        
        var id: Cuckoo.VerifyReadOnlyProperty<String> {
            return .init(manager: cuckoo_manager, name: "id", callMatcher: callMatcher, sourceLocation: sourceLocation)
        }
    }
}

public class AppRouteModuleStub:AppRouteModule, @unchecked Sendable {
    
    public var info: (key: String, arguments: [String: String]) {
        get {
            return DefaultValueRegistry.defaultValue(for: ((key: String, arguments: [String: String])).self)
        }
    }
    
    public var id: String {
        get {
            return DefaultValueRegistry.defaultValue(for: (String).self)
        }
    }


}




// MARK: - Mocks generated from file: '../Modules/logic-ui/Sources/Navigation/Routable.swift'

import Cuckoo
@testable import logic_core
@testable import logic_business
@testable import logic_analytics
@testable import logic_ui

public class MockRoutable: Routable, Cuckoo.ProtocolMock, @unchecked Sendable {
    public typealias MocksType = Routable
    public typealias Stubbing = __StubbingProxy_Routable
    public typealias Verification = __VerificationProxy_Routable

    // Original typealiases

    public let cuckoo_manager = Cuckoo.MockManager.preconfiguredManager ?? Cuckoo.MockManager(hasParent: false)

    private var __defaultImplStub: (any Routable)?

    public func enableDefaultImplementation(_ stub: any Routable) {
        __defaultImplStub = stub
        cuckoo_manager.enableDefaultStubImplementation()
    }
    
    public var log: String {
        get {
            return cuckoo_manager.getter(
                "log",
                superclassCall: Cuckoo.MockManager.crashOnProtocolSuperclassCall(),
                defaultCall: __defaultImplStub!.log
            )
        }
    }


    public struct __StubbingProxy_Routable: Cuckoo.StubbingProxy {
        private let cuckoo_manager: Cuckoo.MockManager
    
        public init(manager: Cuckoo.MockManager) {
            self.cuckoo_manager = manager
        }
        
        var log: Cuckoo.ProtocolToBeStubbedReadOnlyProperty<MockRoutable,String> {
            return .init(manager: cuckoo_manager, name: "log")
        }
    }

    public struct __VerificationProxy_Routable: Cuckoo.VerificationProxy {
        private let cuckoo_manager: Cuckoo.MockManager
        private let callMatcher: Cuckoo.CallMatcher
        private let sourceLocation: Cuckoo.SourceLocation
    
        public init(manager: Cuckoo.MockManager, callMatcher: Cuckoo.CallMatcher, sourceLocation: Cuckoo.SourceLocation) {
            self.cuckoo_manager = manager
            self.callMatcher = callMatcher
            self.sourceLocation = sourceLocation
        }
        
        var log: Cuckoo.VerifyReadOnlyProperty<String> {
            return .init(manager: cuckoo_manager, name: "log", callMatcher: callMatcher, sourceLocation: sourceLocation)
        }
    }
}

public class RoutableStub:Routable, @unchecked Sendable {
    
    public var log: String {
        get {
            return DefaultValueRegistry.defaultValue(for: (String).self)
        }
    }


}




// MARK: - Mocks generated from file: '../Modules/logic-ui/Sources/Navigation/RouterHost.swift'

import Cuckoo
@testable import logic_core
@testable import logic_business
@testable import logic_analytics
@testable import logic_ui

public class MockRouterHost: RouterHost, Cuckoo.ProtocolMock, @unchecked Sendable {
    public typealias MocksType = RouterHost
    public typealias Stubbing = __StubbingProxy_RouterHost
    public typealias Verification = __VerificationProxy_RouterHost

    // Original typealiases

    public let cuckoo_manager = Cuckoo.MockManager.preconfiguredManager ?? Cuckoo.MockManager(hasParent: false)

    private var __defaultImplStub: (any RouterHost)?

    public func enableDefaultImplementation(_ stub: any RouterHost) {
        __defaultImplStub = stub
        cuckoo_manager.enableDefaultStubImplementation()
    }

    
    public func push(with p0: AppRoute) {
        return cuckoo_manager.call(
            "push(with p0: AppRoute)",
            parameters: (p0),
            escapingParameters: (p0),
            superclassCall: Cuckoo.MockManager.crashOnProtocolSuperclassCall(),
            defaultCall: __defaultImplStub!.push(with: p0)
        )
    }
    
    public func popTo(with p0: AppRoute, inclusive p1: Bool, animated p2: Bool) {
        return cuckoo_manager.call(
            "popTo(with p0: AppRoute, inclusive p1: Bool, animated p2: Bool)",
            parameters: (p0, p1, p2),
            escapingParameters: (p0, p1, p2),
            superclassCall: Cuckoo.MockManager.crashOnProtocolSuperclassCall(),
            defaultCall: __defaultImplStub!.popTo(with: p0, inclusive: p1, animated: p2)
        )
    }
    
    public func pop(animated p0: Bool) {
        return cuckoo_manager.call(
            "pop(animated p0: Bool)",
            parameters: (p0),
            escapingParameters: (p0),
            superclassCall: Cuckoo.MockManager.crashOnProtocolSuperclassCall(),
            defaultCall: __defaultImplStub!.pop(animated: p0)
        )
    }
    
    public func pop() {
        return cuckoo_manager.call(
            "pop()",
            parameters: (),
            escapingParameters: (),
            superclassCall: Cuckoo.MockManager.crashOnProtocolSuperclassCall(),
            defaultCall: __defaultImplStub!.pop()
        )
    }
    
    public func popTo(with p0: AppRoute, inclusive p1: Bool) {
        return cuckoo_manager.call(
            "popTo(with p0: AppRoute, inclusive p1: Bool)",
            parameters: (p0, p1),
            escapingParameters: (p0, p1),
            superclassCall: Cuckoo.MockManager.crashOnProtocolSuperclassCall(),
            defaultCall: __defaultImplStub!.popTo(with: p0, inclusive: p1)
        )
    }
    
    public func popTo(with p0: AppRoute) {
        return cuckoo_manager.call(
            "popTo(with p0: AppRoute)",
            parameters: (p0),
            escapingParameters: (p0),
            superclassCall: Cuckoo.MockManager.crashOnProtocolSuperclassCall(),
            defaultCall: __defaultImplStub!.popTo(with: p0)
        )
    }
    
    public func composeApplication() -> AnyView {
        return cuckoo_manager.call(
            "composeApplication() -> AnyView",
            parameters: (),
            escapingParameters: (),
            superclassCall: Cuckoo.MockManager.crashOnProtocolSuperclassCall(),
            defaultCall: __defaultImplStub!.composeApplication()
        )
    }
    
    public func getCurrentScreen() -> AppRoute? {
        return cuckoo_manager.call(
            "getCurrentScreen() -> AppRoute?",
            parameters: (),
            escapingParameters: (),
            superclassCall: Cuckoo.MockManager.crashOnProtocolSuperclassCall(),
            defaultCall: __defaultImplStub!.getCurrentScreen()
        )
    }
    
    public func getToolbarConfig() -> UIConfig.ToolBar {
        return cuckoo_manager.call(
            "getToolbarConfig() -> UIConfig.ToolBar",
            parameters: (),
            escapingParameters: (),
            superclassCall: Cuckoo.MockManager.crashOnProtocolSuperclassCall(),
            defaultCall: __defaultImplStub!.getToolbarConfig()
        )
    }
    
    public func userIsLoggedInWithDocuments() -> Bool {
        return cuckoo_manager.call(
            "userIsLoggedInWithDocuments() -> Bool",
            parameters: (),
            escapingParameters: (),
            superclassCall: Cuckoo.MockManager.crashOnProtocolSuperclassCall(),
            defaultCall: __defaultImplStub!.userIsLoggedInWithDocuments()
        )
    }
    
    public func userIsLoggedInWithNoDocuments() -> Bool {
        return cuckoo_manager.call(
            "userIsLoggedInWithNoDocuments() -> Bool",
            parameters: (),
            escapingParameters: (),
            superclassCall: Cuckoo.MockManager.crashOnProtocolSuperclassCall(),
            defaultCall: __defaultImplStub!.userIsLoggedInWithNoDocuments()
        )
    }
    
    public func isScreenForeground(with p0: AppRoute) -> Bool {
        return cuckoo_manager.call(
            "isScreenForeground(with p0: AppRoute) -> Bool",
            parameters: (p0),
            escapingParameters: (p0),
            superclassCall: Cuckoo.MockManager.crashOnProtocolSuperclassCall(),
            defaultCall: __defaultImplStub!.isScreenForeground(with: p0)
        )
    }
    
    public func isScreenOnBackStack(with p0: AppRoute) -> Bool {
        return cuckoo_manager.call(
            "isScreenOnBackStack(with p0: AppRoute) -> Bool",
            parameters: (p0),
            escapingParameters: (p0),
            superclassCall: Cuckoo.MockManager.crashOnProtocolSuperclassCall(),
            defaultCall: __defaultImplStub!.isScreenOnBackStack(with: p0)
        )
    }

    public struct __StubbingProxy_RouterHost: Cuckoo.StubbingProxy {
        private let cuckoo_manager: Cuckoo.MockManager
    
        public init(manager: Cuckoo.MockManager) {
            self.cuckoo_manager = manager
        }
        
        func push<M1: Cuckoo.Matchable>(with p0: M1) -> Cuckoo.ProtocolStubNoReturnFunction<(AppRoute)> where M1.MatchedType == AppRoute {
            let matchers: [Cuckoo.ParameterMatcher<(AppRoute)>] = [wrap(matchable: p0) { $0 }]
            return .init(stub: cuckoo_manager.createStub(for: MockRouterHost.self,
                method: "push(with p0: AppRoute)",
                parameterMatchers: matchers
            ))
        }
        
        func popTo<M1: Cuckoo.Matchable, M2: Cuckoo.Matchable, M3: Cuckoo.Matchable>(with p0: M1, inclusive p1: M2, animated p2: M3) -> Cuckoo.ProtocolStubNoReturnFunction<(AppRoute, Bool, Bool)> where M1.MatchedType == AppRoute, M2.MatchedType == Bool, M3.MatchedType == Bool {
            let matchers: [Cuckoo.ParameterMatcher<(AppRoute, Bool, Bool)>] = [wrap(matchable: p0) { $0.0 }, wrap(matchable: p1) { $0.1 }, wrap(matchable: p2) { $0.2 }]
            return .init(stub: cuckoo_manager.createStub(for: MockRouterHost.self,
                method: "popTo(with p0: AppRoute, inclusive p1: Bool, animated p2: Bool)",
                parameterMatchers: matchers
            ))
        }
        
        func pop<M1: Cuckoo.Matchable>(animated p0: M1) -> Cuckoo.ProtocolStubNoReturnFunction<(Bool)> where M1.MatchedType == Bool {
            let matchers: [Cuckoo.ParameterMatcher<(Bool)>] = [wrap(matchable: p0) { $0 }]
            return .init(stub: cuckoo_manager.createStub(for: MockRouterHost.self,
                method: "pop(animated p0: Bool)",
                parameterMatchers: matchers
            ))
        }
        
        func pop() -> Cuckoo.ProtocolStubNoReturnFunction<()> {
            let matchers: [Cuckoo.ParameterMatcher<Void>] = []
            return .init(stub: cuckoo_manager.createStub(for: MockRouterHost.self,
                method: "pop()",
                parameterMatchers: matchers
            ))
        }
        
        func popTo<M1: Cuckoo.Matchable, M2: Cuckoo.Matchable>(with p0: M1, inclusive p1: M2) -> Cuckoo.ProtocolStubNoReturnFunction<(AppRoute, Bool)> where M1.MatchedType == AppRoute, M2.MatchedType == Bool {
            let matchers: [Cuckoo.ParameterMatcher<(AppRoute, Bool)>] = [wrap(matchable: p0) { $0.0 }, wrap(matchable: p1) { $0.1 }]
            return .init(stub: cuckoo_manager.createStub(for: MockRouterHost.self,
                method: "popTo(with p0: AppRoute, inclusive p1: Bool)",
                parameterMatchers: matchers
            ))
        }
        
        func popTo<M1: Cuckoo.Matchable>(with p0: M1) -> Cuckoo.ProtocolStubNoReturnFunction<(AppRoute)> where M1.MatchedType == AppRoute {
            let matchers: [Cuckoo.ParameterMatcher<(AppRoute)>] = [wrap(matchable: p0) { $0 }]
            return .init(stub: cuckoo_manager.createStub(for: MockRouterHost.self,
                method: "popTo(with p0: AppRoute)",
                parameterMatchers: matchers
            ))
        }
        
        func composeApplication() -> Cuckoo.ProtocolStubFunction<(), AnyView> {
            let matchers: [Cuckoo.ParameterMatcher<Void>] = []
            return .init(stub: cuckoo_manager.createStub(for: MockRouterHost.self,
                method: "composeApplication() -> AnyView",
                parameterMatchers: matchers
            ))
        }
        
        func getCurrentScreen() -> Cuckoo.ProtocolStubFunction<(), AppRoute?> {
            let matchers: [Cuckoo.ParameterMatcher<Void>] = []
            return .init(stub: cuckoo_manager.createStub(for: MockRouterHost.self,
                method: "getCurrentScreen() -> AppRoute?",
                parameterMatchers: matchers
            ))
        }
        
        func getToolbarConfig() -> Cuckoo.ProtocolStubFunction<(), UIConfig.ToolBar> {
            let matchers: [Cuckoo.ParameterMatcher<Void>] = []
            return .init(stub: cuckoo_manager.createStub(for: MockRouterHost.self,
                method: "getToolbarConfig() -> UIConfig.ToolBar",
                parameterMatchers: matchers
            ))
        }
        
        func userIsLoggedInWithDocuments() -> Cuckoo.ProtocolStubFunction<(), Bool> {
            let matchers: [Cuckoo.ParameterMatcher<Void>] = []
            return .init(stub: cuckoo_manager.createStub(for: MockRouterHost.self,
                method: "userIsLoggedInWithDocuments() -> Bool",
                parameterMatchers: matchers
            ))
        }
        
        func userIsLoggedInWithNoDocuments() -> Cuckoo.ProtocolStubFunction<(), Bool> {
            let matchers: [Cuckoo.ParameterMatcher<Void>] = []
            return .init(stub: cuckoo_manager.createStub(for: MockRouterHost.self,
                method: "userIsLoggedInWithNoDocuments() -> Bool",
                parameterMatchers: matchers
            ))
        }
        
        func isScreenForeground<M1: Cuckoo.Matchable>(with p0: M1) -> Cuckoo.ProtocolStubFunction<(AppRoute), Bool> where M1.MatchedType == AppRoute {
            let matchers: [Cuckoo.ParameterMatcher<(AppRoute)>] = [wrap(matchable: p0) { $0 }]
            return .init(stub: cuckoo_manager.createStub(for: MockRouterHost.self,
                method: "isScreenForeground(with p0: AppRoute) -> Bool",
                parameterMatchers: matchers
            ))
        }
        
        func isScreenOnBackStack<M1: Cuckoo.Matchable>(with p0: M1) -> Cuckoo.ProtocolStubFunction<(AppRoute), Bool> where M1.MatchedType == AppRoute {
            let matchers: [Cuckoo.ParameterMatcher<(AppRoute)>] = [wrap(matchable: p0) { $0 }]
            return .init(stub: cuckoo_manager.createStub(for: MockRouterHost.self,
                method: "isScreenOnBackStack(with p0: AppRoute) -> Bool",
                parameterMatchers: matchers
            ))
        }
    }

    public struct __VerificationProxy_RouterHost: Cuckoo.VerificationProxy {
        private let cuckoo_manager: Cuckoo.MockManager
        private let callMatcher: Cuckoo.CallMatcher
        private let sourceLocation: Cuckoo.SourceLocation
    
        public init(manager: Cuckoo.MockManager, callMatcher: Cuckoo.CallMatcher, sourceLocation: Cuckoo.SourceLocation) {
            self.cuckoo_manager = manager
            self.callMatcher = callMatcher
            self.sourceLocation = sourceLocation
        }
        
        
        @discardableResult
        func push<M1: Cuckoo.Matchable>(with p0: M1) -> Cuckoo.__DoNotUse<(AppRoute), Void> where M1.MatchedType == AppRoute {
            let matchers: [Cuckoo.ParameterMatcher<(AppRoute)>] = [wrap(matchable: p0) { $0 }]
            return cuckoo_manager.verify(
                "push(with p0: AppRoute)",
                callMatcher: callMatcher,
                parameterMatchers: matchers,
                sourceLocation: sourceLocation
            )
        }
        
        
        @discardableResult
        func popTo<M1: Cuckoo.Matchable, M2: Cuckoo.Matchable, M3: Cuckoo.Matchable>(with p0: M1, inclusive p1: M2, animated p2: M3) -> Cuckoo.__DoNotUse<(AppRoute, Bool, Bool), Void> where M1.MatchedType == AppRoute, M2.MatchedType == Bool, M3.MatchedType == Bool {
            let matchers: [Cuckoo.ParameterMatcher<(AppRoute, Bool, Bool)>] = [wrap(matchable: p0) { $0.0 }, wrap(matchable: p1) { $0.1 }, wrap(matchable: p2) { $0.2 }]
            return cuckoo_manager.verify(
                "popTo(with p0: AppRoute, inclusive p1: Bool, animated p2: Bool)",
                callMatcher: callMatcher,
                parameterMatchers: matchers,
                sourceLocation: sourceLocation
            )
        }
        
        
        @discardableResult
        func pop<M1: Cuckoo.Matchable>(animated p0: M1) -> Cuckoo.__DoNotUse<(Bool), Void> where M1.MatchedType == Bool {
            let matchers: [Cuckoo.ParameterMatcher<(Bool)>] = [wrap(matchable: p0) { $0 }]
            return cuckoo_manager.verify(
                "pop(animated p0: Bool)",
                callMatcher: callMatcher,
                parameterMatchers: matchers,
                sourceLocation: sourceLocation
            )
        }
        
        
        @discardableResult
        func pop() -> Cuckoo.__DoNotUse<(), Void> {
            let matchers: [Cuckoo.ParameterMatcher<Void>] = []
            return cuckoo_manager.verify(
                "pop()",
                callMatcher: callMatcher,
                parameterMatchers: matchers,
                sourceLocation: sourceLocation
            )
        }
        
        
        @discardableResult
        func popTo<M1: Cuckoo.Matchable, M2: Cuckoo.Matchable>(with p0: M1, inclusive p1: M2) -> Cuckoo.__DoNotUse<(AppRoute, Bool), Void> where M1.MatchedType == AppRoute, M2.MatchedType == Bool {
            let matchers: [Cuckoo.ParameterMatcher<(AppRoute, Bool)>] = [wrap(matchable: p0) { $0.0 }, wrap(matchable: p1) { $0.1 }]
            return cuckoo_manager.verify(
                "popTo(with p0: AppRoute, inclusive p1: Bool)",
                callMatcher: callMatcher,
                parameterMatchers: matchers,
                sourceLocation: sourceLocation
            )
        }
        
        
        @discardableResult
        func popTo<M1: Cuckoo.Matchable>(with p0: M1) -> Cuckoo.__DoNotUse<(AppRoute), Void> where M1.MatchedType == AppRoute {
            let matchers: [Cuckoo.ParameterMatcher<(AppRoute)>] = [wrap(matchable: p0) { $0 }]
            return cuckoo_manager.verify(
                "popTo(with p0: AppRoute)",
                callMatcher: callMatcher,
                parameterMatchers: matchers,
                sourceLocation: sourceLocation
            )
        }
        
        
        @discardableResult
        func composeApplication() -> Cuckoo.__DoNotUse<(), AnyView> {
            let matchers: [Cuckoo.ParameterMatcher<Void>] = []
            return cuckoo_manager.verify(
                "composeApplication() -> AnyView",
                callMatcher: callMatcher,
                parameterMatchers: matchers,
                sourceLocation: sourceLocation
            )
        }
        
        
        @discardableResult
        func getCurrentScreen() -> Cuckoo.__DoNotUse<(), AppRoute?> {
            let matchers: [Cuckoo.ParameterMatcher<Void>] = []
            return cuckoo_manager.verify(
                "getCurrentScreen() -> AppRoute?",
                callMatcher: callMatcher,
                parameterMatchers: matchers,
                sourceLocation: sourceLocation
            )
        }
        
        
        @discardableResult
        func getToolbarConfig() -> Cuckoo.__DoNotUse<(), UIConfig.ToolBar> {
            let matchers: [Cuckoo.ParameterMatcher<Void>] = []
            return cuckoo_manager.verify(
                "getToolbarConfig() -> UIConfig.ToolBar",
                callMatcher: callMatcher,
                parameterMatchers: matchers,
                sourceLocation: sourceLocation
            )
        }
        
        
        @discardableResult
        func userIsLoggedInWithDocuments() -> Cuckoo.__DoNotUse<(), Bool> {
            let matchers: [Cuckoo.ParameterMatcher<Void>] = []
            return cuckoo_manager.verify(
                "userIsLoggedInWithDocuments() -> Bool",
                callMatcher: callMatcher,
                parameterMatchers: matchers,
                sourceLocation: sourceLocation
            )
        }
        
        
        @discardableResult
        func userIsLoggedInWithNoDocuments() -> Cuckoo.__DoNotUse<(), Bool> {
            let matchers: [Cuckoo.ParameterMatcher<Void>] = []
            return cuckoo_manager.verify(
                "userIsLoggedInWithNoDocuments() -> Bool",
                callMatcher: callMatcher,
                parameterMatchers: matchers,
                sourceLocation: sourceLocation
            )
        }
        
        
        @discardableResult
        func isScreenForeground<M1: Cuckoo.Matchable>(with p0: M1) -> Cuckoo.__DoNotUse<(AppRoute), Bool> where M1.MatchedType == AppRoute {
            let matchers: [Cuckoo.ParameterMatcher<(AppRoute)>] = [wrap(matchable: p0) { $0 }]
            return cuckoo_manager.verify(
                "isScreenForeground(with p0: AppRoute) -> Bool",
                callMatcher: callMatcher,
                parameterMatchers: matchers,
                sourceLocation: sourceLocation
            )
        }
        
        
        @discardableResult
        func isScreenOnBackStack<M1: Cuckoo.Matchable>(with p0: M1) -> Cuckoo.__DoNotUse<(AppRoute), Bool> where M1.MatchedType == AppRoute {
            let matchers: [Cuckoo.ParameterMatcher<(AppRoute)>] = [wrap(matchable: p0) { $0 }]
            return cuckoo_manager.verify(
                "isScreenOnBackStack(with p0: AppRoute) -> Bool",
                callMatcher: callMatcher,
                parameterMatchers: matchers,
                sourceLocation: sourceLocation
            )
        }
    }
}

public class RouterHostStub:RouterHost, @unchecked Sendable {


    
    public func push(with p0: AppRoute) {
        return DefaultValueRegistry.defaultValue(for: (Void).self)
    }
    
    public func popTo(with p0: AppRoute, inclusive p1: Bool, animated p2: Bool) {
        return DefaultValueRegistry.defaultValue(for: (Void).self)
    }
    
    public func pop(animated p0: Bool) {
        return DefaultValueRegistry.defaultValue(for: (Void).self)
    }
    
    public func pop() {
        return DefaultValueRegistry.defaultValue(for: (Void).self)
    }
    
    public func popTo(with p0: AppRoute, inclusive p1: Bool) {
        return DefaultValueRegistry.defaultValue(for: (Void).self)
    }
    
    public func popTo(with p0: AppRoute) {
        return DefaultValueRegistry.defaultValue(for: (Void).self)
    }
    
    public func composeApplication() -> AnyView {
        return DefaultValueRegistry.defaultValue(for: (AnyView).self)
    }
    
    public func getCurrentScreen() -> AppRoute? {
        return DefaultValueRegistry.defaultValue(for: (AppRoute?).self)
    }
    
    public func getToolbarConfig() -> UIConfig.ToolBar {
        return DefaultValueRegistry.defaultValue(for: (UIConfig.ToolBar).self)
    }
    
    public func userIsLoggedInWithDocuments() -> Bool {
        return DefaultValueRegistry.defaultValue(for: (Bool).self)
    }
    
    public func userIsLoggedInWithNoDocuments() -> Bool {
        return DefaultValueRegistry.defaultValue(for: (Bool).self)
    }
    
    public func isScreenForeground(with p0: AppRoute) -> Bool {
        return DefaultValueRegistry.defaultValue(for: (Bool).self)
    }
    
    public func isScreenOnBackStack(with p0: AppRoute) -> Bool {
        return DefaultValueRegistry.defaultValue(for: (Bool).self)
    }
}

<|MERGE_RESOLUTION|>--- conflicted
+++ resolved
@@ -5653,25 +5653,27 @@
 
 
 
-<<<<<<< HEAD
 // MARK: - Mocks generated from file: '../Modules/logic-core/Sources/Model/TransactionCategory.swift'
 
 import Cuckoo
 import Foundation
 import logic_resources
-=======
+@testable import logic_core
+@testable import logic_business
+@testable import logic_analytics
+@testable import logic_ui
+
+
+
 // MARK: - Mocks generated from file: '../Modules/logic-core/Sources/Worker/RevocationWorkManager.swift'
 
 import Cuckoo
 import Foundation
->>>>>>> f00a5b0a
-@testable import logic_core
-@testable import logic_business
-@testable import logic_analytics
-@testable import logic_ui
-
-<<<<<<< HEAD
-=======
+@testable import logic_core
+@testable import logic_business
+@testable import logic_analytics
+@testable import logic_ui
+
 public class MockRevocationWorkManager: RevocationWorkManager, Cuckoo.ProtocolMock, @unchecked Sendable {
     public typealias MocksType = RevocationWorkManager
     public typealias Stubbing = __StubbingProxy_RevocationWorkManager
@@ -5784,7 +5786,6 @@
 }
 
 
->>>>>>> f00a5b0a
 
 
 // MARK: - Mocks generated from file: '../Modules/logic-ui/Sources/Architecture/ViewModel.swift'
