/*
 * Copyright (c) 2023 European Commission
 *
 * Licensed under the Apache License, Version 2.0 (the "License");
 * you may not use this file except in compliance with the License.
 * You may obtain a copy of the License at
 *
 *     http://www.apache.org/licenses/LICENSE-2.0
 *
 * Unless required by applicable law or agreed to in writing, software
 * distributed under the License is distributed on an "AS IS" BASIS,
 * WITHOUT WARRANTIES OR CONDITIONS OF ANY KIND, either express or implied.
 * See the License for the specific language governing permissions and
 * limitations under the License.
 */
import SwiftUI

public indirect enum AppRoute: Equatable {

  public static func == (lhs: AppRoute, rhs: AppRoute) -> Bool {
    return lhs.key == rhs.key
  }

  case startup
<<<<<<< HEAD
  case faqs
=======
  case success(config: any UIConfigType)
>>>>>>> 9f6c9dee

  var key: String {
    switch self {
    case .startup:
      return "Startup"
<<<<<<< HEAD
    case .faqs:
      return "FAQ"
=======
    case .success:
      return "Success"
>>>>>>> 9f6c9dee
    }
  }
}

public protocol RouterHostType {
  func push(with route: AppRoute)
  func popTo(with route: AppRoute, inclusive: Bool, animated: Bool)
<<<<<<< HEAD
  func pop(animated: Bool)
=======
  func popTo(with route: AppRoute, inclusive: Bool)
  func popTo(with route: AppRoute)
  func pop()
>>>>>>> 9f6c9dee
  func composeApplication() -> AnyView
  func getCurrentScreen() -> AppRoute?
}

public class PreviewRouter: RouterHostType {

  public init() {}

  public func push(with route: AppRoute) {}

  public func popTo(with route: AppRoute, inclusive: Bool, animated: Bool) {}

  public func popTo(with route: AppRoute, inclusive: Bool) {}

  public func popTo(with route: AppRoute) {}

  public func pop() {}

  public func composeApplication() -> AnyView { EmptyView().eraseToAnyView() }

  public func getCurrentScreen() -> AppRoute? { .none }
}<|MERGE_RESOLUTION|>--- conflicted
+++ resolved
@@ -22,23 +22,17 @@
   }
 
   case startup
-<<<<<<< HEAD
+  case success(config: any UIConfigType)
   case faqs
-=======
-  case success(config: any UIConfigType)
->>>>>>> 9f6c9dee
 
   var key: String {
     switch self {
     case .startup:
       return "Startup"
-<<<<<<< HEAD
     case .faqs:
       return "FAQ"
-=======
     case .success:
       return "Success"
->>>>>>> 9f6c9dee
     }
   }
 }
@@ -46,13 +40,9 @@
 public protocol RouterHostType {
   func push(with route: AppRoute)
   func popTo(with route: AppRoute, inclusive: Bool, animated: Bool)
-<<<<<<< HEAD
   func pop(animated: Bool)
-=======
   func popTo(with route: AppRoute, inclusive: Bool)
   func popTo(with route: AppRoute)
-  func pop()
->>>>>>> 9f6c9dee
   func composeApplication() -> AnyView
   func getCurrentScreen() -> AppRoute?
 }
@@ -69,7 +59,7 @@
 
   public func popTo(with route: AppRoute) {}
 
-  public func pop() {}
+  public func pop(animated: Bool) {}
 
   public func composeApplication() -> AnyView { EmptyView().eraseToAnyView() }
 
