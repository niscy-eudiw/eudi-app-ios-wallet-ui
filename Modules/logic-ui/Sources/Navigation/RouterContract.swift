/*
 * Copyright (c) 2023 European Commission
 *
 * Licensed under the Apache License, Version 2.0 (the "License");
 * you may not use this file except in compliance with the License.
 * You may obtain a copy of the License at
 *
 *     http://www.apache.org/licenses/LICENSE-2.0
 *
 * Unless required by applicable law or agreed to in writing, software
 * distributed under the License is distributed on an "AS IS" BASIS,
 * WITHOUT WARRANTIES OR CONDITIONS OF ANY KIND, either express or implied.
 * See the License for the specific language governing permissions and
 * limitations under the License.
 */
import SwiftUI

public indirect enum AppRoute: Equatable {

  public static func == (lhs: AppRoute, rhs: AppRoute) -> Bool {
    return lhs.key == rhs.key
  }

  case startup
  case success(config: any UIConfigType)
  case faqs
  case dashboard
  case biometry(config: any UIConfigType)
  case crossDeviceLoader(String)
  case crossDeviceRequest
  case sameDeviceLoader(String)
  case sameDeviceRequest
  case welcome
<<<<<<< HEAD
  case addDocument
  case documentDetails(docoumentId: String)
=======
  case proximityConnection
  case proximityRequest
  case proximityLoader(String)
>>>>>>> fc4bd901

  public var key: String {
    return switch self {
    case .startup:
      "Startup"
    case .faqs:
      "FAQ"
    case .success:
      "Success"
    case .dashboard:
      "Dashboard"
    case .biometry:
      "Biometry"
    case .crossDeviceLoader:
      "CrossDeviceLoader"
    case .sameDeviceRequest:
      "SameDeviceRequest"
    case .welcome:
      "Welcome"
    case .documentDetails:
      "DocumentDetails"
    case .addDocument:
      "AddDocument"
    case .crossDeviceRequest:
      "CrossDeviceRequest"
    case .sameDeviceLoader:
      "SameDeviceLoader"
    case .proximityConnection:
      "ProximityConnection"
    case .proximityRequest:
      "ProximityRequest"
    case .proximityLoader:
      "ProximityLoader"
    }
  }
}

public protocol RouterHostType {
  func push(with route: AppRoute)
  func popTo(with route: AppRoute, inclusive: Bool, animated: Bool)
  func pop(animated: Bool)
  func pop()
  func popTo(with route: AppRoute, inclusive: Bool)
  func popTo(with route: AppRoute)
  func composeApplication() -> AnyView
  func getCurrentScreen() -> AppRoute?
  func getToolbarConfig() -> UIConfig.ToolBar
  func isAfterAuthorization() -> Bool
  func isScreenForeground(with route: AppRoute) -> Bool
}

public class PreviewRouter: RouterHostType {

  public init() {}

  public func push(with route: AppRoute) {}

  public func popTo(with route: AppRoute, inclusive: Bool, animated: Bool) {}

  public func popTo(with route: AppRoute, inclusive: Bool) {}

  public func popTo(with route: AppRoute) {}

  public func pop(animated: Bool) {}

  public func pop() {}

  public func composeApplication() -> AnyView { EmptyView().eraseToAnyView() }

  public func getCurrentScreen() -> AppRoute? { .none }

  public func getToolbarConfig() -> UIConfig.ToolBar { .init(.clear) }

  public func isAfterAuthorization() -> Bool {
    false
  }

  public func isScreenForeground(with route: AppRoute) -> Bool {
    true
  }

}<|MERGE_RESOLUTION|>--- conflicted
+++ resolved
@@ -31,14 +31,11 @@
   case sameDeviceLoader(String)
   case sameDeviceRequest
   case welcome
-<<<<<<< HEAD
   case addDocument
   case documentDetails(docoumentId: String)
-=======
   case proximityConnection
   case proximityRequest
   case proximityLoader(String)
->>>>>>> fc4bd901
 
   public var key: String {
     return switch self {
