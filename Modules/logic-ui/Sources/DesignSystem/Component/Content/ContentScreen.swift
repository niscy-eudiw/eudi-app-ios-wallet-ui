--- conflicted
+++ resolved
@@ -26,11 +26,7 @@
   let spacing: CGFloat
   let allowBackGesture: Bool
   let errorConfig: ContentError.Config?
-<<<<<<< HEAD
-  let backgroundColor: Color
-=======
   let background: Color
->>>>>>> 05f6fae2
 
   public init(
     padding: CGFloat = Theme.shared.dimension.padding,
@@ -38,11 +34,7 @@
     spacing: CGFloat = .zero,
     allowBackGesture: Bool = false,
     errorConfig: ContentError.Config? = nil,
-<<<<<<< HEAD
-    backgroundColor: Color = Theme.shared.color.backgroundPaper,
-=======
-    background: Color = ThemeManager.shared.color.backgroundPaper,
->>>>>>> 05f6fae2
+    background: Color = Theme.shared.color.backgroundPaper,
     @ViewBuilder content: () -> Content
   ) {
     self.content = content()
@@ -51,11 +43,7 @@
     self.allowBackGesture = allowBackGesture
     self.spacing = spacing
     self.errorConfig = errorConfig
-<<<<<<< HEAD
-    self.backgroundColor = backgroundColor
-=======
     self.background = background
->>>>>>> 05f6fae2
   }
 
   public var body: some View {
@@ -72,11 +60,7 @@
         }
       }
     }
-<<<<<<< HEAD
-    .background(backgroundColor)
-=======
-    .background(self.background)
->>>>>>> 05f6fae2
+    .background(background)
     .uipNavigationBarHidden(true)
     .if(allowBackGesture == false) {
       $0.navigationBarBackButtonHidden()
