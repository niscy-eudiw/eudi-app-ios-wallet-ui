/*
 * Copyright (c) 2023 European Commission
 *
 * Licensed under the EUPL, Version 1.2 or - as soon they will be approved by the European
 * Commission - subsequent versions of the EUPL (the "Licence"); You may not use this work
 * except in compliance with the Licence.
 *
 * You may obtain a copy of the Licence at:
 * https://joinup.ec.europa.eu/software/page/eupl
 *
 * Unless required by applicable law or agreed to in writing, software distributed under
 * the Licence is distributed on an "AS IS" basis, WITHOUT WARRANTIES OR CONDITIONS OF
 * ANY KIND, either express or implied. See the Licence for the specific language
 * governing permissions and limitations under the Licence.
 */

import Foundation
import SwiftUI

public protocol LocalizableStringType {
  static var shared: LocalizableStringType { get }
  func get(with key: LocalizableString.Key) -> String
  func get(with key: LocalizableString.Key) -> LocalizedStringKey
}

public final class LocalizableString: LocalizableStringType {

  public static var shared: LocalizableStringType = LocalizableString()

  private let bundle: Bundle

  private init() {
    self.bundle = .assetsBundle
  }

  public func get(with key: Key) -> String {
    return switch key {
    case .dynamic(let key):
      bundle.localizedString(forKey: key)
    case .custom(let literal):
      literal
    case .screenCaptureSecurityWarning:
      bundle.localizedString(forKey: "screen_recording_security_warning")
    case .faqs:
      bundle.localizedString(forKey: "faq_title")
    case .search:
      bundle.localizedString(forKey: "search")
    case .genericErrorTitle:
      bundle.localizedString(forKey: "generic_error_title")
    case .genericErrorDesc:
      bundle.localizedString(forKey: "generic_error_description")
    case .biometryOpenSettings:
      bundle.localizedString(forKey: "biometry_open_settings")
    case .invalidQuickPin:
      bundle.localizedString(forKey: "invalid_quick_pin")
    case .tryAgain:
      bundle.localizedString(forKey: "try_again")
    case .shareButton:
      bundle.localizedString(forKey: "share_button")
    case .cancelButton:
      bundle.localizedString(forKey: "cancel_button")
    case .requestDataCaption:
      bundle.localizedString(forKey: "request_data_share_caption")
    case .requestDataInfoNotice:
      bundle.localizedString(forKey: "request_data_info_notice")
    case .requestDataTitle(let args):
      bundle.localizedStringWithArguments(forKey: "request_data_share_title", arguments: args)
    case .cancelShareSheetTitle:
      bundle.localizedString(forKey: "cancel_share_sheet_title")
    case .cancelShareSheetCaption:
      bundle.localizedString(forKey: "cancel_share_sheet_caption")
    case .cancelShareSheetContinue:
      bundle.localizedString(forKey: "cancel_share_sheet_continue")
    case .requestDataSheetCaption:
      bundle.localizedString(forKey: "request_data_sheet_caption")
    case .okButton:
      bundle.localizedString(forKey: "ok_button")
    case .shareDataReview:
      bundle.localizedString(forKey: "share_data_review_title")
    case .success:
      bundle.localizedString(forKey: "success")
    case .requestDataShareSuccess(let args):
      bundle.localizedStringWithArguments(forKey: "request_data_share_sucess_title", arguments: args)
    case .incompleteRequestDataSelection:
      bundle.localizedString(forKey: "incomplete_request_data_selecting")
    case .addDoc:
      bundle.localizedString(forKey: "add_doc")
    case .showQRTap:
      bundle.localizedString(forKey: "show_qr_tap")
    case .welcomeBack:
      bundle.localizedString(forKey: "welcome_back")
    case .pleaseWait:
      bundle.localizedString(forKey: "please_wait")
    case .requestDataShareQuickPinCaption:
      bundle.localizedString(forKey: "request_data_share_quick_pin_caption")
    case .requestDataShareBiometryCaption:
      bundle.localizedString(forKey: "request_data_share_biometry_caption")
    case .readFaqButton:
      bundle.localizedString(forKey: "read_faqs_button")
    case .loginButton:
      bundle.localizedString(forKey: "login_button")
    case .pid:
      bundle.localizedString(forKey: "pid")
    case .mdl:
      bundle.localizedString(forKey: "mdl")
    case .addDocumentTitle:
      bundle.localizedString(forKey: "add_document_title")
    case .addDocumentSubtitle:
      bundle.localizedString(forKey: "add_document_subtitle")
    case .proximityConnectivityTitle:
      bundle.localizedString(forKey: "proximity_connectivity_title")
    case .proximityConnectivityCaption:
      bundle.localizedString(forKey: "proxmity_connectivity_caption")
    case .proximityConnectivityNfc:
      bundle.localizedString(forKey: "proximity_connectivity_nfc")
<<<<<<< HEAD
    case .verification:
      bundle.localizedString(forKey: "request_data_verification")
    case .unavailableField:
      bundle.localizedString(forKey: "unavailable_field")
    case .requestDataVerifiedEntity:
      bundle.localizedString(forKey: "request_data_verified_entity")
    case .requestDataVerifiedEntityMessage:
      bundle.localizedString(forKey: "request_data_verified_entity_message")

=======
    case .moreOptions:
      bundle.localizedString(forKey: "more_options")
    case .changeQuickPinOption:
      bundle.localizedString(forKey: "change_quick_pin_option")
    case .quickPinSetTitle:
      bundle.localizedString(forKey: "quick_pin_set_title")
    case .quickPinSetCaptionOne:
      bundle.localizedString(forKey: "quick_pin_set_step_one_caption")
    case .quickPinSetCaptionTwo:
      bundle.localizedString(forKey: "quick_pin_set_step_two_caption")
    case .quickPinNextButton:
      bundle.localizedString(forKey: "quick_pin_next_button")
    case .quickPinConfirmButton:
      bundle.localizedString(forKey: "quick_pin_confirm_button")
    case .quickPinSetSuccess:
      bundle.localizedString(forKey: "quick_pin_set_success")
    case .loginTitle:
      bundle.localizedString(forKey: "login_title")
    case .loginCaptionQuickPinOnly:
      bundle.localizedString(forKey: "login_caption_quick_pin_only")
    case .loginCaption:
      bundle.localizedString(forKey: "login_biometry_available")
    case .quickPinSetSuccessButton:
      bundle.localizedString(forKey: "quick_pin_set_success_button")
    case .quickPinDoNotMatch:
      bundle.localizedString(forKey: "quick_pin_dont_match")
    case .quickPinUpdateTitle:
      bundle.localizedString(forKey: "quick_pin_update_title")
    case .quickPinUpdateCaptionOne:
      bundle.localizedString(forKey: "quick_pin_update_step_one_caption")
    case .quickPinUpdateCaptionTwo:
      bundle.localizedString(forKey: "quick_pin_update_step_two_caption")
    case .quickPinUpdateCaptionThree:
      bundle.localizedString(forKey: "quick_pin_update_step_three_caption")
    case .quickPinUpdateSuccess:
      bundle.localizedString(forKey: "quick_pin_update_success")
    case .quickPinUpdateSuccessButton:
      bundle.localizedString(forKey: "quick_pin_update_success_button")
    case .quickPinUpdateCancellationTitle:
      bundle.localizedString(forKey: "quick_pin_update_cancellation_title")
    case .quickPinUpdateCancellationCaption:
      bundle.localizedString(forKey: "quick_pin_update_cancellation_caption")
    case .quickPinUpdateCancellationContinue:
      bundle.localizedString(forKey: "quick_pin_update_cancellation_continue")
    case .issuanceDetailsContinueButton:
      bundle.localizedString(forKey: "issuance_details_continue_button")
    case .issuanceExternalLoadingTitle(let args):
      bundle.localizedStringWithArguments(forKey: "issuance_external_loading_title", arguments: args)
    case .issuanceExternalLoadingCaption:
      bundle.localizedString(forKey: "issuance_external_loading_caption")
    case .issuanceSuccessTitle:
      bundle.localizedString(forKey: "issuance_success_title")
    case .issuanceSuccessCaption(let args):
      bundle.localizedStringWithArguments(forKey: "issuance_success_caption", arguments: args)
    case .issuanceSuccessFooterTitle(let args):
      bundle.localizedStringWithArguments(forKey: "issuance_success_footer_title", arguments: args)
    case .issuanceSuccessModalTitle(let args):
      bundle.localizedStringWithArguments(forKey: "issuance_success_cancellation_modal_title", arguments: args)
    case .issuanceSuccessModalCaption(let args):
      bundle.localizedStringWithArguments(forKey: "issuance_success_cancellation_modal_caption", arguments: args)
    case .issuanceSuccessModalContinueButton:
      bundle.localizedString(forKey: "issuance_success_cancellation_modal_issuance_button")
    case .issuanceSuccessModalCancelButton:
      bundle.localizedString(forKey: "issuance_success_cancellation_modal_cancel_button")
    case .issuanceSuccessAddButton:
      bundle.localizedString(forKey: "issuance_success_add_button")
    case .issuanceSuccessCancelButton:
      bundle.localizedString(forKey: "issuance_success_cancel_button")
>>>>>>> cfe34dd6
    }
  }

  public func get(with key: Key) -> LocalizedStringKey {
    return self.get(with: key).toLocalizedStringKey
  }
}

public extension LocalizableString {
  enum Key: Equatable {
    case dynamic(key: String)
    case custom(String)
    case screenCaptureSecurityWarning
    case faqs
    case search
    case genericErrorTitle
    case genericErrorDesc
    case biometryOpenSettings
    case invalidQuickPin
    case tryAgain
    case shareButton
    case cancelButton
    case requestDataCaption
    case requestDataInfoNotice
    case requestDataTitle([String])
    case cancelShareSheetTitle
    case cancelShareSheetCaption
    case cancelShareSheetContinue
    case requestDataSheetCaption
    case okButton
    case shareDataReview
    case success
    case requestDataShareSuccess([String])
    case incompleteRequestDataSelection
    case addDoc
    case showQRTap
    case welcomeBack
    case pleaseWait
    case requestDataShareQuickPinCaption
    case requestDataShareBiometryCaption
    case readFaqButton
    case loginButton
    case pid
    case mdl
    case addDocumentTitle
    case addDocumentSubtitle
    case proximityConnectivityTitle
    case proximityConnectivityCaption
    case proximityConnectivityNfc
<<<<<<< HEAD
    case verification
    case unavailableField
    case requestDataVerifiedEntity
    case requestDataVerifiedEntityMessage
=======
    case moreOptions
    case changeQuickPinOption
    case quickPinSetTitle
    case quickPinSetCaptionOne
    case quickPinSetCaptionTwo
    case quickPinNextButton
    case quickPinConfirmButton
    case quickPinSetSuccess
    case loginTitle
    case loginCaptionQuickPinOnly
    case loginCaption
    case quickPinSetSuccessButton
    case quickPinDoNotMatch
    case quickPinUpdateTitle
    case quickPinUpdateCaptionOne
    case quickPinUpdateCaptionTwo
    case quickPinUpdateCaptionThree
    case quickPinUpdateSuccess
    case quickPinUpdateSuccessButton
    case quickPinUpdateCancellationTitle
    case quickPinUpdateCancellationCaption
    case quickPinUpdateCancellationContinue
    case issuanceDetailsContinueButton
    case issuanceExternalLoadingTitle([String])
    case issuanceExternalLoadingCaption
    case issuanceSuccessTitle
    case issuanceSuccessCaption([String])
    case issuanceSuccessFooterTitle([String])
    case issuanceSuccessModalTitle([String])
    case issuanceSuccessModalCaption([String])
    case issuanceSuccessModalContinueButton
    case issuanceSuccessModalCancelButton
    case issuanceSuccessAddButton
    case issuanceSuccessCancelButton
>>>>>>> cfe34dd6
  }
}

fileprivate extension String {
  var toLocalizedStringKey: LocalizedStringKey {
    LocalizedStringKey(self)
  }
}

fileprivate extension Bundle {
  func localizedString(forKey key: String) -> String {
    self.localizedString(forKey: key, value: nil, table: nil)
  }
  func localizedStringWithArguments(forKey key: String, arguments: [CVarArg]) -> String {
    String(format: self.localizedString(forKey: key), locale: nil, arguments: arguments)
  }
}<|MERGE_RESOLUTION|>--- conflicted
+++ resolved
@@ -113,7 +113,6 @@
       bundle.localizedString(forKey: "proxmity_connectivity_caption")
     case .proximityConnectivityNfc:
       bundle.localizedString(forKey: "proximity_connectivity_nfc")
-<<<<<<< HEAD
     case .verification:
       bundle.localizedString(forKey: "request_data_verification")
     case .unavailableField:
@@ -123,7 +122,6 @@
     case .requestDataVerifiedEntityMessage:
       bundle.localizedString(forKey: "request_data_verified_entity_message")
 
-=======
     case .moreOptions:
       bundle.localizedString(forKey: "more_options")
     case .changeQuickPinOption:
@@ -192,7 +190,6 @@
       bundle.localizedString(forKey: "issuance_success_add_button")
     case .issuanceSuccessCancelButton:
       bundle.localizedString(forKey: "issuance_success_cancel_button")
->>>>>>> cfe34dd6
     }
   }
 
@@ -242,12 +239,10 @@
     case proximityConnectivityTitle
     case proximityConnectivityCaption
     case proximityConnectivityNfc
-<<<<<<< HEAD
     case verification
     case unavailableField
     case requestDataVerifiedEntity
     case requestDataVerifiedEntityMessage
-=======
     case moreOptions
     case changeQuickPinOption
     case quickPinSetTitle
@@ -282,7 +277,6 @@
     case issuanceSuccessModalCancelButton
     case issuanceSuccessAddButton
     case issuanceSuccessCancelButton
->>>>>>> cfe34dd6
   }
 }
 
