--- conflicted
+++ resolved
@@ -415,13 +415,10 @@
         bundle.localizedString(forKey: "desceding")
       case .ascending:
         bundle.localizedString(forKey: "asceding")
-<<<<<<< HEAD
       case .issuanceSuccessHeaderDescriptionWhenError:
         bundle.localizedString(forKey: "issuance_success_header_description_when_error")
-=======
       case .deleteDocumentConfirmDialog:
         bundle.localizedString(forKey: "delete_document_confirm_dialog")
->>>>>>> 7963c1d7
     }
   }
 
