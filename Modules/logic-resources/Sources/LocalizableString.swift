/*
 * Copyright (c) 2023 European Commission
 *
 * Licensed under the Apache License, Version 2.0 (the "License");
 * you may not use this file except in compliance with the License.
 * You may obtain a copy of the License at
 *
 *     http://www.apache.org/licenses/LICENSE-2.0
 *
 * Unless required by applicable law or agreed to in writing, software
 * distributed under the License is distributed on an "AS IS" BASIS,
 * WITHOUT WARRANTIES OR CONDITIONS OF ANY KIND, either express or implied.
 * See the License for the specific language governing permissions and
 * limitations under the License.
 */

import Foundation
import SwiftUI

public protocol LocalizableStringType {
  static var shared: LocalizableStringType { get }
  func get(with key: LocalizableString.Key) -> String
  func get(with key: LocalizableString.Key) -> LocalizedStringKey
}

public final class LocalizableString: LocalizableStringType {

  public static var shared: LocalizableStringType = LocalizableString()

  private let bundle: Bundle

  private init() {
    self.bundle = .assetsBundle
  }

  public func get(with key: Key) -> String {
    return switch key {
    case .custom(let literal):
      literal
    case .screenCaptureSecurityWarning:
      bundle.localizedString(forKey: "screen_recording_security_warning")
    case .faqs:
      bundle.localizedString(forKey: "faq_title")
    case .search:
      bundle.localizedString(forKey: "search")
    case .genericErrorTitle:
      bundle.localizedString(forKey: "generic_error_title")
    case .genericErrorDesc:
      bundle.localizedString(forKey: "generic_error_description")
    case .biometryOpenSettings:
      bundle.localizedString(forKey: "biometry_open_settings")
    case .invalidQuickPin:
      bundle.localizedString(forKey: "invalid_quick_pin")
    case .tryAgain:
      bundle.localizedString(forKey: "try_again")
    case .shareButton:
      bundle.localizedString(forKey: "share_button")
    case .cancelButton:
      bundle.localizedString(forKey: "cancel_button")
    case .requestDataCaption:
      bundle.localizedString(forKey: "request_data_share_caption")
    case .requestDataInfoNotice:
      bundle.localizedString(forKey: "request_data_info_notice")
    case .requestDataTitle(let args):
      bundle.localizedStringWithArguments(forKey: "request_data_share_title", arguments: args)
    case .cancelShareSheetTitle:
      bundle.localizedString(forKey: "cancel_share_sheet_title")
    case .cancelShareSheetCaption:
      bundle.localizedString(forKey: "cancel_share_sheet_caption")
    case .cancelShareSheetContinue:
      bundle.localizedString(forKey: "cancel_share_sheet_continue")
    case .requestDataSheetCaption:
      bundle.localizedString(forKey: "request_data_sheet_caption")
    case .okButton:
      bundle.localizedString(forKey: "ok_button")
    case .shareDataReview:
      bundle.localizedString(forKey: "share_data_review_title")
    case .success:
      bundle.localizedString(forKey: "success")
    case .requestDataShareSuccess(let args):
      bundle.localizedStringWithArguments(forKey: "request_data_share_sucess_title", arguments: args)
    case .incompleteRequestDataSelection:
      bundle.localizedString(forKey: "incomplete_request_data_selecting")
    case .addDoc:
      bundle.localizedString(forKey: "add_doc")
    case .showQRTap:
      bundle.localizedString(forKey: "show_qr_tap")
    case .welcomeBack:
      bundle.localizedString(forKey: "welcome_back")
    case .pleaseWait:
      bundle.localizedString(forKey: "please_wait")
    case .requestDataShareQuickPinCaption:
      bundle.localizedString(forKey: "request_data_share_quick_pin_caption")
    case .requestDataShareBiometryCaption:
      bundle.localizedString(forKey: "request_data_share_biometry_caption")
    case .readFaqButton:
      bundle.localizedString(forKey: "read_faqs_button")
    case .loginButton:
      bundle.localizedString(forKey: "login_button")
<<<<<<< HEAD
    case .pid:
      bundle.localizedString(forKey: "pid")
    case .mdl:
      bundle.localizedString(forKey: "mdl")
    case .addDocumentTitle:
      bundle.localizedString(forKey: "add_document_title")
    case .addDocumentSubtitle:
      bundle.localizedString(forKey: "add_document_subtitle")

=======
    case .proximityConnectivityTitle:
      bundle.localizedString(forKey: "proximity_connectivity_title")
    case .proximityConnectivityCaption:
      bundle.localizedString(forKey: "proxmity_connectivity_caption")
    case .proximityConnectivityNfc:
      bundle.localizedString(forKey: "proximity_connectivity_nfc")
>>>>>>> fc4bd901
    }
  }

  public func get(with key: Key) -> LocalizedStringKey {
    return self.get(with: key).toLocalizedStringKey
  }
}

public extension LocalizableString {
  enum Key: Equatable {
    case custom(String)
    case screenCaptureSecurityWarning
    case faqs
    case search
    case genericErrorTitle
    case genericErrorDesc
    case biometryOpenSettings
    case invalidQuickPin
    case tryAgain
    case shareButton
    case cancelButton
    case requestDataCaption
    case requestDataInfoNotice
    case requestDataTitle([String])
    case cancelShareSheetTitle
    case cancelShareSheetCaption
    case cancelShareSheetContinue
    case requestDataSheetCaption
    case okButton
    case shareDataReview
    case success
    case requestDataShareSuccess([String])
    case incompleteRequestDataSelection
    case addDoc
    case showQRTap
    case welcomeBack
    case pleaseWait
    case requestDataShareQuickPinCaption
    case requestDataShareBiometryCaption
    case readFaqButton
    case loginButton
<<<<<<< HEAD
    case pid
    case mdl
    case addDocumentTitle
    case addDocumentSubtitle
=======
    case proximityConnectivityTitle
    case proximityConnectivityCaption
    case proximityConnectivityNfc
>>>>>>> fc4bd901
  }
}

fileprivate extension String {
  var toLocalizedStringKey: LocalizedStringKey {
    LocalizedStringKey(self)
  }
}

fileprivate extension Bundle {
  func localizedString(forKey key: String) -> String {
    self.localizedString(forKey: key, value: nil, table: nil)
  }
  func localizedStringWithArguments(forKey key: String, arguments: [CVarArg]) -> String {
    String(format: self.localizedString(forKey: key), locale: nil, arguments: arguments)
  }
}<|MERGE_RESOLUTION|>--- conflicted
+++ resolved
@@ -97,7 +97,6 @@
       bundle.localizedString(forKey: "read_faqs_button")
     case .loginButton:
       bundle.localizedString(forKey: "login_button")
-<<<<<<< HEAD
     case .pid:
       bundle.localizedString(forKey: "pid")
     case .mdl:
@@ -106,15 +105,12 @@
       bundle.localizedString(forKey: "add_document_title")
     case .addDocumentSubtitle:
       bundle.localizedString(forKey: "add_document_subtitle")
-
-=======
     case .proximityConnectivityTitle:
       bundle.localizedString(forKey: "proximity_connectivity_title")
     case .proximityConnectivityCaption:
       bundle.localizedString(forKey: "proxmity_connectivity_caption")
     case .proximityConnectivityNfc:
       bundle.localizedString(forKey: "proximity_connectivity_nfc")
->>>>>>> fc4bd901
     }
   }
 
@@ -156,16 +152,13 @@
     case requestDataShareBiometryCaption
     case readFaqButton
     case loginButton
-<<<<<<< HEAD
     case pid
     case mdl
     case addDocumentTitle
     case addDocumentSubtitle
-=======
     case proximityConnectivityTitle
     case proximityConnectivityCaption
     case proximityConnectivityNfc
->>>>>>> fc4bd901
   }
 }
 
