/*
 * Copyright (c) 2023 European Commission
 *
 * Licensed under the EUPL, Version 1.2 or - as soon they will be approved by the European
 * Commission - subsequent versions of the EUPL (the "Licence"); You may not use this work
 * except in compliance with the Licence.
 *
 * You may obtain a copy of the Licence at:
 * https://joinup.ec.europa.eu/software/page/eupl
 *
 * Unless required by applicable law or agreed to in writing, software distributed under
 * the Licence is distributed on an "AS IS" basis, WITHOUT WARRANTIES OR CONDITIONS OF
 * ANY KIND, either express or implied. See the Licence for the specific language
 * governing permissions and limitations under the Licence.
 */
import SwiftUI

public enum LocalizableStringKey: Equatable, Sendable {
  case dynamic(key: String)
  case custom(String)
  case space
  case search
  case genericErrorTitle
  case genericErrorDesc
  case biometryOpenSettings
  case biometryConfirmRequest
  case invalidQuickPin
  case tryAgain
  case shareButton
  case cancelButton
  case requestDataCaption
  case requestDataInfoNotice
  case requestDataTitle([String])
  case documentAdded
  case requestDataSheetCaption
  case okButton
  case shareDataReview
  case success
  case successfullySharedFollowingInformation
  case incompleteRequestDataSelection
  case addDoc
  case filters
  case sortByIssuedDateSectionTitle
  case issuerSectionTitle
  case showResults
  case showQRTap
  case welcomeBack([String])
  case viewDocumentDetails
  case pleaseWait
  case requestDataShareQuickPinCaption
  case requestDataShareBiometryCaption
  case addDocumentTitle
  case addDocumentSubtitle
  case addDocumentRequest
  case proximityConnectivityCaption
  case unavailableField
  case requestDataVerifiedEntity
  case requestDataVerifiedEntityMessage
  case moreOptions
  case changeQuickPinOption
  case quickPinSetTitle
  case quickPinEnterPin
  case quickPinConfirmPin
  case quickPinSetCaptionOne
  case quickPinSetCaptionTwo
  case quickPinNextButton
  case quickPinConfirmButton
  case quickPinSetSuccess
  case loginTitle
  case loginCaptionQuickPinOnly
  case loginCaption
  case quickPinSetSuccessButton
  case quickPinDoNotMatch
  case quickPinUpdateTitle
  case quickPinUpdateCaptionOne
  case quickPinUpdateCaptionTwo
  case quickPinUpdateCaptionThree
  case quickPinUpdateSuccess
  case quickPinUpdateSuccessButton
  case quickPinUpdateCancellationTitle
  case quickPinUpdateCancellationCaption
  case quickPinUpdateCancellationContinue
  case issuanceDetailsContinueButton
  case successTitlePunctuated
  case issuanceSuccessCaption([String])
  case issuanceSuccessNextButton
  case issuerWantWalletAddition
  case unknownVerifier
  case unknownIssuer
  case genericIssuer
  case filterByIssuer
  case yes
  case no
  case scanQrCode
  case signDocument
  case signDocumentSubtitle
  case selectDocument
  case validUntil([String])
  case bleDisabledModalTitle
  case bleDisabledModalCaption
  case bleDisabledModalButton
  case requestDataNoDocument
  case issuanceDetailsDeletionTitle([String])
  case deleteDocument
  case issuanceDetailsDeletionCaption([String])
  case errorUnableFetchDocuments
  case errorUnableFetchDocument
  case scannerQrTitleIssuing
  case scannerQrTitlePresentation
  case scannerQrCaptionIssuing
  case scannerQrCaptionPresentation
  case scannerQrTitle
  case scannerQrCaption
  case cameraError
  case missingPid
  case requestCredentialOfferTitle([String])
  case requestCredentialOfferCaption
  case requestCredentialOfferNoDocument
  case unableToIssueAndStore
  case issueButton
  case cancelIssueSheetTitle
  case cancelIssueSheetCaption
  case cancelIssueSheetContinue
  case credentialOfferSuccessButton
  case credentialOfferSuccessCaption([String])
  case credentialOfferPartialSuccessCaption([String])
  case issuanceCodeTitle([String])
  case issuanceCodeCaption([String])
  case transactionCodeFormatError([String])
  case inProgress
  case scopedIssuanceSuccessDeferredCaption
  case scopedIssuanceSuccessDeferredCaptionDocName([String])
  case scopedIssuanceSuccessDeferredCaptionDocNameAndIssuer([String])
  case issuanceSuccessDeferredCaption([String])
  case pending
  case issuanceFailed
  case deferredDocumentsIssuedModalTitle
  case defferedDocumentsIssuedModalCaption
  case retrieveLogs
  case qrScanInformativeText
  case unableToPresentAndShare
  case itemNotFoundInStorage
  case itemsNotFoundInStorage
  case home
  case documents
  case transactions
  case authenticateAuthoriseTransactions
  case electronicallySignDigitalDocuments
  case learnMore
  case chooseFromList
  case chooseFromListTitle
  case addDocumentsToWallet
  case details
  case dataSharingRequest
  case dataShared
  case doneButton
  case dataSharingTitle
  case close
  case reset
  case all
  case descending
  case ascending
  case issuanceSuccessHeaderDescriptionWhenError
  case trustedRelyingParty
  case trustedRelyingPartyDescription
  case alertAccessOnlineServices
  case alertAccessOnlineServicesMessage
  case alertSignDocumentsSafely
  case alertSignDocumentsSafelyMessage
  case authenticate
  case inPerson
  case online
  case fromDevice
  case autodashboardAuthenticateDialogMessage
  case deleteButton
  case savedToFavorites
  case succesfullyAddedFollowingToWallet
  case removedFromFavorites
  case savedToFavoritesMessage
  case removedFromFavoritesMessages
  case viewDetails
  case requestsTheFollowing
  case walletIsSecured
  case noResults
  case noResultsDescription
  case proximityConnectionNfcDescription
  case orShareViaNfc
  case expiryPeriodSectionTitle
  case selectExpiryPeriod
  case filterByState
  case sortBy
  case deleteDocumentConfirmDialog
  case defaultLabel
  case valid
  case revoke
  case expired
  case dateIssued
  case expiryDate
  case nextSevenDays
  case nextThirtyDays
  case beyondThiryDays
  case beforeToday
  case issuanceRequest
  case myEuWallet
  case categoryGovernment
  case categoryHealth
  case categoryEducation
  case categoryFinance
  case categoryRetail
  case categoryOther
  case categorySocialSecurity
  case categoryTravel
  case changelog
  case orderBy
  case filterByCategory
  case searchDocuments
  case or
<<<<<<< HEAD
  case revoked
  case documentDetailsRevokedDocumentMessage
  case documentDetailsRevokedOn([String])
=======
  case errorFetchTransactionLog
>>>>>>> 2da3d6d7
}

public extension LocalizableStringKey {
  var toString: String {
    LocalizableManager.shared.get(with: self)
  }
  var toLocalizedStringKey: LocalizedStringKey {
    LocalizedStringKey(self.toString)
  }
}<|MERGE_RESOLUTION|>--- conflicted
+++ resolved
@@ -215,13 +215,10 @@
   case filterByCategory
   case searchDocuments
   case or
-<<<<<<< HEAD
   case revoked
   case documentDetailsRevokedDocumentMessage
   case documentDetailsRevokedOn([String])
-=======
   case errorFetchTransactionLog
->>>>>>> 2da3d6d7
 }
 
 public extension LocalizableStringKey {
