/*
 * Copyright (c) 2023 European Commission
 *
 * Licensed under the EUPL, Version 1.2 or - as soon they will be approved by the European
 * Commission - subsequent versions of the EUPL (the "Licence"); You may not use this work
 * except in compliance with the Licence.
 *
 * You may obtain a copy of the Licence at:
 * https://joinup.ec.europa.eu/software/page/eupl
 *
 * Unless required by applicable law or agreed to in writing, software distributed under
 * the Licence is distributed on an "AS IS" basis, WITHOUT WARRANTIES OR CONDITIONS OF
 * ANY KIND, either express or implied. See the Licence for the specific language
 * governing permissions and limitations under the Licence.
 */
import SwiftUI

public enum LocalizableStringKey: Equatable, Sendable {
  case dynamic(key: String)
  case custom(String)
  case space
  case search
  case genericErrorTitle
  case genericErrorDesc
  case biometryOpenSettings
  case biometryConfirmRequest
  case invalidQuickPin
  case tryAgain
  case shareButton
  case cancelButton
  case requestDataCaption
  case requestDataInfoNotice
  case requestDataTitle([String])
  case documentAdded
  case requestDataSheetCaption
  case okButton
  case shareDataReview
  case success
  case successfullySharedFollowingInformation
  case incompleteRequestDataSelection
  case addDoc
  case filters
  case sortByIssuedDateSectionTitle
  case issuerSectionTitle
  case showResults
  case showQRTap
  case welcomeBack([String])
  case viewDocumentDetails
  case pleaseWait
  case requestDataShareQuickPinCaption
  case requestDataShareBiometryCaption
  case addDocumentTitle
  case addDocumentSubtitle
  case addDocumentRequest
  case proximityConnectivityCaption
  case unavailableField
  case requestDataVerifiedEntity
  case requestDataVerifiedEntityMessage
  case moreOptions
  case changeQuickPinOption
  case quickPinSetTitle
  case quickPinEnterPin
  case quickPinConfirmPin
  case quickPinSetCaptionOne
  case quickPinSetCaptionTwo
  case quickPinNextButton
  case quickPinConfirmButton
  case quickPinSetSuccess
  case loginTitle
  case loginCaptionQuickPinOnly
  case loginCaption
  case quickPinSetSuccessButton
  case quickPinDoNotMatch
  case quickPinUpdateTitle
  case quickPinUpdateCaptionOne
  case quickPinUpdateCaptionTwo
  case quickPinUpdateCaptionThree
  case quickPinUpdateSuccess
  case quickPinUpdateSuccessButton
  case quickPinUpdateCancellationTitle
  case quickPinUpdateCancellationCaption
  case quickPinUpdateCancellationContinue
  case issuanceDetailsContinueButton
  case successTitlePunctuated
  case issuanceSuccessCaption([String])
  case issuanceSuccessNextButton
  case issuerWantWalletAddition
  case unknownVerifier
  case unknownIssuer
  case genericIssuer
  case filterByIssuer
  case yes
  case no
  case scanQrCode
  case signDocument
  case signDocumentSubtitle
  case selectDocument
  case validUntil([String])
  case bleDisabledModalTitle
  case bleDisabledModalCaption
  case bleDisabledModalButton
  case requestDataNoDocument
  case issuanceDetailsDeletionTitle([String])
  case deleteDocument
  case issuanceDetailsDeletionCaption([String])
  case errorUnableFetchDocuments
  case errorUnableFetchDocument
  case scannerQrTitleIssuing
  case scannerQrTitlePresentation
  case scannerQrCaptionIssuing
  case scannerQrCaptionPresentation
  case scannerQrTitle
  case scannerQrCaption
  case cameraError
  case missingPid
  case requestCredentialOfferTitle([String])
  case requestCredentialOfferCaption
  case requestCredentialOfferNoDocument
  case unableToIssueAndStore
  case issueButton
  case cancelIssueSheetTitle
  case cancelIssueSheetCaption
  case cancelIssueSheetContinue
  case credentialOfferSuccessButton
  case credentialOfferSuccessCaption([String])
  case credentialOfferPartialSuccessCaption([String])
  case issuanceCodeTitle([String])
  case issuanceCodeCaption([String])
  case transactionCodeFormatError([String])
  case inProgress
  case scopedIssuanceSuccessDeferredCaption
  case scopedIssuanceSuccessDeferredCaptionDocName([String])
  case scopedIssuanceSuccessDeferredCaptionDocNameAndIssuer([String])
  case issuanceSuccessDeferredCaption([String])
  case pending
  case issuanceFailed
  case deferredDocumentsIssuedModalTitle
  case defferedDocumentsIssuedModalCaption
  case retrieveLogs
  case qrScanInformativeText
  case unableToPresentAndShare
  case itemNotFoundInStorage
  case itemsNotFoundInStorage
  case home
  case documents
  case transactions
  case authenticateAuthoriseTransactions
  case electronicallySignDigitalDocuments
  case learnMore
  case chooseFromList
  case chooseFromListTitle
  case addDocumentsToWallet
  case details
  case dataSharingRequest
  case dataShared
  case doneButton
  case dataSharingTitle
  case close
  case reset
  case all
  case descending
  case ascending
  case issuanceSuccessHeaderDescriptionWhenError
  case trustedRelyingParty
  case trustedRelyingPartyDescription
  case alertAccessOnlineServices
  case alertAccessOnlineServicesMessage
  case alertSignDocumentsSafely
  case alertSignDocumentsSafelyMessage
  case authenticate
  case inPerson
  case online
  case fromDevice
  case autodashboardAuthenticateDialogMessage
  case deleteButton
  case savedToFavorites
  case succesfullyAddedFollowingToWallet
  case removedFromFavorites
  case savedToFavoritesMessage
  case removedFromFavoritesMessages
  case viewDetails
  case requestsTheFollowing
  case walletIsSecured
  case noResults
  case noResultsDocumentsDescription
  case noResultsTransactionsDescription
  case proximityConnectionBleDescription
  case expiryPeriodSectionTitle
  case selectExpiryPeriod
  case filterByState
  case sortBy
  case deleteDocumentConfirmDialog
  case defaultLabel
  case valid
  case revoke
  case expired
  case dateIssued
  case expiryDate
  case nextSevenDays
  case nextThirtyDays
  case beyondThiryDays
  case beforeToday
  case issuanceRequest
  case myEuWallet
  case categoryGovernment
  case categoryHealth
  case categoryEducation
  case categoryFinance
  case categoryRetail
  case categoryOther
  case categorySocialSecurity
  case categoryTravel
  case changelog
  case orderBy
  case filterByCategory
  case searchDocuments
  case searchTransactions
  case filterByStatus
  case completed
  case failed
  case filterByDate
  case startDate
  case endDate
  case relyingParty
  case attestation
  case documentSigning
  case signedDocuments
  case transactionInformation
  case transactionDetailsDataShare
  case transactionDetailsDataSigned
  case transactionDetailsScreenCardDateLabel
  case transactionDetailsCompleted
  case or
<<<<<<< HEAD
  case today
  case thisWeek
  case unknownDate
  case minutesAgo([String])
  case minuteAgo([String])
  case transactionDate
  case filterByType
  case presentation
  case signing
  case issuance
  case withoutRelyingName
  case errorFetchTransactionLog
  case incomplete
  case justNow
=======
  case revoked
  case documentDetailsRevokedDocumentMessage
  case errorFetchTransactionLog
  case revokedModalTitle
  case revokedModalDescription
>>>>>>> f00a5b0a
}

public extension LocalizableStringKey {
  var toString: String {
    LocalizableManager.shared.get(with: self)
  }
  var toLocalizedStringKey: LocalizedStringKey {
    LocalizedStringKey(self.toString)
  }
}<|MERGE_RESOLUTION|>--- conflicted
+++ resolved
@@ -231,7 +231,6 @@
   case transactionDetailsScreenCardDateLabel
   case transactionDetailsCompleted
   case or
-<<<<<<< HEAD
   case today
   case thisWeek
   case unknownDate
@@ -246,13 +245,10 @@
   case errorFetchTransactionLog
   case incomplete
   case justNow
-=======
   case revoked
   case documentDetailsRevokedDocumentMessage
-  case errorFetchTransactionLog
   case revokedModalTitle
   case revokedModalDescription
->>>>>>> f00a5b0a
 }
 
 public extension LocalizableStringKey {
