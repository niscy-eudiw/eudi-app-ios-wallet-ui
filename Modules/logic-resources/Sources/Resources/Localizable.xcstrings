--- conflicted
+++ resolved
@@ -1930,21 +1930,13 @@
         }
       }
     },
-<<<<<<< HEAD
-    "sort_by_issued_date" : {
-=======
     "succesfully_added_following_to_wallet" : {
->>>>>>> 55f24af1
-      "extractionState" : "manual",
-      "localizations" : {
-        "en" : {
-          "stringUnit" : {
-            "state" : "translated",
-<<<<<<< HEAD
-            "value" : "Sort by issued date"
-=======
+      "extractionState" : "manual",
+      "localizations" : {
+        "en" : {
+          "stringUnit" : {
+            "state" : "translated",
             "value" : "You have successfully added the following to your wallet"
->>>>>>> 55f24af1
           }
         }
       }
@@ -1960,21 +1952,13 @@
         }
       }
     },
-<<<<<<< HEAD
-    "totalFiltersCounter" : {
-=======
     "successfully_shared_following_information" : {
->>>>>>> 55f24af1
-      "extractionState" : "manual",
-      "localizations" : {
-        "en" : {
-          "stringUnit" : {
-            "state" : "translated",
-<<<<<<< HEAD
-            "value" : "Show (%@) results"
-=======
+      "extractionState" : "manual",
+      "localizations" : {
+        "en" : {
+          "stringUnit" : {
+            "state" : "translated",
             "value" : "You successfully shared the following information with"
->>>>>>> 55f24af1
           }
         }
       }
