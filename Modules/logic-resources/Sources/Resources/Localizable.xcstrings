{
  "sourceLanguage" : "en",
  "strings" : {
    "add_doc" : {
      "extractionState" : "manual",
      "localizations" : {
        "en" : {
          "stringUnit" : {
            "state" : "translated",
            "value" : "ADD DOC"
          }
        }
      }
    },
    "add_document_request" : {
      "extractionState" : "manual",
      "localizations" : {
        "en" : {
          "stringUnit" : {
            "state" : "translated",
            "value" : "Add document request"
          }
        }
      }
    },
    "add_document_subtitle" : {
      "extractionState" : "manual",
      "localizations" : {
        "en" : {
          "stringUnit" : {
            "state" : "translated",
            "value" : "Select a document to add in your EUDI Wallet"
          }
        }
      }
    },
    "add_document_title" : {
      "extractionState" : "manual",
      "localizations" : {
        "en" : {
          "stringUnit" : {
            "state" : "translated",
            "value" : "Add document"
          }
        }
      }
    },
    "add_documents_to_wallet" : {
      "extractionState" : "manual",
      "localizations" : {
        "en" : {
          "stringUnit" : {
            "state" : "translated",
            "value" : "Add documents to your wallet by choosing from a list or by scanning a provided QR code."
          }
        }
      }
    },
    "administrative_number" : {
      "extractionState" : "manual",
      "localizations" : {
        "en" : {
          "stringUnit" : {
            "state" : "translated",
            "value" : "Administrative number"
          }
        }
      }
    },
    "age_birth_year" : {
      "extractionState" : "manual",
      "localizations" : {
        "en" : {
          "stringUnit" : {
            "state" : "translated",
            "value" : "In what year were you born?"
          }
        }
      }
    },
    "age_in_years" : {
      "extractionState" : "manual",
      "localizations" : {
        "en" : {
          "stringUnit" : {
            "state" : "translated",
            "value" : "How old are you (in years)?"
          }
        }
      }
    },
    "age_over_13" : {
      "extractionState" : "manual",
      "localizations" : {
        "en" : {
          "stringUnit" : {
            "state" : "translated",
            "value" : "Age over 13?"
          }
        }
      }
    },
    "age_over_15" : {
      "extractionState" : "manual",
      "localizations" : {
        "en" : {
          "stringUnit" : {
            "state" : "translated",
            "value" : "Age over 15?"
          }
        }
      }
    },
    "age_over_16" : {
      "extractionState" : "manual",
      "localizations" : {
        "en" : {
          "stringUnit" : {
            "state" : "translated",
            "value" : "Age over 16?"
          }
        }
      }
    },
    "age_over_18" : {
      "extractionState" : "manual",
      "localizations" : {
        "en" : {
          "stringUnit" : {
            "state" : "translated",
            "value" : "Age over 18?"
          }
        }
      }
    },
    "age_over_21" : {
      "extractionState" : "manual",
      "localizations" : {
        "en" : {
          "stringUnit" : {
            "state" : "translated",
            "value" : "Age over 21?"
          }
        }
      }
    },
    "age_over_60" : {
      "extractionState" : "manual",
      "localizations" : {
        "en" : {
          "stringUnit" : {
            "state" : "translated",
            "value" : "Age over 60?"
          }
        }
      }
    },
    "age_over_65" : {
      "extractionState" : "manual",
      "localizations" : {
        "en" : {
          "stringUnit" : {
            "state" : "translated",
            "value" : "Age over 65?"
          }
        }
      }
    },
    "age_over_68" : {
      "extractionState" : "manual",
      "localizations" : {
        "en" : {
          "stringUnit" : {
            "state" : "translated",
            "value" : "Age over 68?"
          }
        }
      }
    },
    "age_verification" : {
      "extractionState" : "manual",
      "localizations" : {
        "en" : {
          "stringUnit" : {
            "state" : "translated",
            "value" : "Age Verification"
          }
        }
      }
    },
    "alert_access_online_services" : {
      "extractionState" : "manual",
      "localizations" : {
        "en" : {
          "stringUnit" : {
            "state" : "translated",
            "value" : "Access online services"
          }
        }
      }
    },
    "alert_access_online_services_message" : {
      "extractionState" : "manual",
      "localizations" : {
        "en" : {
          "stringUnit" : {
            "state" : "translated",
            "value" : "Identify yourself to a wide range of public and private online services while protecting your privacy. Prove who you are with just a few taps — no need to manage countless passwords."
          }
        }
      }
    },
    "alert_sign_documents_safely" : {
      "extractionState" : "manual",
      "localizations" : {
        "en" : {
          "stringUnit" : {
            "state" : "translated",
            "value" : "Sign documents safely"
          }
        }
      }
    },
    "alert_sign_documents_safely_message" : {
      "extractionState" : "manual",
      "localizations" : {
        "en" : {
          "stringUnit" : {
            "state" : "translated",
            "value" : "Sign documents with just your wallet. Providing a legally binding e-signature will be faster and easier than ever, enabling you to conduct business wherever you are."
          }
        }
      }
    },
    "authenticate" : {
      "extractionState" : "manual",
      "localizations" : {
        "en" : {
          "stringUnit" : {
            "state" : "translated",
            "value" : "Authenticate"
          }
        }
      }
    },
    "authenticate_authorise_transactions" : {
      "extractionState" : "manual",
      "localizations" : {
        "en" : {
          "stringUnit" : {
            "state" : "translated",
            "value" : "Authenticate, authorise transactions and share your digital documents in person or online."
          }
        }
      }
    },
<<<<<<< HEAD
    "biometry_confirm_request" : {
=======
    "autodashboard_authenticate_dialog_message" : {
>>>>>>> 84201d90
      "extractionState" : "manual",
      "localizations" : {
        "en" : {
          "stringUnit" : {
            "state" : "translated",
<<<<<<< HEAD
            "value" : "Confirm request"
=======
            "value" : "Authenticate by sharing your data in person (in close proximity) or online (website/service)"
>>>>>>> 84201d90
          }
        }
      }
    },
    "biometry_open_settings" : {
      "extractionState" : "manual",
      "localizations" : {
        "en" : {
          "stringUnit" : {
            "state" : "translated",
            "value" : "Go to settings"
          }
        }
      }
    },
    "ble_disabled_modal_button" : {
      "extractionState" : "manual",
      "localizations" : {
        "en" : {
          "stringUnit" : {
            "state" : "translated",
            "value" : "ENABLE"
          }
        }
      }
    },
    "ble_disabled_modal_content" : {
      "extractionState" : "manual",
      "localizations" : {
        "en" : {
          "stringUnit" : {
            "state" : "translated",
            "value" : "Enable bluetooth to share your information using the QR/TAP option"
          }
        }
      }
    },
    "ble_disabled_modal_title" : {
      "extractionState" : "manual",
      "localizations" : {
        "en" : {
          "stringUnit" : {
            "state" : "translated",
            "value" : "Enable bluetooth?"
          }
        }
      }
    },
    "camera_error" : {
      "extractionState" : "manual",
      "localizations" : {
        "en" : {
          "stringUnit" : {
            "state" : "translated",
            "value" : "Camera permission not provided\nOpen App Settings"
          }
        }
      }
    },
    "cancel_button" : {
      "extractionState" : "manual",
      "localizations" : {
        "en" : {
          "stringUnit" : {
            "state" : "translated",
            "value" : "CANCEL"
          }
        }
      }
    },
    "cancel_issuance_sheet_caption" : {
      "extractionState" : "manual",
      "localizations" : {
        "en" : {
          "stringUnit" : {
            "state" : "translated",
            "value" : "Cancel will redirect you back to the documents list with no new documents"
          }
        }
      }
    },
    "cancel_issuance_sheet_continue" : {
      "extractionState" : "manual",
      "localizations" : {
        "en" : {
          "stringUnit" : {
            "state" : "translated",
            "value" : "CONTINUE ISSUANCE"
          }
        }
      }
    },
    "cancel_issuance_sheet_title" : {
      "extractionState" : "manual",
      "localizations" : {
        "en" : {
          "stringUnit" : {
            "state" : "translated",
            "value" : "Cancel issuance process?"
          }
        }
      }
    },
    "cancel_share_sheet_caption" : {
      "extractionState" : "manual",
      "localizations" : {
        "en" : {
          "stringUnit" : {
            "state" : "translated",
            "value" : "Cancel will redirect you back to the dashboard without sharing any information"
          }
        }
      }
    },
    "cancel_share_sheet_continue" : {
      "extractionState" : "manual",
      "localizations" : {
        "en" : {
          "stringUnit" : {
            "state" : "translated",
            "value" : "CONTINUE SHARING"
          }
        }
      }
    },
    "cancel_share_sheet_title" : {
      "extractionState" : "manual",
      "localizations" : {
        "en" : {
          "stringUnit" : {
            "state" : "translated",
            "value" : "Cancel information sharing?"
          }
        }
      }
    },
    "change_quick_pin_option" : {
      "extractionState" : "manual",
      "localizations" : {
        "en" : {
          "stringUnit" : {
            "state" : "translated",
            "value" : "Change quick pin"
          }
        }
      }
    },
    "choose_from_list" : {
      "extractionState" : "manual",
      "localizations" : {
        "en" : {
          "stringUnit" : {
            "state" : "translated",
            "value" : "Choose from list"
          }
        }
      }
    },
    "choose_from_list_title" : {
      "extractionState" : "manual",
      "localizations" : {
        "en" : {
          "stringUnit" : {
            "state" : "translated",
            "value" : "Choose a digital document from the list below to add to your wallet. You may add more documents by scanning the QR code provided to you by an authorised issuing service."
          }
        }
      }
    },
    "close" : {
      "extractionState" : "manual",
      "localizations" : {
        "en" : {
          "stringUnit" : {
            "state" : "translated",
            "value" : "Close"
          }
        }
      }
    },
    "credential_offer_partial_success_caption" : {
      "extractionState" : "manual",
      "localizations" : {
        "en" : {
          "stringUnit" : {
            "state" : "translated",
            "value" : "Your documents from %@ have been successfully issued except %@"
          }
        }
      }
    },
    "credential_offer_success_button" : {
      "extractionState" : "manual",
      "localizations" : {
        "en" : {
          "stringUnit" : {
            "state" : "translated",
            "value" : "CONTINUE"
          }
        }
      }
    },
    "credential_offer_success_caption" : {
      "extractionState" : "manual",
      "localizations" : {
        "en" : {
          "stringUnit" : {
            "state" : "translated",
            "value" : "Your documents from %@ have been successfully issued."
          }
        }
      }
    },
    "data_sharing_request" : {
      "extractionState" : "manual",
      "localizations" : {
        "en" : {
          "stringUnit" : {
            "state" : "translated",
            "value" : "Data sharing request"
          }
        }
      }
    },
    "data_sharing_title" : {
      "extractionState" : "manual",
      "localizations" : {
        "en" : {
          "stringUnit" : {
            "state" : "translated",
            "value" : "The following transaction requires your permission and authentication."
          }
        }
      }
    },
    "date_of_expiry" : {
      "extractionState" : "manual",
      "localizations" : {
        "en" : {
          "stringUnit" : {
            "state" : "translated",
            "value" : "Date of expiry"
          }
        }
      }
    },
    "date_of_issue" : {
      "extractionState" : "manual",
      "localizations" : {
        "en" : {
          "stringUnit" : {
            "state" : "translated",
            "value" : "Date of issue"
          }
        }
      }
    },
    "deferred_document_issued_modal_caption" : {
      "extractionState" : "manual",
      "localizations" : {
        "en" : {
          "stringUnit" : {
            "state" : "translated",
            "value" : "New documents have been added to your wallet."
          }
        }
      }
    },
    "deferred_document_issued_modal_title" : {
      "extractionState" : "manual",
      "localizations" : {
        "en" : {
          "stringUnit" : {
            "state" : "translated",
            "value" : "Documents issued"
          }
        }
      }
    },
    "delete_button" : {
      "extractionState" : "manual",
      "localizations" : {
        "en" : {
          "stringUnit" : {
            "state" : "translated",
            "value" : "Delete"
          }
        }
      }
    },
    "delete_document" : {
      "extractionState" : "manual",
      "localizations" : {
        "en" : {
          "stringUnit" : {
            "state" : "translated",
            "value" : "Delete document"
          }
        }
      }
    },
    "details" : {
      "extractionState" : "manual",
      "localizations" : {
        "en" : {
          "stringUnit" : {
            "state" : "translated",
            "value" : "Details"
          }
        }
      }
    },
    "DHS_compliance" : {
      "extractionState" : "manual",
      "localizations" : {
        "en" : {
          "stringUnit" : {
            "state" : "translated",
            "value" : "DHS Compliance"
          }
        }
      }
    },
    "document_number" : {
      "extractionState" : "manual",
      "localizations" : {
        "en" : {
          "stringUnit" : {
            "state" : "translated",
            "value" : "Document number"
          }
        }
      }
    },
    "documents" : {
      "extractionState" : "manual",
      "localizations" : {
        "en" : {
          "stringUnit" : {
            "state" : "translated",
            "value" : "Documents"
          }
        }
      }
    },
    "driving_privileges" : {
      "extractionState" : "manual",
      "localizations" : {
        "en" : {
          "stringUnit" : {
            "state" : "translated",
            "value" : "Categories of vehicles"
          }
        }
      }
    },
    "EDL_credential" : {
      "extractionState" : "manual",
      "localizations" : {
        "en" : {
          "stringUnit" : {
            "state" : "translated",
            "value" : "EDL Credential"
          }
        }
      }
    },
    "electronically_sign_digital_documents" : {
      "extractionState" : "manual",
      "localizations" : {
        "en" : {
          "stringUnit" : {
            "state" : "translated",
            "value" : "Electronically sign digital documents with your wallet by choosing a file from your device or by scanning a QR code."
          }
        }
      }
    },
    "error_unable_fetch_document" : {
      "extractionState" : "manual",
      "localizations" : {
        "en" : {
          "stringUnit" : {
            "state" : "translated",
            "value" : "Unable to fetch document"
          }
        }
      }
    },
    "error_unable_fetch_documents" : {
      "extractionState" : "manual",
      "localizations" : {
        "en" : {
          "stringUnit" : {
            "state" : "translated",
            "value" : "Unable to fetch documents"
          }
        }
      }
    },
    "error_unable_present_documents" : {
      "extractionState" : "manual",
      "localizations" : {
        "en" : {
          "stringUnit" : {
            "state" : "translated",
            "value" : "Unable to present and share your documents."
          }
        }
      }
    },
    "expired" : {
      "extractionState" : "manual",
      "localizations" : {
        "en" : {
          "stringUnit" : {
            "state" : "translated",
            "value" : "Expired"
          }
        }
      }
    },
    "faq_title" : {
      "extractionState" : "manual",
      "localizations" : {
        "en" : {
          "stringUnit" : {
            "state" : "translated",
            "value" : "FAQ"
          }
        }
      }
    },
    "from_device" : {
      "extractionState" : "manual",
      "localizations" : {
        "en" : {
          "stringUnit" : {
            "state" : "translated",
            "value" : "From device"
          }
        }
      }
    },
    "generic_error_description" : {
      "extractionState" : "manual",
      "localizations" : {
        "en" : {
          "stringUnit" : {
            "state" : "translated",
            "value" : "If the issue persists, please contact customer support"
          }
        }
      }
    },
    "generic_error_title" : {
      "extractionState" : "manual",
      "localizations" : {
        "en" : {
          "stringUnit" : {
            "state" : "translated",
            "value" : "Houston we have a problem!"
          }
        }
      }
    },
    "given_name" : {
      "extractionState" : "manual",
      "localizations" : {
        "en" : {
          "stringUnit" : {
            "state" : "translated",
            "value" : "Given Name"
          }
        }
      }
    },
    "given_name_birth" : {
      "extractionState" : "manual",
      "localizations" : {
        "en" : {
          "stringUnit" : {
            "state" : "translated",
            "value" : "Given Name at Birth"
          }
        }
      }
    },
    "given_name_national_character" : {
      "extractionState" : "manual",
      "localizations" : {
        "en" : {
          "stringUnit" : {
            "state" : "translated",
            "value" : "Given name in national characters"
          }
        }
      }
    },
    "hair_colour" : {
      "extractionState" : "manual",
      "localizations" : {
        "en" : {
          "stringUnit" : {
            "state" : "translated",
            "value" : "Hair colour"
          }
        }
      }
    },
    "height" : {
      "extractionState" : "manual",
      "localizations" : {
        "en" : {
          "stringUnit" : {
            "state" : "translated",
            "value" : "Height (cm)"
          }
        }
      }
    },
    "home" : {
      "extractionState" : "manual",
      "localizations" : {
        "en" : {
          "stringUnit" : {
            "state" : "translated",
            "value" : "Home"
          }
        }
      }
    },
    "in_person" : {
      "extractionState" : "manual",
      "localizations" : {
        "en" : {
          "stringUnit" : {
            "state" : "translated",
            "value" : "In person"
          }
        }
      }
    },
    "in_progress" : {
      "extractionState" : "manual",
      "localizations" : {
        "en" : {
          "stringUnit" : {
            "state" : "translated",
            "value" : "In progress"
          }
        }
      }
    },
    "incomplete_request_data_selecting" : {
      "extractionState" : "manual",
      "localizations" : {
        "en" : {
          "stringUnit" : {
            "state" : "translated",
            "value" : "Your selection of data to be shared may impact the service"
          }
        }
      }
    },
    "invalid_quick_pin" : {
      "extractionState" : "manual",
      "localizations" : {
        "en" : {
          "stringUnit" : {
            "state" : "translated",
            "value" : "Invalid quick pin"
          }
        }
      }
    },
    "issuance_code_caption" : {
      "extractionState" : "manual",
      "localizations" : {
        "en" : {
          "stringUnit" : {
            "state" : "translated",
            "value" : "Type the %@-digit transaction code you received"
          }
        }
      }
    },
    "issuance_code_title" : {
      "extractionState" : "manual",
      "localizations" : {
        "en" : {
          "stringUnit" : {
            "state" : "translated",
            "value" : "%@ requires verification"
          }
        }
      }
    },
    "issuance_details_continue_button" : {
      "extractionState" : "manual",
      "localizations" : {
        "en" : {
          "stringUnit" : {
            "state" : "translated",
            "value" : "CONTINUE"
          }
        }
      }
    },
    "issuance_details_doc_deletion_caption" : {
      "extractionState" : "manual",
      "localizations" : {
        "en" : {
          "stringUnit" : {
            "state" : "translated",
            "value" : "You will not be able to use your %@ for future verifications"
          }
        }
      }
    },
    "issuance_details_doc_deletion_title" : {
      "extractionState" : "manual",
      "localizations" : {
        "en" : {
          "stringUnit" : {
            "state" : "translated",
            "value" : "Delete %@?"
          }
        }
      }
    },
    "issuance_external_loading_caption" : {
      "extractionState" : "manual",
      "localizations" : {
        "en" : {
          "stringUnit" : {
            "state" : "translated",
            "value" : "Use your “National System” credentials to add the document in your EUDI Wallet"
          }
        }
      }
    },
    "issuance_external_loading_title" : {
      "extractionState" : "manual",
      "localizations" : {
        "en" : {
          "stringUnit" : {
            "state" : "translated",
            "value" : "Add %@"
          }
        }
      }
    },
    "issuance_failed" : {
      "extractionState" : "manual",
      "localizations" : {
        "en" : {
          "stringUnit" : {
            "state" : "translated",
            "value" : "Issuance failed"
          }
        }
      }
    },
    "issuance_scan_qr" : {
      "extractionState" : "manual",
      "localizations" : {
        "en" : {
          "stringUnit" : {
            "state" : "translated",
            "value" : "SCAN QR"
          }
        }
      }
    },
    "issuance_success_caption" : {
      "extractionState" : "manual",
      "localizations" : {
        "en" : {
          "stringUnit" : {
            "state" : "translated",
            "value" : "You can now add your %@"
          }
        }
      }
    },
    "issuance_success_deferred_caption" : {
      "extractionState" : "manual",
      "localizations" : {
        "en" : {
          "stringUnit" : {
            "state" : "translated",
            "value" : "Your documents from %@ have been requested. You will be notified when they have been issued to your wallet."
          }
        }
      }
    },
    "issuance_success_next_button" : {
      "extractionState" : "manual",
      "localizations" : {
        "en" : {
          "stringUnit" : {
            "state" : "translated",
            "value" : "NEXT"
          }
        }
      }
    },
    "issuance_success_title" : {
      "extractionState" : "manual",
      "localizations" : {
        "en" : {
          "stringUnit" : {
            "state" : "translated",
            "value" : "Success"
          }
        }
      }
    },
    "issue_button" : {
      "extractionState" : "manual",
      "localizations" : {
        "en" : {
          "stringUnit" : {
            "state" : "translated",
            "value" : "ISSUE"
          }
        }
      }
    },
    "issuer" : {
      "extractionState" : "manual",
      "localizations" : {
        "en" : {
          "stringUnit" : {
            "state" : "translated",
            "value" : "Issuer"
          }
        }
      }
    },
    "issuer_want_wallet_addition" : {
      "extractionState" : "manual",
      "localizations" : {
        "en" : {
          "stringUnit" : {
            "state" : "translated",
            "value" : "wants to add the following to your wallet:"
          }
        }
      }
    },
    "item_not_found_in_storage" : {
      "extractionState" : "manual",
      "localizations" : {
        "en" : {
          "stringUnit" : {
            "state" : "translated",
            "value" : "Item not found in storage"
          }
        }
      }
    },
    "items_not_found_in_storage" : {
      "extractionState" : "manual",
      "localizations" : {
        "en" : {
          "stringUnit" : {
            "state" : "translated",
            "value" : "Items not found in storage"
          }
        }
      }
    },
    "learn_more" : {
      "extractionState" : "manual",
      "localizations" : {
        "en" : {
          "stringUnit" : {
            "state" : "translated",
            "value" : "Learn more"
          }
        }
      }
    },
    "load_sample_data" : {
      "extractionState" : "manual",
      "localizations" : {
        "en" : {
          "stringUnit" : {
            "state" : "translated",
            "value" : "Load Sample Data"
          }
        }
      }
    },
    "login_button" : {
      "extractionState" : "manual",
      "localizations" : {
        "en" : {
          "stringUnit" : {
            "state" : "translated",
            "value" : "LOGIN"
          }
        }
      }
    },
    "login_caption" : {
      "extractionState" : "manual",
      "localizations" : {
        "en" : {
          "stringUnit" : {
            "state" : "translated",
            "value" : "Use your biometrics to login"
          }
        }
      }
    },
    "login_caption_quick_pin_only" : {
      "extractionState" : "manual",
      "localizations" : {
        "en" : {
          "stringUnit" : {
            "state" : "translated",
            "value" : "Type your quick pin to login"
          }
        }
      }
    },
    "login_title" : {
      "extractionState" : "manual",
      "localizations" : {
        "en" : {
          "stringUnit" : {
            "state" : "translated",
            "value" : "Login"
          }
        }
      }
    },
    "missing_pid" : {
      "extractionState" : "manual",
      "localizations" : {
        "en" : {
          "stringUnit" : {
            "state" : "translated",
            "value" : "Wallet needs to be activated first with a National ID"
          }
        }
      }
    },
    "more_options" : {
      "extractionState" : "manual",
      "localizations" : {
        "en" : {
          "stringUnit" : {
            "state" : "translated",
            "value" : "More options"
          }
        }
      }
    },
    "no" : {
      "extractionState" : "manual"
    },
    "ok_button" : {
      "extractionState" : "manual",
      "localizations" : {
        "en" : {
          "stringUnit" : {
            "state" : "translated",
            "value" : "OK"
          }
        }
      }
    },
    "on_expired" : {
      "extractionState" : "manual",
      "localizations" : {
        "en" : {
          "stringUnit" : {
            "state" : "translated",
            "value" : "on\n%@"
          }
        }
      }
    },
    "online" : {
      "extractionState" : "manual",
      "localizations" : {
        "en" : {
          "stringUnit" : {
            "state" : "translated",
            "value" : "Online"
          }
        }
      }
    },
    "or" : {
      "extractionState" : "manual",
      "localizations" : {
        "en" : {
          "stringUnit" : {
            "state" : "translated",
            "value" : "Or"
          }
        }
      }
    },
    "pending" : {
      "extractionState" : "manual",
      "localizations" : {
        "en" : {
          "stringUnit" : {
            "state" : "translated",
            "value" : "Pending"
          }
        }
      }
    },
    "please_wait" : {
      "extractionState" : "manual",
      "localizations" : {
        "en" : {
          "stringUnit" : {
            "state" : "translated",
            "value" : "Please wait..."
          }
        }
      }
    },
    "proximity_connectivity_title" : {
      "extractionState" : "manual",
      "localizations" : {
        "en" : {
          "stringUnit" : {
            "state" : "translated",
            "value" : "Show QR"
          }
        }
      }
    },
    "proxmity_connectivity_caption" : {
      "extractionState" : "manual",
      "localizations" : {
        "en" : {
          "stringUnit" : {
            "state" : "translated",
            "value" : "Show this QR code to access the necessary information for sharing"
          }
        }
      }
    },
    "qr_scan_informative_text" : {
      "extractionState" : "manual",
      "localizations" : {
        "en" : {
          "stringUnit" : {
            "state" : "translated",
            "value" : "Having trouble scanning the QR Code?\nPlease try an alternative way"
          }
        }
      }
    },
    "quick_pin_confirm_button" : {
      "extractionState" : "manual",
      "localizations" : {
        "en" : {
          "stringUnit" : {
            "state" : "translated",
            "value" : "CONFIRM"
          }
        }
      }
    },
    "quick_pin_confirm_pin" : {
      "extractionState" : "manual",
      "localizations" : {
        "en" : {
          "stringUnit" : {
            "state" : "translated",
            "value" : "Confirm PIN"
          }
        }
      }
    },
    "quick_pin_dont_match" : {
      "extractionState" : "manual",
      "localizations" : {
        "en" : {
          "stringUnit" : {
            "state" : "translated",
            "value" : "Pins do not match"
          }
        }
      }
    },
    "quick_pin_enter_a_pin" : {
      "extractionState" : "manual",
      "localizations" : {
        "en" : {
          "stringUnit" : {
            "state" : "translated",
            "value" : "Enter a PIN"
          }
        }
      }
    },
    "quick_pin_next_button" : {
      "extractionState" : "manual",
      "localizations" : {
        "en" : {
          "stringUnit" : {
            "state" : "translated",
            "value" : "PROCEED"
          }
        }
      }
    },
    "quick_pin_set_step_one_caption" : {
      "extractionState" : "manual",
      "localizations" : {
        "en" : {
          "stringUnit" : {
            "state" : "translated",
            "value" : "Secure your wallet with a PIN code and connect to your National System."
          }
        }
      }
    },
    "quick_pin_set_step_two_caption" : {
      "extractionState" : "manual",
      "localizations" : {
        "en" : {
          "stringUnit" : {
            "state" : "translated",
            "value" : "Re-enter the quick pin"
          }
        }
      }
    },
    "quick_pin_set_success" : {
      "extractionState" : "manual",
      "localizations" : {
        "en" : {
          "stringUnit" : {
            "state" : "translated",
            "value" : "You successfully set the quick pin"
          }
        }
      }
    },
    "quick_pin_set_success_button" : {
      "extractionState" : "manual",
      "localizations" : {
        "en" : {
          "stringUnit" : {
            "state" : "translated",
            "value" : "CONTINUE"
          }
        }
      }
    },
    "quick_pin_set_title" : {
      "extractionState" : "manual",
      "localizations" : {
        "en" : {
          "stringUnit" : {
            "state" : "translated",
            "value" : "Welcome to your wallet"
          }
        }
      }
    },
    "quick_pin_update_cancellation_caption" : {
      "extractionState" : "manual",
      "localizations" : {
        "en" : {
          "stringUnit" : {
            "state" : "translated",
            "value" : "Cancel will redirect you back to the home without changing the quick pin"
          }
        }
      }
    },
    "quick_pin_update_cancellation_continue" : {
      "extractionState" : "manual",
      "localizations" : {
        "en" : {
          "stringUnit" : {
            "state" : "translated",
            "value" : "CONTINUE"
          }
        }
      }
    },
    "quick_pin_update_cancellation_title" : {
      "extractionState" : "manual",
      "localizations" : {
        "en" : {
          "stringUnit" : {
            "state" : "translated",
            "value" : "Cancel quick pin changing?"
          }
        }
      }
    },
    "quick_pin_update_step_one_caption" : {
      "extractionState" : "manual",
      "localizations" : {
        "en" : {
          "stringUnit" : {
            "state" : "translated",
            "value" : "Type your current pin"
          }
        }
      }
    },
    "quick_pin_update_step_three_caption" : {
      "extractionState" : "manual",
      "localizations" : {
        "en" : {
          "stringUnit" : {
            "state" : "translated",
            "value" : "Re-enter the quick pin"
          }
        }
      }
    },
    "quick_pin_update_step_two_caption" : {
      "extractionState" : "manual",
      "localizations" : {
        "en" : {
          "stringUnit" : {
            "state" : "translated",
            "value" : "Set a quick pin for future logins"
          }
        }
      }
    },
    "quick_pin_update_success" : {
      "extractionState" : "manual",
      "localizations" : {
        "en" : {
          "stringUnit" : {
            "state" : "translated",
            "value" : "You successfully set the quick pin"
          }
        }
      }
    },
    "quick_pin_update_success_button" : {
      "extractionState" : "manual",
      "localizations" : {
        "en" : {
          "stringUnit" : {
            "state" : "translated",
            "value" : "BACK TO HOME"
          }
        }
      }
    },
    "quick_pin_update_title" : {
      "extractionState" : "manual",
      "localizations" : {
        "en" : {
          "stringUnit" : {
            "state" : "translated",
            "value" : "Change quick pin"
          }
        }
      }
    },
    "read_faqs_button" : {
      "extractionState" : "manual",
      "localizations" : {
        "en" : {
          "stringUnit" : {
            "state" : "translated",
            "value" : "READ FAQS"
          }
        }
      }
    },
    "registration_id" : {
      "extractionState" : "manual",
      "localizations" : {
        "en" : {
          "stringUnit" : {
            "state" : "translated",
            "value" : "Registration ID"
          }
        }
      }
    },
    "removed_from_favorites" : {
      "extractionState" : "manual",
      "localizations" : {
        "en" : {
          "stringUnit" : {
            "state" : "translated",
            "value" : "Removed from favorites"
          }
        }
      }
    },
    "removed_from_favorites_messages" : {
      "extractionState" : "manual",
      "localizations" : {
        "en" : {
          "stringUnit" : {
            "state" : "translated",
            "value" : "The document was successfully removed from your favorite list"
          }
        }
      }
    },
    "request_credential_offer_caption" : {
      "extractionState" : "manual",
      "localizations" : {
        "en" : {
          "stringUnit" : {
            "state" : "translated",
            "value" : "Please confirm the issuance of the following"
          }
        }
      }
    },
    "request_credential_offer_no_document" : {
      "extractionState" : "manual",
      "localizations" : {
        "en" : {
          "stringUnit" : {
            "state" : "translated",
            "value" : "Unable to fetch and process the credential offer"
          }
        }
      }
    },
    "request_credential_offer_title" : {
      "extractionState" : "manual",
      "localizations" : {
        "en" : {
          "stringUnit" : {
            "state" : "translated",
            "value" : "%@ wants to issue the following in your wallet"
          }
        }
      }
    },
    "request_data_info_notice" : {
      "extractionState" : "manual",
      "localizations" : {
        "en" : {
          "stringUnit" : {
            "state" : "translated",
            "value" : "Why we need your data?"
          }
        }
      }
    },
    "request_data_no_document" : {
      "extractionState" : "manual",
      "localizations" : {
        "en" : {
          "stringUnit" : {
            "state" : "translated",
            "value" : "The requested document is not available in your EUDI Wallet. Please contact the authorised issuer for further information."
          }
        }
      }
    },
    "request_data_share_biometry_caption" : {
      "extractionState" : "manual",
      "localizations" : {
        "en" : {
          "stringUnit" : {
            "state" : "translated",
            "value" : "Use your biometrics to share information"
          }
        }
      }
    },
    "request_data_share_button" : {
      "extractionState" : "manual",
      "localizations" : {
        "en" : {
          "stringUnit" : {
            "state" : "translated",
            "value" : "CONTINUE"
          }
        }
      }
    },
    "request_data_share_caption" : {
      "extractionState" : "manual",
      "localizations" : {
        "en" : {
          "stringUnit" : {
            "state" : "translated",
            "value" : "Please review carefully before sharing your data."
          }
        }
      }
    },
    "request_data_share_quick_pin_caption" : {
      "extractionState" : "manual",
      "localizations" : {
        "en" : {
          "stringUnit" : {
            "state" : "translated",
            "value" : "Type your quick pin to share information"
          }
        }
      }
    },
    "request_data_share_sucess_title" : {
      "extractionState" : "manual",
      "localizations" : {
        "en" : {
          "stringUnit" : {
            "state" : "translated",
            "value" : "You successfully shared information with %@"
          }
        }
      }
    },
    "request_data_share_title" : {
      "extractionState" : "manual",
      "localizations" : {
        "en" : {
          "stringUnit" : {
            "state" : "translated",
            "value" : "%@ requests the following"
          }
        }
      }
    },
    "request_data_sheet_caption" : {
      "extractionState" : "manual",
      "localizations" : {
        "en" : {
          "stringUnit" : {
            "state" : "translated",
            "value" : "It allows us to verify your identity with the requesting party"
          }
        }
      }
    },
    "request_data_verification" : {
      "extractionState" : "manual",
      "localizations" : {
        "en" : {
          "stringUnit" : {
            "state" : "translated",
            "value" : "Verification Data"
          }
        }
      }
    },
    "request_data_verified_entity" : {
      "extractionState" : "manual",
      "localizations" : {
        "en" : {
          "stringUnit" : {
            "state" : "translated",
            "value" : "Relying Party"
          }
        }
      }
    },
    "request_data_verified_entity_message" : {
      "extractionState" : "manual",
      "localizations" : {
        "en" : {
          "stringUnit" : {
            "state" : "translated",
            "value" : "A relying party is considered trusted when it meets predefined criteria for security, data protection, compliance, and responsible data handling. Trust is reinforced through assessments, audits, and certifications."
          }
        }
      }
    },
    "saved_to_favorites" : {
      "extractionState" : "manual",
      "localizations" : {
        "en" : {
          "stringUnit" : {
            "state" : "translated",
            "value" : "Saved to favorites"
          }
        }
      }
    },
    "saved_to_favorites_message" : {
      "extractionState" : "manual",
      "localizations" : {
        "en" : {
          "stringUnit" : {
            "state" : "translated",
            "value" : "The document was successfully added from your favorite list"
          }
        }
      }
    },
    "scan_qr_code" : {
      "extractionState" : "manual",
      "localizations" : {
        "en" : {
          "stringUnit" : {
            "state" : "translated",
            "value" : "Scan a QR code"
          }
        }
      }
    },
    "scanner_qr_caption_issuing" : {
      "extractionState" : "manual",
      "localizations" : {
        "en" : {
          "stringUnit" : {
            "state" : "translated",
            "value" : "Scan a QR code provided from an issuer to add a digital document to your wallet."
          }
        }
      }
    },
    "scanner_qr_caption_presentation" : {
      "extractionState" : "manual",
      "localizations" : {
        "en" : {
          "stringUnit" : {
            "state" : "translated",
            "value" : "Scan a QR code provided from a Relying Party to present a digital document online."
          }
        }
      }
    },
    "scanner_qr_title_issuing" : {
      "extractionState" : "manual",
      "localizations" : {
        "en" : {
          "stringUnit" : {
            "state" : "translated",
            "value" : "Scan QR to add"
          }
        }
      }
    },
    "scanner_qr_title_presentation" : {
      "extractionState" : "manual",
      "localizations" : {
        "en" : {
          "stringUnit" : {
            "state" : "translated",
            "value" : "Present a document"
          }
        }
      }
    },
    "scoped_issuance_success_deferred_caption" : {
      "extractionState" : "manual",
      "localizations" : {
        "en" : {
          "stringUnit" : {
            "state" : "translated",
            "value" : "Your document has been requested. You will be notified when it has been issued to your wallet."
          }
        }
      }
    },
    "screen_recording_security_warning" : {
      "extractionState" : "manual",
      "localizations" : {
        "en" : {
          "stringUnit" : {
            "state" : "translated",
            "value" : "The screen is hidden to protect your personal information"
          }
        }
      }
    },
    "search" : {
      "extractionState" : "manual",
      "localizations" : {
        "en" : {
          "stringUnit" : {
            "state" : "translated",
            "value" : "Search"
          }
        }
      }
    },
    "select_document" : {
      "extractionState" : "manual",
      "localizations" : {
        "en" : {
          "stringUnit" : {
            "state" : "translated",
            "value" : "Select document"
          }
        }
      }
    },
    "share_button" : {
      "extractionState" : "manual",
      "localizations" : {
        "en" : {
          "stringUnit" : {
            "state" : "translated",
            "value" : "SHARE"
          }
        }
      }
    },
    "share_data_review_title" : {
      "extractionState" : "manual",
      "localizations" : {
        "en" : {
          "stringUnit" : {
            "state" : "translated",
            "value" : "Please review carefully before sharing your data"
          }
        }
      }
    },
    "show_qr_tap" : {
      "extractionState" : "manual",
      "localizations" : {
        "en" : {
          "stringUnit" : {
            "state" : "translated",
            "value" : "SHOW QR"
          }
        }
      }
    },
    "shown_above" : {
      "extractionState" : "manual",
      "localizations" : {
        "en" : {
          "stringUnit" : {
            "state" : "translated",
            "value" : "Shown Above"
          }
        }
      }
    },
    "sign_document" : {
      "extractionState" : "manual",
      "localizations" : {
        "en" : {
          "stringUnit" : {
            "state" : "translated",
            "value" : "Sign document"
          }
        }
      }
    },
    "sign_document_subtitle" : {
      "extractionState" : "manual",
      "localizations" : {
        "en" : {
          "stringUnit" : {
            "state" : "translated",
            "value" : "Select a document from your device to sign electronically."
          }
        }
      }
    },
    "success" : {
      "extractionState" : "manual",
      "localizations" : {
        "en" : {
          "stringUnit" : {
            "state" : "translated",
            "value" : "Success"
          }
        }
      }
    },
    "transaction_code_format_error" : {
      "extractionState" : "manual",
      "localizations" : {
        "en" : {
          "stringUnit" : {
            "state" : "translated",
            "value" : "Invalid transaction code format. Length should be between %@ to %@ digits and only numeric characters are allowed."
          }
        }
      }
    },
    "transactions" : {
      "extractionState" : "manual",
      "localizations" : {
        "en" : {
          "stringUnit" : {
            "state" : "translated",
            "value" : "Transactions"
          }
        }
      }
    },
    "trusted_relying_party" : {
      "extractionState" : "manual",
      "localizations" : {
        "en" : {
          "stringUnit" : {
            "state" : "translated",
            "value" : "Trusted Relying Party"
          }
        }
      }
    },
    "trusted_relying_party_description" : {
      "extractionState" : "manual",
      "localizations" : {
        "en" : {
          "stringUnit" : {
            "state" : "translated",
            "value" : "A Relying Party is considered trusted when it meets predefined criteria for security, data protection, compliance, and responsible data handling. Trust is reinforced through assessments, audits, and certifications."
          }
        }
      }
    },
    "try_again" : {
      "extractionState" : "manual",
      "localizations" : {
        "en" : {
          "stringUnit" : {
            "state" : "translated",
            "value" : "Try again"
          }
        }
      }
    },
    "unable_to_issue_and_store_documents" : {
      "extractionState" : "manual",
      "localizations" : {
        "en" : {
          "stringUnit" : {
            "state" : "translated",
            "value" : "Something went wrong issuing your document(s)"
          }
        }
      }
    },
    "unavailable_field" : {
      "extractionState" : "manual",
      "localizations" : {
        "en" : {
          "stringUnit" : {
            "state" : "translated",
            "value" : "Not available"
          }
        }
      }
    },
    "unknown_issuer" : {
      "extractionState" : "manual",
      "localizations" : {
        "en" : {
          "stringUnit" : {
            "state" : "translated",
            "value" : "Issuer"
          }
        }
      }
    },
    "unknown_verifier" : {
      "extractionState" : "manual",
      "localizations" : {
        "en" : {
          "stringUnit" : {
            "state" : "translated",
            "value" : "Verifier"
          }
        }
      }
    },
    "valid_until" : {
      "extractionState" : "manual",
      "localizations" : {
        "en" : {
          "stringUnit" : {
            "state" : "translated",
            "value" : "Valid until \n%@"
          }
        }
      }
    },
    "welcome_back" : {
      "extractionState" : "manual",
      "localizations" : {
        "en" : {
          "stringUnit" : {
            "state" : "translated",
            "value" : "Welcome back"
          }
        }
      }
    },
    "yes" : {
      "extractionState" : "manual"
    }
  },
  "version" : "1.0"
}<|MERGE_RESOLUTION|>--- conflicted
+++ resolved
@@ -255,21 +255,13 @@
         }
       }
     },
-<<<<<<< HEAD
     "biometry_confirm_request" : {
-=======
-    "autodashboard_authenticate_dialog_message" : {
->>>>>>> 84201d90
-      "extractionState" : "manual",
-      "localizations" : {
-        "en" : {
-          "stringUnit" : {
-            "state" : "translated",
-<<<<<<< HEAD
+      "extractionState" : "manual",
+      "localizations" : {
+        "en" : {
+          "stringUnit" : {
+            "state" : "translated",
             "value" : "Confirm request"
-=======
-            "value" : "Authenticate by sharing your data in person (in close proximity) or online (website/service)"
->>>>>>> 84201d90
           }
         }
       }
