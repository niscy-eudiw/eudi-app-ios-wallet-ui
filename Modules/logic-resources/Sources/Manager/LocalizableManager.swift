/*
 * Copyright (c) 2023 European Commission
 *
 * Licensed under the EUPL, Version 1.2 or - as soon they will be approved by the European
 * Commission - subsequent versions of the EUPL (the "Licence"); You may not use this work
 * except in compliance with the Licence.
 *
 * You may obtain a copy of the Licence at:
 * https://joinup.ec.europa.eu/software/page/eupl
 *
 * Unless required by applicable law or agreed to in writing, software distributed under
 * the Licence is distributed on an "AS IS" basis, WITHOUT WARRANTIES OR CONDITIONS OF
 * ANY KIND, either express or implied. See the Licence for the specific language
 * governing permissions and limitations under the Licence.
 */

import Foundation

protocol LocalizableManagerType: Sendable {
  static var shared: LocalizableManagerType { get }
  func get(with key: LocalizableStringKey) -> String
}

final class LocalizableManager: LocalizableManagerType {

  static let shared: LocalizableManagerType = LocalizableManager()

  private let bundle: Bundle

  private init() {
    self.bundle = .assetsBundle
  }

  func get(with key: LocalizableStringKey) -> String {
    return switch key {
    case .dynamic(let key):
      bundle.localizedString(forKey: key)
    case .custom(let literal):
      literal
    case .space:
      " "
    case .search:
      bundle.localizedString(forKey: "search")
    case .genericErrorTitle:
      bundle.localizedString(forKey: "generic_error_title")
    case .genericErrorDesc:
      bundle.localizedString(forKey: "generic_error_description")
    case .biometryOpenSettings:
      bundle.localizedString(forKey: "biometry_open_settings")
    case .invalidQuickPin:
      bundle.localizedString(forKey: "invalid_quick_pin")
    case .tryAgain:
      bundle.localizedString(forKey: "try_again")
    case .shareButton:
      bundle.localizedString(forKey: "share_button")
    case .cancelButton:
      bundle.localizedString(forKey: "cancel_button")
    case .requestDataCaption:
      bundle.localizedString(forKey: "request_data_share_caption")
    case .requestDataInfoNotice:
      bundle.localizedString(forKey: "request_data_info_notice")
    case .requestDataTitle(let args):
      bundle.localizedStringWithArguments(forKey: "request_data_share_title", arguments: args)
    case .documentAdded:
      bundle.localizedString(forKey: "document_added")
    case .requestDataSheetCaption:
      bundle.localizedString(forKey: "request_data_sheet_caption")
    case .okButton:
      bundle.localizedString(forKey: "ok_button")
    case .shareDataReview:
      bundle.localizedString(forKey: "share_data_review_title")
    case .success:
      bundle.localizedString(forKey: "success")
    case .successfullySharedFollowingInformation:
      bundle.localizedString(forKey: "successfully_shared_following_information")
    case .incompleteRequestDataSelection:
      bundle.localizedString(forKey: "incomplete_request_data_selecting")
    case .addDoc:
      bundle.localizedString(forKey: "add_doc")
    case .showQRTap:
      bundle.localizedString(forKey: "show_qr_tap")
    case .welcomeBack(let args):
      bundle.localizedStringWithArguments(forKey: "welcome_back", arguments: args)
    case .viewDocumentDetails:
      bundle.localizedString(forKey: "view_document_details")
    case .pleaseWait:
      bundle.localizedString(forKey: "please_wait")
    case .requestDataShareQuickPinCaption:
      bundle.localizedString(forKey: "request_data_share_quick_pin_caption")
    case .requestDataShareBiometryCaption:
      bundle.localizedString(forKey: "request_data_share_biometry_caption")
    case .addDocumentTitle:
      bundle.localizedString(forKey: "add_document_title")
    case .addDocumentRequest:
      bundle.localizedString(forKey: "add_document_request")
    case .addDocumentSubtitle:
      bundle.localizedString(forKey: "add_document_subtitle")
    case .proximityConnectivityCaption:
      bundle.localizedString(forKey: "proxmity_connectivity_caption")
    case .unavailableField:
      bundle.localizedString(forKey: "unavailable_field")
    case .requestDataVerifiedEntity:
      bundle.localizedString(forKey: "request_data_verified_entity")
    case .requestDataVerifiedEntityMessage:
      bundle.localizedString(forKey: "request_data_verified_entity_message")
    case .moreOptions:
      bundle.localizedString(forKey: "more_options")
    case .changeQuickPinOption:
      bundle.localizedString(forKey: "change_quick_pin_option")
    case .quickPinSetTitle:
      bundle.localizedString(forKey: "quick_pin_set_title")
    case .quickPinSetCaptionOne:
      bundle.localizedString(forKey: "quick_pin_set_step_one_caption")
    case .quickPinSetCaptionTwo:
      bundle.localizedString(forKey: "quick_pin_set_step_two_caption")
    case .quickPinNextButton:
      bundle.localizedString(forKey: "quick_pin_next_button")
    case .quickPinConfirmButton:
      bundle.localizedString(forKey: "quick_pin_confirm_button")
    case .quickPinSetSuccess:
      bundle.localizedString(forKey: "quick_pin_set_success")
    case .loginTitle:
      bundle.localizedString(forKey: "login_title")
    case .loginCaptionQuickPinOnly:
      bundle.localizedString(forKey: "login_caption_quick_pin_only")
    case .loginCaption:
      bundle.localizedString(forKey: "login_caption")
    case .quickPinSetSuccessButton:
      bundle.localizedString(forKey: "quick_pin_set_success_button")
    case .quickPinDoNotMatch:
      bundle.localizedString(forKey: "quick_pin_dont_match")
    case .quickPinUpdateTitle:
      bundle.localizedString(forKey: "quick_pin_update_title")
    case .quickPinUpdateCaptionOne:
      bundle.localizedString(forKey: "quick_pin_update_step_one_caption")
    case .quickPinUpdateCaptionTwo:
      bundle.localizedString(forKey: "quick_pin_update_step_two_caption")
    case .quickPinUpdateCaptionThree:
      bundle.localizedString(forKey: "quick_pin_update_step_three_caption")
    case .quickPinUpdateSuccess:
      bundle.localizedString(forKey: "quick_pin_update_success")
    case .quickPinUpdateSuccessButton:
      bundle.localizedString(forKey: "quick_pin_update_success_button")
    case .quickPinUpdateCancellationTitle:
      bundle.localizedString(forKey: "quick_pin_update_cancellation_title")
    case .quickPinUpdateCancellationCaption:
      bundle.localizedString(forKey: "quick_pin_update_cancellation_caption")
    case .quickPinUpdateCancellationContinue:
      bundle.localizedString(forKey: "quick_pin_update_cancellation_continue")
    case .issuanceDetailsContinueButton:
      bundle.localizedString(forKey: "issuance_details_continue_button")
    case .successTitlePunctuated:
      bundle.localizedString(forKey: "issuance_success_title_punctuated")
    case .issuanceSuccessCaption(let args):
      bundle.localizedStringWithArguments(forKey: "issuance_success_caption", arguments: args)
    case .issuanceSuccessNextButton:
      bundle.localizedString(forKey: "issuance_success_next_button")
    case .unknownVerifier:
      bundle.localizedString(forKey: "unknown_verifier")
    case .unknownIssuer:
      bundle.localizedString(forKey: "unknown_issuer")
    case .genericIssuer:
      bundle.localizedString(forKey: "generic_issuer")
    case .yes:
      bundle.localizedString(forKey: "yes")
    case .no:
      bundle.localizedString(forKey: "no")
    case .scanQrCode:
      bundle.localizedString(forKey: "scan_qr_code")
    case .validUntil(let args):
      bundle.localizedStringWithArguments(forKey: "valid_until", arguments: args)
    case .bleDisabledModalTitle:
      bundle.localizedString(forKey: "ble_disabled_modal_title")
    case .bleDisabledModalCaption:
      bundle.localizedString(forKey: "ble_disabled_modal_content")
    case .bleDisabledModalButton:
      bundle.localizedString(forKey: "ble_disabled_modal_button")
    case .requestDataNoDocument:
      bundle.localizedString(forKey: "request_data_no_document")
    case .issuanceDetailsDeletionTitle(let args):
      bundle.localizedStringWithArguments(forKey: "issuance_details_doc_deletion_title", arguments: args)
    case .deleteDocument:
      bundle.localizedString(forKey: "delete_document")
    case .issuanceDetailsDeletionCaption(let args):
      bundle.localizedStringWithArguments(forKey: "issuance_details_doc_deletion_caption", arguments: args)
    case .errorUnableFetchDocuments:
      bundle.localizedString(forKey: "error_unable_fetch_documents")
    case .errorUnableFetchDocument:
      bundle.localizedString(forKey: "error_unable_fetch_document")
    case .scannerQrTitle:
      bundle.localizedString(forKey: "scanner_qr_title")
    case .scannerQrCaption:
      bundle.localizedString(forKey: "scanner_qr_caption")
    case .cameraError:
      bundle.localizedString(forKey: "camera_error")
    case .missingPid:
      bundle.localizedString(forKey: "missing_pid")
    case .requestCredentialOfferTitle(let args):
      bundle.localizedStringWithArguments(forKey: "request_credential_offer_title", arguments: args)
    case .requestCredentialOfferCaption:
      bundle.localizedString(forKey: "request_credential_offer_caption")
    case .requestCredentialOfferNoDocument:
      bundle.localizedString(forKey: "request_credential_offer_no_document")
    case .unableToIssueAndStore:
      bundle.localizedString(forKey: "unable_to_issue_and_store_documents")
    case .issueButton:
      bundle.localizedString(forKey: "issue_button")
    case .cancelIssueSheetTitle:
      bundle.localizedString(forKey: "cancel_issuance_sheet_title")
    case .cancelIssueSheetCaption:
      bundle.localizedString(forKey: "cancel_issuance_sheet_caption")
    case .cancelIssueSheetContinue:
      bundle.localizedString(forKey: "cancel_issuance_sheet_continue")
    case .credentialOfferSuccessButton:
      bundle.localizedString(forKey: "credential_offer_success_button")
    case .credentialOfferSuccessCaption(let args):
      bundle.localizedStringWithArguments(forKey: "credential_offer_success_caption", arguments: args)
    case .credentialOfferPartialSuccessCaption(let args):
      bundle.localizedStringWithArguments(forKey: "credential_offer_partial_success_caption", arguments: args)
    case .issuanceCodeTitle(let args):
      bundle.localizedStringWithArguments(forKey: "issuance_code_title", arguments: args)
    case .issuanceCodeCaption(let args):
      bundle.localizedStringWithArguments(forKey: "issuance_code_caption", arguments: args)
    case .transactionCodeFormatError(let args):
      bundle.localizedStringWithArguments(forKey: "transaction_code_format_error", arguments: args)
    case .inProgress:
      bundle.localizedString(forKey: "in_progress")
    case .scopedIssuanceSuccessDeferredCaption:
      bundle.localizedString(forKey: "scoped_issuance_success_deferred_caption")
    case .scopedIssuanceSuccessDeferredCaptionDocName(let args):
      bundle.localizedStringWithArguments(forKey: "scoped_issuance_success_deferred_caption_docname", arguments: args)
    case .scopedIssuanceSuccessDeferredCaptionDocNameAndIssuer(let args):
      bundle.localizedStringWithArguments(forKey: "scoped_issuance_success_deferred_caption_docname_and_issuer_name", arguments: args)
    case .issuanceSuccessDeferredCaption(let args):
      bundle.localizedStringWithArguments(forKey: "issuance_success_deferred_caption", arguments: args)
    case .issuanceFailed:
      bundle.localizedString(forKey: "issuance_failed")
    case .pending:
      bundle.localizedString(forKey: "pending")
    case .deferredDocumentsIssuedModalTitle:
      bundle.localizedString(forKey: "deferred_document_issued_modal_title")
    case .defferedDocumentsIssuedModalCaption:
      bundle.localizedString(forKey: "deferred_document_issued_modal_caption")
    case .retrieveLogs:
      bundle.localizedString(forKey: "retrieve_logs")
    case .qrScanInformativeText:
      bundle.localizedString(forKey: "qr_scan_informative_text")
    case .unableToPresentAndShare:
      bundle.localizedString(forKey: "error_unable_present_documents")
    case .signDocument:
      bundle.localizedString(forKey: "sign_document")
    case .signDocumentSubtitle:
      bundle.localizedString(forKey: "sign_document_subtitle")
    case .selectDocument:
      bundle.localizedString(forKey: "select_document")
    case .itemNotFoundInStorage:
      bundle.localizedString(forKey: "item_not_found_in_storage")
    case .itemsNotFoundInStorage:
      bundle.localizedString(forKey: "items_not_found_in_storage")
    case .home:
      bundle.localizedString(forKey: "home")
    case .transactions:
      bundle.localizedString(forKey: "transactions")
    case .documents:
      bundle.localizedString(forKey: "documents")
    case .authenticateAuthoriseTransactions:
      bundle.localizedString(forKey: "authenticate_authorise_transactions")
    case .electronicallySignDigitalDocuments:
      bundle.localizedString(forKey: "electronically_sign_digital_documents")
    case .learnMore:
      bundle.localizedString(forKey: "learn_more")
    case .chooseFromList:
      bundle.localizedString(forKey: "choose_from_list")
    case .chooseFromListTitle:
      bundle.localizedString(forKey: "choose_from_list_title")
    case .addDocumentsToWallet:
      bundle.localizedString(forKey: "add_documents_to_wallet")
    case .details:
      bundle.localizedString(forKey: "details")
    case .dataSharingRequest:
      bundle.localizedString(forKey: "data_sharing_request")
    case .dataShared:
      bundle.localizedString(forKey: "data_shared")
    case .doneButton:
      bundle.localizedString(forKey: "done_button")
    case .dataSharingTitle:
      bundle.localizedString(forKey: "data_sharing_title")
    case .close:
      bundle.localizedString(forKey: "close")
    case .trustedRelyingParty:
      bundle.localizedString(forKey: "trusted_relying_party")
    case .trustedRelyingPartyDescription:
      bundle.localizedString(forKey: "trusted_relying_party_description")
    case .issuerWantWalletAddition:
      bundle.localizedString(forKey: "issuer_want_wallet_addition")
    case .filterByIssuer:
      bundle.localizedString(forKey: "filter_by_issuer")
    case .alertAccessOnlineServices:
      bundle.localizedString(forKey: "alert_access_online_services")
    case .alertAccessOnlineServicesMessage:
      bundle.localizedString(forKey: "alert_access_online_services_message")
    case .alertSignDocumentsSafely:
      bundle.localizedString(forKey: "alert_sign_documents_safely")
    case .alertSignDocumentsSafelyMessage:
      bundle.localizedString(forKey: "alert_sign_documents_safely_message")
    case .authenticate:
      bundle.localizedString(forKey: "authenticate")
    case .inPerson:
      bundle.localizedString(forKey: "in_person")
    case .online:
      bundle.localizedString(forKey: "Online")
    case .fromDevice:
      bundle.localizedString(forKey: "from_device")
    case .autodashboardAuthenticateDialogMessage:
      bundle.localizedString(forKey: "autodashboard_authenticate_dialog_message")
    case .deleteButton:
      bundle.localizedString(forKey: "delete_button")
    case .savedToFavorites:
      bundle.localizedString(forKey: "saved_to_favorites")
    case .succesfullyAddedFollowingToWallet:
      bundle.localizedString(forKey: "succesfully_added_following_to_wallet")
    case .removedFromFavorites:
      bundle.localizedString(forKey: "removed_from_favorites")
    case .savedToFavoritesMessage:
      bundle.localizedString(forKey: "saved_to_favorites_message")
    case .removedFromFavoritesMessages:
      bundle.localizedString(forKey: "removed_from_favorites_messages")
    case .scannerQrTitleIssuing:
      bundle.localizedString(forKey: "scanner_qr_title_issuing")
    case .scannerQrTitlePresentation:
      bundle.localizedString(forKey: "scanner_qr_title_presentation")
    case .scannerQrCaptionIssuing:
      bundle.localizedString(forKey: "scanner_qr_caption_issuing")
    case .scannerQrCaptionPresentation:
      bundle.localizedString(forKey: "scanner_qr_caption_presentation")
    case .quickPinEnterPin:
      bundle.localizedString(forKey: "quick_pin_enter_a_pin")
    case .quickPinConfirmPin:
      bundle.localizedString(forKey: "quick_pin_confirm_pin")
    case .biometryConfirmRequest:
      bundle.localizedString(forKey: "biometry_confirm_request")
    case .viewDetails:
      bundle.localizedString(forKey: "view_details")
    case .requestsTheFollowing:
      bundle.localizedString(forKey: "requests_the_following")
    case .walletIsSecured:
      bundle.localizedString(forKey: "wallet_is_secured")
    case .noResults:
      bundle.localizedString(forKey: "no_results")
    case .noResultsDocumentsDescription:
      bundle.localizedString(forKey: "no_results_documents_description")
    case .noResultsTransactionsDescription:
      bundle.localizedString(forKey: "no_results_transactions_description")
    case .proximityConnectionBleDescription:
      bundle.localizedString(forKey: "proximity_connection_ble_description")
    case .filters:
      bundle.localizedString(forKey: "filters")
    case .sortByIssuedDateSectionTitle:
      bundle.localizedString(forKey: "sort_by_issued_date")
    case .issuerSectionTitle:
      bundle.localizedString(forKey: "filter_by_issuer")
    case .showResults:
      bundle.localizedString(forKey: "show_results")
    case .reset:
      bundle.localizedString(forKey: "reset")
    case .all:
      bundle.localizedString(forKey: "all")
    case .descending:
      bundle.localizedString(forKey: "descending")
    case .ascending:
      bundle.localizedString(forKey: "ascending")
    case .expiryPeriodSectionTitle:
      bundle.localizedString(forKey: "expiry")
    case .selectExpiryPeriod:
      bundle.localizedString(forKey: "expiry_period")
    case .filterByState:
      bundle.localizedString(forKey: "filter_by_state")
    case .sortBy:
      bundle.localizedString(forKey: "sort_by")
    case .issuanceSuccessHeaderDescriptionWhenError:
      bundle.localizedString(forKey: "issuance_success_header_description_when_error")
    case .deleteDocumentConfirmDialog:
      bundle.localizedString(forKey: "delete_document_confirm_dialog")
    case .defaultLabel:
      bundle.localizedString(forKey: "default")
    case .valid:
      bundle.localizedString(forKey: "valid")
    case .revoke:
      bundle.localizedString(forKey: "revoke")
    case .expired:
      bundle.localizedString(forKey: "expired")
    case .dateIssued:
      bundle.localizedString(forKey: "date_issued")
    case .expiryDate:
      bundle.localizedString(forKey: "expiry_date")
    case .nextSevenDays:
      bundle.localizedString(forKey: "next_seven_days")
    case .nextThirtyDays:
      bundle.localizedString(forKey: "next_thirty_days")
    case .beyondThiryDays:
      bundle.localizedString(forKey: "beyond_thirty_days")
    case .beforeToday:
      bundle.localizedString(forKey: "before_today")
    case .issuanceRequest:
      bundle.localizedString(forKey: "issuance_request")
    case .myEuWallet:
      bundle.localizedString(forKey: "My EU Wallet")
    case .categoryGovernment:
      bundle.localizedString(forKey: "category_government")
    case .categoryHealth:
      bundle.localizedString(forKey: "category_health")
    case .categoryEducation:
      bundle.localizedString(forKey: "category_education")
    case .categoryFinance:
      bundle.localizedString(forKey: "category_finance")
    case .categoryRetail:
      bundle.localizedString(forKey: "category_retail")
    case .categoryOther:
      bundle.localizedString(forKey: "category_other")
    case .categorySocialSecurity:
      bundle.localizedString(forKey: "category_social_security")
    case .categoryTravel:
      bundle.localizedString(forKey: "category_travel")
    case .changelog:
      bundle.localizedString(forKey: "changelog")
    case .orderBy:
      bundle.localizedString(forKey: "order_by")
    case .filterByCategory:
      bundle.localizedString(forKey: "filter_by_category")
    case .searchDocuments:
      bundle.localizedString(forKey: "search_documents")
    case .searchTransactions:
      bundle.localizedString(forKey: "search_transactions")
    case .filterByStatus:
      bundle.localizedString(forKey: "filter_by_status")
    case .completed:
      bundle.localizedString(forKey: "completed")
    case .failed:
      bundle.localizedString(forKey: "failed")
    case .filterByDate:
      bundle.localizedString(forKey: "filter_by_date")
    case .startDate:
      bundle.localizedString(forKey: "start_date")
    case .endDate:
      bundle.localizedString(forKey: "end_date")
    case .relyingParty:
      bundle.localizedString(forKey: "relying_party")
    case .attestation:
      bundle.localizedString(forKey: "attestation")
    case .documentSigning:
      bundle.localizedString(forKey: "document_signing")
    case .signedDocuments:
      bundle.localizedString(forKey: "signed_documents")
    case .transactionInformation:
      bundle.localizedString(forKey: "transaction_information")
    case .transactionDetailsDataSigned:
      bundle.localizedString(forKey: "transaction_details_data_signed")
    case .transactionDetailsDataShare:
      bundle.localizedString(forKey: "transaction_details_data_shared")
    case .transactionDetailsScreenCardDateLabel:
      bundle.localizedString(forKey: "transaction_details_screen_card_date_label")
    case .transactionDetailsCompleted:
      bundle.localizedString(forKey: "transaction_details_completed")
    case .or:
      bundle.localizedString(forKey: "or")
<<<<<<< HEAD
    case .today:
      bundle.localizedString(forKey: "today")
    case .thisWeek:
      bundle.localizedString(forKey: "this_week")
    case .unknownDate:
      bundle.localizedString(forKey: "unknown_date")
    case .minutesAgo(let args):
      bundle.localizedStringWithArguments(forKey: "minutes_ago", arguments: args)
    case .minuteAgo(let args):
      bundle.localizedStringWithArguments(forKey: "minute_ago", arguments: args)
    case .transactionDate:
      bundle.localizedString(forKey: "transaction_date")
    case .filterByType:
      bundle.localizedString(forKey: "filter_by_type")
    case .presentation:
      bundle.localizedString(forKey: "presentation")
    case .signing:
      bundle.localizedString(forKey: "signing")
    case .issuance:
      bundle.localizedString(forKey: "issuance")
    case .withoutRelyingName:
      bundle.localizedString(forKey: "without_relying_name")
    case .errorFetchTransactionLog:
      bundle.localizedString(forKey: "fetch_error_transaction_log")
    case .incomplete:
      bundle.localizedString(forKey: "incomplete")
    case .justNow:
      bundle.localizedString(forKey: "just_now")
=======
    case .revoked:
      bundle.localizedString(forKey: "revoked")
    case .documentDetailsRevokedDocumentMessage:
      bundle.localizedString(forKey: "document_details_revoked_document_message")
    case .errorFetchTransactionLog:
      bundle.localizedString(forKey: "fetch_error_transaction_log")
    case .revokedModalTitle:
      bundle.localizedString(forKey: "revoked_modal_title")
    case .revokedModalDescription:
      bundle.localizedString(forKey: "revoked_modal_description")
>>>>>>> f00a5b0a
    }
  }
}

fileprivate extension Bundle {
  func localizedString(forKey key: String) -> String {
    self.localizedString(forKey: key, value: nil, table: nil)
  }
  func localizedStringWithArguments(forKey key: String, arguments: [CVarArg]) -> String {
    String(format: self.localizedString(forKey: key), locale: nil, arguments: arguments)
  }
}<|MERGE_RESOLUTION|>--- conflicted
+++ resolved
@@ -463,7 +463,6 @@
       bundle.localizedString(forKey: "transaction_details_completed")
     case .or:
       bundle.localizedString(forKey: "or")
-<<<<<<< HEAD
     case .today:
       bundle.localizedString(forKey: "today")
     case .thisWeek:
@@ -492,18 +491,14 @@
       bundle.localizedString(forKey: "incomplete")
     case .justNow:
       bundle.localizedString(forKey: "just_now")
-=======
     case .revoked:
       bundle.localizedString(forKey: "revoked")
     case .documentDetailsRevokedDocumentMessage:
       bundle.localizedString(forKey: "document_details_revoked_document_message")
-    case .errorFetchTransactionLog:
-      bundle.localizedString(forKey: "fetch_error_transaction_log")
     case .revokedModalTitle:
       bundle.localizedString(forKey: "revoked_modal_title")
     case .revokedModalDescription:
       bundle.localizedString(forKey: "revoked_modal_description")
->>>>>>> f00a5b0a
     }
   }
 }
