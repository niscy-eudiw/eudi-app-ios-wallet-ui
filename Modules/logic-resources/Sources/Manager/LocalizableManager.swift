--- conflicted
+++ resolved
@@ -431,17 +431,14 @@
       bundle.localizedString(forKey: "search_documents")
     case .or:
       bundle.localizedString(forKey: "or")
-<<<<<<< HEAD
     case .revoked:
       bundle.localizedString(forKey: "revoked")
     case .documentDetailsRevokedDocumentMessage:
       bundle.localizedString(forKey: "document_details_revoked_document_message")
     case .documentDetailsRevokedOn(let args):
-        bundle.localizedStringWithArguments(forKey: "document_details_revoked_on", arguments: args)
-=======
+      bundle.localizedStringWithArguments(forKey: "document_details_revoked_on", arguments: args)
     case .errorFetchTransactionLog:
       bundle.localizedString(forKey: "fetch_error_transaction_log")
->>>>>>> 2da3d6d7
     }
   }
 }
