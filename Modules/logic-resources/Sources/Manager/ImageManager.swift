--- conflicted
+++ resolved
@@ -39,12 +39,9 @@
   var plus: Image { get }
   var share: Image { get }
   var warning: Image { get }
-<<<<<<< HEAD
   var checkMarkSealFill: Image { get }
-=======
   var more: Image { get }
   var pencil: Image { get }
->>>>>>> cfe34dd6
 }
 
 final class ImageManager: ImageManagerProtocol {
@@ -72,12 +69,9 @@
     case plus = "plus"
     case share = "iphone.and.arrow.forward"
     case warning = "ic-warning"
-<<<<<<< HEAD
     case checkMarkSealFill = "checkmark.seal.fill"
-=======
     case more = "ic-more"
     case pencil = "pencil"
->>>>>>> cfe34dd6
   }
 
   // MARK: - Properties
@@ -155,15 +149,13 @@
   var warning: Image {
     Image(ImageEnum.warning.rawValue, bundle: bundle)
   }
-<<<<<<< HEAD
   var checkMarkSealFill: Image {
     Image(systemName: ImageEnum.checkMarkSealFill.rawValue)
-=======
+  }
   var more: Image {
     Image(ImageEnum.more.rawValue, bundle: bundle)
   }
   var pencil: Image {
     Image(systemName: ImageEnum.pencil.rawValue)
->>>>>>> cfe34dd6
   }
 }