--- conflicted
+++ resolved
@@ -77,13 +77,10 @@
   var homeContract: Image { get }
   var homeIdentity: Image { get }
   var issuerCardImagePlaceholder: Image { get }
-<<<<<<< HEAD
   var successSecuredWallet: Image { get }
   var digitalIdIssuance: Image { get }
   var documentSuccessPending: Image { get }
-=======
   var govLogo: Image { get }
->>>>>>> a42e9aea
 }
 
 final class ImageManager: ImageManagerProtocol {
@@ -149,13 +146,10 @@
     case homeContract = "home-contract"
     case homeIdentity = "home-identity"
     case issuerCardImagePlaceholder = "issuer-card-image-placeholder"
-<<<<<<< HEAD
     case successSecuredWallet = "success-secured-wallet"
     case digitalIdIssuance = "digital-id-issuance"
     case documentSuccessPending = "document-success-pending"
-=======
     case govLogo = "gov-logo"
->>>>>>> a42e9aea
   }
 
   // MARK: - Properties
@@ -347,7 +341,6 @@
   var issuerCardImagePlaceholder: Image {
     Image(ImageEnum.issuerCardImagePlaceholder.rawValue, bundle: bundle)
   }
-<<<<<<< HEAD
   var successSecuredWallet: Image {
     Image(ImageEnum.successSecuredWallet.rawValue, bundle: bundle)
   }
@@ -356,9 +349,8 @@
   }
   var documentSuccessPending: Image {
     Image(ImageEnum.documentSuccessPending.rawValue, bundle: bundle)
-=======
+  }
   var govLogo: Image {
     Image(ImageEnum.govLogo.rawValue, bundle: bundle)
->>>>>>> a42e9aea
   }
 }