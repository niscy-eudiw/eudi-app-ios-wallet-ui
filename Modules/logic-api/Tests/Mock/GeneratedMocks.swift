--- conflicted
+++ resolved
@@ -6135,24 +6135,26 @@
 
 
 
-<<<<<<< HEAD
 // MARK: - Mocks generated from file: '../Modules/logic-core/Sources/Model/TransactionCategory.swift'
 
 import Cuckoo
 import Foundation
 import logic_resources
-=======
+@testable import logic_core
+@testable import logic_business
+@testable import logic_analytics
+@testable import logic_api
+
+
+
 // MARK: - Mocks generated from file: '../Modules/logic-core/Sources/Worker/RevocationWorkManager.swift'
 
 import Cuckoo
 import Foundation
->>>>>>> f00a5b0a
-@testable import logic_core
-@testable import logic_business
-@testable import logic_analytics
-@testable import logic_api
-<<<<<<< HEAD
-=======
+@testable import logic_core
+@testable import logic_business
+@testable import logic_analytics
+@testable import logic_api
 
 public class MockRevocationWorkManager: RevocationWorkManager, Cuckoo.ProtocolMock, @unchecked Sendable {
     public typealias MocksType = RevocationWorkManager
@@ -6265,4 +6267,3 @@
     }
 }
 
->>>>>>> f00a5b0a
