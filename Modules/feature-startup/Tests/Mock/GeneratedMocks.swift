import Cuckoo
@testable import logic_business
@testable import feature_startup
@testable import logic_api
@testable import logic_ui

import Foundation
import logic_api






public class MockStartupInteractorType: StartupInteractorType, Cuckoo.ProtocolMock {
    
    public typealias MocksType = StartupInteractorType
    
    public typealias Stubbing = __StubbingProxy_StartupInteractorType
    public typealias Verification = __VerificationProxy_StartupInteractorType

    public let cuckoo_manager = Cuckoo.MockManager.preconfiguredManager ?? Cuckoo.MockManager(hasParent: false)

    
    private var __defaultImplStub: StartupInteractorType?

    public func enableDefaultImplementation(_ stub: StartupInteractorType) {
        __defaultImplStub = stub
        cuckoo_manager.enableDefaultStubImplementation()
    }
    

    

    

    
    
    
    
    public func sampleCall() async -> SamplePartialState {
        
    return await cuckoo_manager.call(
    """
    sampleCall() async -> SamplePartialState
    """,
            parameters: (),
            escapingParameters: (),
            superclassCall:
                
                Cuckoo.MockManager.crashOnProtocolSuperclassCall()
                ,
            defaultCall: await __defaultImplStub!.sampleCall())
        
    }
    
    

    public struct __StubbingProxy_StartupInteractorType: Cuckoo.StubbingProxy {
        private let cuckoo_manager: Cuckoo.MockManager
    
        public init(manager: Cuckoo.MockManager) {
            self.cuckoo_manager = manager
        }
        
        
        
        
        func sampleCall() -> Cuckoo.ProtocolStubFunction<(), SamplePartialState> {
            let matchers: [Cuckoo.ParameterMatcher<Void>] = []
            return .init(stub: cuckoo_manager.createStub(for: MockStartupInteractorType.self, method:
    """
    sampleCall() async -> SamplePartialState
    """, parameterMatchers: matchers))
        }
        
        
    }

    public struct __VerificationProxy_StartupInteractorType: Cuckoo.VerificationProxy {
        private let cuckoo_manager: Cuckoo.MockManager
        private let callMatcher: Cuckoo.CallMatcher
        private let sourceLocation: Cuckoo.SourceLocation
    
        public init(manager: Cuckoo.MockManager, callMatcher: Cuckoo.CallMatcher, sourceLocation: Cuckoo.SourceLocation) {
            self.cuckoo_manager = manager
            self.callMatcher = callMatcher
            self.sourceLocation = sourceLocation
        }
    
        
    
        
        
        
        @discardableResult
        func sampleCall() -> Cuckoo.__DoNotUse<(), SamplePartialState> {
            let matchers: [Cuckoo.ParameterMatcher<Void>] = []
            return cuckoo_manager.verify(
    """
    sampleCall() async -> SamplePartialState
    """, callMatcher: callMatcher, parameterMatchers: matchers, sourceLocation: sourceLocation)
        }
        
        
    }
}


public class StartupInteractorTypeStub: StartupInteractorType {
    

    

    
    
    
    
    public func sampleCall() async -> SamplePartialState  {
        return DefaultValueRegistry.defaultValue(for: (SamplePartialState).self)
    }
    
    
}





import Cuckoo
@testable import logic_business
@testable import feature_startup
@testable import logic_api
@testable import logic_ui

import SwiftUI
import logic_resources
import logic_ui

import Cuckoo
@testable import logic_business
@testable import feature_startup
@testable import logic_api
@testable import logic_ui

import Foundation
import feature_common
import logic_business
import logic_ui

import Cuckoo
@testable import logic_business
@testable import feature_startup
@testable import logic_api
@testable import logic_ui

import Foundation

import Cuckoo
@testable import logic_business
@testable import feature_startup
@testable import logic_api
@testable import logic_ui

import Alamofire
import Foundation
import logic_business

import Cuckoo
@testable import logic_business
@testable import feature_startup
@testable import logic_api
@testable import logic_ui

import Cuckoo
@testable import logic_business
@testable import feature_startup
@testable import logic_api
@testable import logic_ui

import struct Foundation.Data






 class MockNetworkRequest<Response>: NetworkRequest, Cuckoo.ProtocolMock {
    
     typealias MocksType = DefaultImplCaller<Response>
    
     typealias Stubbing = __StubbingProxy_NetworkRequest
     typealias Verification = __VerificationProxy_NetworkRequest

     let cuckoo_manager = Cuckoo.MockManager.preconfiguredManager ?? Cuckoo.MockManager(hasParent: false)

    
     class DefaultImplCaller<Response>: NetworkRequest {
        private let reference: Any
    
        private let _getter_storage$$method: () -> NetworkMethod
         var method: NetworkMethod {
            get { return _getter_storage$$method() }
        }
    
        private let _getter_storage$$path: () -> String
         var path: String {
            get { return _getter_storage$$path() }
        }
    
        private let _getter_storage$$additionalHeaders: () -> [String: String]
         var additionalHeaders: [String: String] {
            get { return _getter_storage$$additionalHeaders() }
        }
    
        private let _getter_storage$$body: () -> Data?
         var body: Data? {
            get { return _getter_storage$$body() }
        }
    
        
        
        init<_CUCKOO$$GENERIC: NetworkRequest>(from defaultImpl: UnsafeMutablePointer<_CUCKOO$$GENERIC>, keeping reference: @escaping @autoclosure () -> Any?) where _CUCKOO$$GENERIC.Response == Response {
            self.reference = reference
    
            _getter_storage$$method = { defaultImpl.pointee.method }
            
            _getter_storage$$path = { defaultImpl.pointee.path }
            
            _getter_storage$$additionalHeaders = { defaultImpl.pointee.additionalHeaders }
            
            _getter_storage$$body = { defaultImpl.pointee.body }
            
            
            
        }
        
        
    
        
    }

    private var __defaultImplStub: DefaultImplCaller<Response>?

     func enableDefaultImplementation<_CUCKOO$$GENERIC: NetworkRequest>(_ stub: _CUCKOO$$GENERIC) where _CUCKOO$$GENERIC.Response == Response {
        var mutableStub = stub
        __defaultImplStub = DefaultImplCaller(from: &mutableStub, keeping: mutableStub)
        cuckoo_manager.enableDefaultStubImplementation()
    }

     func enableDefaultImplementation<_CUCKOO$$GENERIC: NetworkRequest>(mutating stub: UnsafeMutablePointer<_CUCKOO$$GENERIC>) where _CUCKOO$$GENERIC.Response == Response {
        __defaultImplStub = DefaultImplCaller(from: stub, keeping: nil)
        cuckoo_manager.enableDefaultStubImplementation()
    }
    

    
    
    
    
     var method: NetworkMethod {
        get {
            return cuckoo_manager.getter("method",
                superclassCall:
                    
                    Cuckoo.MockManager.crashOnProtocolSuperclassCall()
                    ,
                defaultCall:  __defaultImplStub!.method)
        }
        
    }
    
    
    
    
    
     var path: String {
        get {
            return cuckoo_manager.getter("path",
                superclassCall:
                    
                    Cuckoo.MockManager.crashOnProtocolSuperclassCall()
                    ,
                defaultCall:  __defaultImplStub!.path)
        }
        
    }
    
    
    
    
    
     var additionalHeaders: [String: String] {
        get {
            return cuckoo_manager.getter("additionalHeaders",
                superclassCall:
                    
                    Cuckoo.MockManager.crashOnProtocolSuperclassCall()
                    ,
                defaultCall:  __defaultImplStub!.additionalHeaders)
        }
        
    }
    
    
    
    
    
     var body: Data? {
        get {
            return cuckoo_manager.getter("body",
                superclassCall:
                    
                    Cuckoo.MockManager.crashOnProtocolSuperclassCall()
                    ,
                defaultCall:  __defaultImplStub!.body)
        }
        
    }
    
    

    

    

     struct __StubbingProxy_NetworkRequest: Cuckoo.StubbingProxy {
        private let cuckoo_manager: Cuckoo.MockManager
    
         init(manager: Cuckoo.MockManager) {
            self.cuckoo_manager = manager
        }
        
        
        
        var method: Cuckoo.ProtocolToBeStubbedReadOnlyProperty<MockNetworkRequest, NetworkMethod> {
            return .init(manager: cuckoo_manager, name: "method")
        }
        
        
        
        
        var path: Cuckoo.ProtocolToBeStubbedReadOnlyProperty<MockNetworkRequest, String> {
            return .init(manager: cuckoo_manager, name: "path")
        }
        
        
        
        
        var additionalHeaders: Cuckoo.ProtocolToBeStubbedReadOnlyProperty<MockNetworkRequest, [String: String]> {
            return .init(manager: cuckoo_manager, name: "additionalHeaders")
        }
        
        
        
        
        var body: Cuckoo.ProtocolToBeStubbedReadOnlyProperty<MockNetworkRequest, Data?> {
            return .init(manager: cuckoo_manager, name: "body")
        }
        
        
        
    }

     struct __VerificationProxy_NetworkRequest: Cuckoo.VerificationProxy {
        private let cuckoo_manager: Cuckoo.MockManager
        private let callMatcher: Cuckoo.CallMatcher
        private let sourceLocation: Cuckoo.SourceLocation
    
         init(manager: Cuckoo.MockManager, callMatcher: Cuckoo.CallMatcher, sourceLocation: Cuckoo.SourceLocation) {
            self.cuckoo_manager = manager
            self.callMatcher = callMatcher
            self.sourceLocation = sourceLocation
        }
    
        
        
        
        var method: Cuckoo.VerifyReadOnlyProperty<NetworkMethod> {
            return .init(manager: cuckoo_manager, name: "method", callMatcher: callMatcher, sourceLocation: sourceLocation)
        }
        
        
        
        
        var path: Cuckoo.VerifyReadOnlyProperty<String> {
            return .init(manager: cuckoo_manager, name: "path", callMatcher: callMatcher, sourceLocation: sourceLocation)
        }
        
        
        
        
        var additionalHeaders: Cuckoo.VerifyReadOnlyProperty<[String: String]> {
            return .init(manager: cuckoo_manager, name: "additionalHeaders", callMatcher: callMatcher, sourceLocation: sourceLocation)
        }
        
        
        
        
        var body: Cuckoo.VerifyReadOnlyProperty<Data?> {
            return .init(manager: cuckoo_manager, name: "body", callMatcher: callMatcher, sourceLocation: sourceLocation)
        }
        
        
    
        
    }
}


 class NetworkRequestStub<Response>: NetworkRequest {
    
    
    
    
     var method: NetworkMethod {
        get {
            return DefaultValueRegistry.defaultValue(for: (NetworkMethod).self)
        }
        
    }
    
    
    
    
    
     var path: String {
        get {
            return DefaultValueRegistry.defaultValue(for: (String).self)
        }
        
    }
    
    
    
    
    
     var additionalHeaders: [String: String] {
        get {
            return DefaultValueRegistry.defaultValue(for: ([String: String]).self)
        }
        
    }
    
    
    
    
    
     var body: Data? {
        get {
            return DefaultValueRegistry.defaultValue(for: (Data?).self)
        }
        
    }
    
    

    

    
}





import Cuckoo
@testable import logic_business
@testable import feature_startup
@testable import logic_api
@testable import logic_ui

import Foundation

import Cuckoo
@testable import logic_business
@testable import feature_startup
@testable import logic_api
@testable import logic_ui

import Foundation

import Cuckoo
@testable import logic_business
@testable import feature_startup
@testable import logic_api
@testable import logic_ui

import Foundation






public class MockSampleRepositoryType: SampleRepositoryType, Cuckoo.ProtocolMock {
    
    public typealias MocksType = SampleRepositoryType
    
    public typealias Stubbing = __StubbingProxy_SampleRepositoryType
    public typealias Verification = __VerificationProxy_SampleRepositoryType

    public let cuckoo_manager = Cuckoo.MockManager.preconfiguredManager ?? Cuckoo.MockManager(hasParent: false)

    
    private var __defaultImplStub: SampleRepositoryType?

    public func enableDefaultImplementation(_ stub: SampleRepositoryType) {
        __defaultImplStub = stub
        cuckoo_manager.enableDefaultStubImplementation()
    }
    

    

    

    
    
    
    
    public func sampleCall() async throws -> SampleResponseDTO {
        
    return try await cuckoo_manager.callThrows(
    """
    sampleCall() async throws -> SampleResponseDTO
    """,
            parameters: (),
            escapingParameters: (),
            superclassCall:
                
                Cuckoo.MockManager.crashOnProtocolSuperclassCall()
                ,
            defaultCall: await __defaultImplStub!.sampleCall())
        
    }
    
    

    public struct __StubbingProxy_SampleRepositoryType: Cuckoo.StubbingProxy {
        private let cuckoo_manager: Cuckoo.MockManager
    
        public init(manager: Cuckoo.MockManager) {
            self.cuckoo_manager = manager
        }
        
        
        
        
        func sampleCall() -> Cuckoo.ProtocolStubThrowingFunction<(), SampleResponseDTO> {
            let matchers: [Cuckoo.ParameterMatcher<Void>] = []
            return .init(stub: cuckoo_manager.createStub(for: MockSampleRepositoryType.self, method:
    """
    sampleCall() async throws -> SampleResponseDTO
    """, parameterMatchers: matchers))
        }
        
        
    }

    public struct __VerificationProxy_SampleRepositoryType: Cuckoo.VerificationProxy {
        private let cuckoo_manager: Cuckoo.MockManager
        private let callMatcher: Cuckoo.CallMatcher
        private let sourceLocation: Cuckoo.SourceLocation
    
        public init(manager: Cuckoo.MockManager, callMatcher: Cuckoo.CallMatcher, sourceLocation: Cuckoo.SourceLocation) {
            self.cuckoo_manager = manager
            self.callMatcher = callMatcher
            self.sourceLocation = sourceLocation
        }
    
        
    
        
        
        
        @discardableResult
        func sampleCall() -> Cuckoo.__DoNotUse<(), SampleResponseDTO> {
            let matchers: [Cuckoo.ParameterMatcher<Void>] = []
            return cuckoo_manager.verify(
    """
    sampleCall() async throws -> SampleResponseDTO
    """, callMatcher: callMatcher, parameterMatchers: matchers, sourceLocation: sourceLocation)
        }
        
        
    }
}


public class SampleRepositoryTypeStub: SampleRepositoryType {
    

    

    
    
    
    
    public func sampleCall() async throws -> SampleResponseDTO  {
        return DefaultValueRegistry.defaultValue(for: (SampleResponseDTO).self)
    }
    
    
}





import Cuckoo
@testable import logic_business
@testable import feature_startup
@testable import logic_api
@testable import logic_ui

import Foundation






public class MockConfigLogic: ConfigLogic, Cuckoo.ProtocolMock {
    
    public typealias MocksType = ConfigLogic
    
    public typealias Stubbing = __StubbingProxy_ConfigLogic
    public typealias Verification = __VerificationProxy_ConfigLogic

    public let cuckoo_manager = Cuckoo.MockManager.preconfiguredManager ?? Cuckoo.MockManager(hasParent: false)

    
    private var __defaultImplStub: ConfigLogic?

    public func enableDefaultImplementation(_ stub: ConfigLogic) {
        __defaultImplStub = stub
        cuckoo_manager.enableDefaultStubImplementation()
    }
    

    
    
    
    
    public var baseHost: String {
        get {
            return cuckoo_manager.getter("baseHost",
                superclassCall:
                    
                    Cuckoo.MockManager.crashOnProtocolSuperclassCall()
                    ,
                defaultCall:  __defaultImplStub!.baseHost)
        }
        
    }
    
    
    
    
    
    public var networkLoggerExclusionList: [String] {
        get {
            return cuckoo_manager.getter("networkLoggerExclusionList",
                superclassCall:
                    
                    Cuckoo.MockManager.crashOnProtocolSuperclassCall()
                    ,
                defaultCall:  __defaultImplStub!.networkLoggerExclusionList)
        }
        
    }
    
    
    
    
    
    public var appBuildType: AppBuildType {
        get {
            return cuckoo_manager.getter("appBuildType",
                superclassCall:
                    
                    Cuckoo.MockManager.crashOnProtocolSuperclassCall()
                    ,
                defaultCall:  __defaultImplStub!.appBuildType)
        }
        
    }
    
    
    
    
    
    public var appVersion: String {
        get {
            return cuckoo_manager.getter("appVersion",
                superclassCall:
                    
                    Cuckoo.MockManager.crashOnProtocolSuperclassCall()
                    ,
                defaultCall:  __defaultImplStub!.appVersion)
        }
        
    }
    
    

    

    

    public struct __StubbingProxy_ConfigLogic: Cuckoo.StubbingProxy {
        private let cuckoo_manager: Cuckoo.MockManager
    
        public init(manager: Cuckoo.MockManager) {
            self.cuckoo_manager = manager
        }
        
        
        
        var baseHost: Cuckoo.ProtocolToBeStubbedReadOnlyProperty<MockConfigLogic, String> {
            return .init(manager: cuckoo_manager, name: "baseHost")
        }
        
        
        
        
        var networkLoggerExclusionList: Cuckoo.ProtocolToBeStubbedReadOnlyProperty<MockConfigLogic, [String]> {
            return .init(manager: cuckoo_manager, name: "networkLoggerExclusionList")
        }
        
        
        
        
        var appBuildType: Cuckoo.ProtocolToBeStubbedReadOnlyProperty<MockConfigLogic, AppBuildType> {
            return .init(manager: cuckoo_manager, name: "appBuildType")
        }
        
        
        
        
        var appVersion: Cuckoo.ProtocolToBeStubbedReadOnlyProperty<MockConfigLogic, String> {
            return .init(manager: cuckoo_manager, name: "appVersion")
        }
        
        
        
    }

    public struct __VerificationProxy_ConfigLogic: Cuckoo.VerificationProxy {
        private let cuckoo_manager: Cuckoo.MockManager
        private let callMatcher: Cuckoo.CallMatcher
        private let sourceLocation: Cuckoo.SourceLocation
    
        public init(manager: Cuckoo.MockManager, callMatcher: Cuckoo.CallMatcher, sourceLocation: Cuckoo.SourceLocation) {
            self.cuckoo_manager = manager
            self.callMatcher = callMatcher
            self.sourceLocation = sourceLocation
        }
    
        
        
        
        var baseHost: Cuckoo.VerifyReadOnlyProperty<String> {
            return .init(manager: cuckoo_manager, name: "baseHost", callMatcher: callMatcher, sourceLocation: sourceLocation)
        }
        
        
        
        
        var networkLoggerExclusionList: Cuckoo.VerifyReadOnlyProperty<[String]> {
            return .init(manager: cuckoo_manager, name: "networkLoggerExclusionList", callMatcher: callMatcher, sourceLocation: sourceLocation)
        }
        
        
        
        
        var appBuildType: Cuckoo.VerifyReadOnlyProperty<AppBuildType> {
            return .init(manager: cuckoo_manager, name: "appBuildType", callMatcher: callMatcher, sourceLocation: sourceLocation)
        }
        
        
        
        
        var appVersion: Cuckoo.VerifyReadOnlyProperty<String> {
            return .init(manager: cuckoo_manager, name: "appVersion", callMatcher: callMatcher, sourceLocation: sourceLocation)
        }
        
        
    
        
    }
}


public class ConfigLogicStub: ConfigLogic {
    
    
    
    
    public var baseHost: String {
        get {
            return DefaultValueRegistry.defaultValue(for: (String).self)
        }
        
    }
    
    
    
    
    
    public var networkLoggerExclusionList: [String] {
        get {
            return DefaultValueRegistry.defaultValue(for: ([String]).self)
        }
        
    }
    
    
    
    
    
    public var appBuildType: AppBuildType {
        get {
            return DefaultValueRegistry.defaultValue(for: (AppBuildType).self)
        }
        
    }
    
    
    
    
    
    public var appVersion: String {
        get {
            return DefaultValueRegistry.defaultValue(for: (String).self)
        }
        
    }
    
    

    

    
}





import Cuckoo
@testable import logic_business
@testable import feature_startup
@testable import logic_api
@testable import logic_ui

import Foundation

import Cuckoo
@testable import logic_business
@testable import feature_startup
@testable import logic_api
@testable import logic_ui

import Foundation

import Cuckoo
@testable import logic_business
@testable import feature_startup
@testable import logic_api
@testable import logic_ui

import Foundation

import Cuckoo
@testable import logic_business
@testable import feature_startup
@testable import logic_api
@testable import logic_ui

import Foundation

import Cuckoo
@testable import logic_business
@testable import feature_startup
@testable import logic_api
@testable import logic_ui

import Foundation

import Cuckoo
@testable import logic_business
@testable import feature_startup
@testable import logic_api
@testable import logic_ui

import Foundation

import Cuckoo
@testable import logic_business
@testable import feature_startup
@testable import logic_api
@testable import logic_ui

import Foundation

import Cuckoo
@testable import logic_business
@testable import feature_startup
@testable import logic_api
@testable import logic_ui

import Foundation
import UIKit

import Cuckoo
@testable import logic_business
@testable import feature_startup
@testable import logic_api
@testable import logic_ui

import class Foundation.Bundle






public class MockConfigProviderType: ConfigProviderType, Cuckoo.ProtocolMock {
    
    public typealias MocksType = ConfigProviderType
    
    public typealias Stubbing = __StubbingProxy_ConfigProviderType
    public typealias Verification = __VerificationProxy_ConfigProviderType

    public let cuckoo_manager = Cuckoo.MockManager.preconfiguredManager ?? Cuckoo.MockManager(hasParent: false)

    
    private var __defaultImplStub: ConfigProviderType?

    public func enableDefaultImplementation(_ stub: ConfigProviderType) {
        __defaultImplStub = stub
        cuckoo_manager.enableDefaultStubImplementation()
    }
    

    

    

    
    
    
    
    public func getConfigLogic() -> ConfigLogic {
        
    return cuckoo_manager.call(
    """
    getConfigLogic() -> ConfigLogic
    """,
            parameters: (),
            escapingParameters: (),
            superclassCall:
                
                Cuckoo.MockManager.crashOnProtocolSuperclassCall()
                ,
            defaultCall: __defaultImplStub!.getConfigLogic())
        
    }
    
    

    public struct __StubbingProxy_ConfigProviderType: Cuckoo.StubbingProxy {
        private let cuckoo_manager: Cuckoo.MockManager
    
        public init(manager: Cuckoo.MockManager) {
            self.cuckoo_manager = manager
        }
        
        
        
        
        func getConfigLogic() -> Cuckoo.ProtocolStubFunction<(), ConfigLogic> {
            let matchers: [Cuckoo.ParameterMatcher<Void>] = []
            return .init(stub: cuckoo_manager.createStub(for: MockConfigProviderType.self, method:
    """
    getConfigLogic() -> ConfigLogic
    """, parameterMatchers: matchers))
        }
        
        
    }

    public struct __VerificationProxy_ConfigProviderType: Cuckoo.VerificationProxy {
        private let cuckoo_manager: Cuckoo.MockManager
        private let callMatcher: Cuckoo.CallMatcher
        private let sourceLocation: Cuckoo.SourceLocation
    
        public init(manager: Cuckoo.MockManager, callMatcher: Cuckoo.CallMatcher, sourceLocation: Cuckoo.SourceLocation) {
            self.cuckoo_manager = manager
            self.callMatcher = callMatcher
            self.sourceLocation = sourceLocation
        }
    
        
    
        
        
        
        @discardableResult
        func getConfigLogic() -> Cuckoo.__DoNotUse<(), ConfigLogic> {
            let matchers: [Cuckoo.ParameterMatcher<Void>] = []
            return cuckoo_manager.verify(
    """
    getConfigLogic() -> ConfigLogic
    """, callMatcher: callMatcher, parameterMatchers: matchers, sourceLocation: sourceLocation)
        }
        
        
    }
}


public class ConfigProviderTypeStub: ConfigProviderType {
    

    

    
    
    
    
    public func getConfigLogic() -> ConfigLogic  {
        return DefaultValueRegistry.defaultValue(for: (ConfigLogic).self)
    }
    
    
}





import Cuckoo
@testable import logic_business
@testable import feature_startup
@testable import logic_api
@testable import logic_ui

import Foundation






public class MockDisplayable<State>: Displayable, Cuckoo.ProtocolMock {
    
    public typealias MocksType = DefaultImplCaller<State>
    
    public typealias Stubbing = __StubbingProxy_Displayable
    public typealias Verification = __VerificationProxy_Displayable

    public let cuckoo_manager = Cuckoo.MockManager.preconfiguredManager ?? Cuckoo.MockManager(hasParent: false)

    
    public class DefaultImplCaller<State>: Displayable {
        private let reference: Any
    
        
        
        init<_CUCKOO$$GENERIC: Displayable>(from defaultImpl: UnsafeMutablePointer<_CUCKOO$$GENERIC>, keeping reference: @escaping @autoclosure () -> Any?) where _CUCKOO$$GENERIC.State == State {
            self.reference = reference
    
            
            
        }
        
        
    
        
    }

    private var __defaultImplStub: DefaultImplCaller<State>?

    public func enableDefaultImplementation<_CUCKOO$$GENERIC: Displayable>(_ stub: _CUCKOO$$GENERIC) where _CUCKOO$$GENERIC.State == State {
        var mutableStub = stub
        __defaultImplStub = DefaultImplCaller(from: &mutableStub, keeping: mutableStub)
        cuckoo_manager.enableDefaultStubImplementation()
    }

    public func enableDefaultImplementation<_CUCKOO$$GENERIC: Displayable>(mutating stub: UnsafeMutablePointer<_CUCKOO$$GENERIC>) where _CUCKOO$$GENERIC.State == State {
        __defaultImplStub = DefaultImplCaller(from: stub, keeping: nil)
        cuckoo_manager.enableDefaultStubImplementation()
    }
    

    

    

    

    public struct __StubbingProxy_Displayable: Cuckoo.StubbingProxy {
        private let cuckoo_manager: Cuckoo.MockManager
    
        public init(manager: Cuckoo.MockManager) {
            self.cuckoo_manager = manager
        }
        
        
    }

    public struct __VerificationProxy_Displayable: Cuckoo.VerificationProxy {
        private let cuckoo_manager: Cuckoo.MockManager
        private let callMatcher: Cuckoo.CallMatcher
        private let sourceLocation: Cuckoo.SourceLocation
    
        public init(manager: Cuckoo.MockManager, callMatcher: Cuckoo.CallMatcher, sourceLocation: Cuckoo.SourceLocation) {
            self.cuckoo_manager = manager
            self.callMatcher = callMatcher
            self.sourceLocation = sourceLocation
        }
    
        
    
        
    }
}


public class DisplayableStub<State>: Displayable {
    

    

    
}





import Cuckoo
@testable import logic_business
@testable import feature_startup
@testable import logic_api
@testable import logic_ui

import SwiftUI

import Cuckoo
@testable import logic_business
@testable import feature_startup
@testable import logic_api
@testable import logic_ui

import Foundation
import logic_resources






public class MockConfigUiLogic: ConfigUiLogic, Cuckoo.ProtocolMock {
    
    public typealias MocksType = ConfigUiLogic
    
    public typealias Stubbing = __StubbingProxy_ConfigUiLogic
    public typealias Verification = __VerificationProxy_ConfigUiLogic

    public let cuckoo_manager = Cuckoo.MockManager.preconfiguredManager ?? Cuckoo.MockManager(hasParent: false)

    
    private var __defaultImplStub: ConfigUiLogic?

    public func enableDefaultImplementation(_ stub: ConfigUiLogic) {
        __defaultImplStub = stub
        cuckoo_manager.enableDefaultStubImplementation()
    }
    

    
    
    
    
    public var initialRoute: AppRoute {
        get {
            return cuckoo_manager.getter("initialRoute",
                superclassCall:
                    
                    Cuckoo.MockManager.crashOnProtocolSuperclassCall()
                    ,
                defaultCall:  __defaultImplStub!.initialRoute)
        }
        
    }
    
    

    
    
    
    public required init(themeConfiguration: ThemeConfiguration) {
        
    }
    
    

    

    public struct __StubbingProxy_ConfigUiLogic: Cuckoo.StubbingProxy {
        private let cuckoo_manager: Cuckoo.MockManager
    
        public init(manager: Cuckoo.MockManager) {
            self.cuckoo_manager = manager
        }
        
        
        
        var initialRoute: Cuckoo.ProtocolToBeStubbedReadOnlyProperty<MockConfigUiLogic, AppRoute> {
            return .init(manager: cuckoo_manager, name: "initialRoute")
        }
        
        
        
    }

    public struct __VerificationProxy_ConfigUiLogic: Cuckoo.VerificationProxy {
        private let cuckoo_manager: Cuckoo.MockManager
        private let callMatcher: Cuckoo.CallMatcher
        private let sourceLocation: Cuckoo.SourceLocation
    
        public init(manager: Cuckoo.MockManager, callMatcher: Cuckoo.CallMatcher, sourceLocation: Cuckoo.SourceLocation) {
            self.cuckoo_manager = manager
            self.callMatcher = callMatcher
            self.sourceLocation = sourceLocation
        }
    
        
        
        
        var initialRoute: Cuckoo.VerifyReadOnlyProperty<AppRoute> {
            return .init(manager: cuckoo_manager, name: "initialRoute", callMatcher: callMatcher, sourceLocation: sourceLocation)
        }
        
        
    
        
    }
}


public class ConfigUiLogicStub: ConfigUiLogic {
    
    
    
    
    public var initialRoute: AppRoute {
        get {
            return DefaultValueRegistry.defaultValue(for: (AppRoute).self)
        }
        
    }
    
    

    
    
    public required init(themeConfiguration: ThemeConfiguration) {
        
    }
    
    

    
}





import Cuckoo
@testable import logic_business
@testable import feature_startup
@testable import logic_api
@testable import logic_ui

import logic_resources

import Cuckoo
@testable import logic_business
@testable import feature_startup
@testable import logic_api
@testable import logic_ui

import SwiftUI
import logic_resources

import Cuckoo
@testable import logic_business
@testable import feature_startup
@testable import logic_api
@testable import logic_ui

import Foundation






public class MockUIConfigType: UIConfigType, Cuckoo.ProtocolMock {
    
    public typealias MocksType = UIConfigType
    
    public typealias Stubbing = __StubbingProxy_UIConfigType
    public typealias Verification = __VerificationProxy_UIConfigType

    public let cuckoo_manager = Cuckoo.MockManager.preconfiguredManager ?? Cuckoo.MockManager(hasParent: false)

    
    private var __defaultImplStub: UIConfigType?

    public func enableDefaultImplementation(_ stub: UIConfigType) {
        __defaultImplStub = stub
        cuckoo_manager.enableDefaultStubImplementation()
    }
    

    

    

    

    public struct __StubbingProxy_UIConfigType: Cuckoo.StubbingProxy {
        private let cuckoo_manager: Cuckoo.MockManager
    
        public init(manager: Cuckoo.MockManager) {
            self.cuckoo_manager = manager
        }
        
        
    }

    public struct __VerificationProxy_UIConfigType: Cuckoo.VerificationProxy {
        private let cuckoo_manager: Cuckoo.MockManager
        private let callMatcher: Cuckoo.CallMatcher
        private let sourceLocation: Cuckoo.SourceLocation
    
        public init(manager: Cuckoo.MockManager, callMatcher: Cuckoo.CallMatcher, sourceLocation: Cuckoo.SourceLocation) {
            self.cuckoo_manager = manager
            self.callMatcher = callMatcher
            self.sourceLocation = sourceLocation
        }
    
        
    
        
    }
}


public class UIConfigTypeStub: UIConfigType {
    

    

    
}





import Cuckoo
@testable import logic_business
@testable import feature_startup
@testable import logic_api
@testable import logic_ui

import SwiftUI
import logic_resources

import Cuckoo
@testable import logic_business
@testable import feature_startup
@testable import logic_api
@testable import logic_ui

import Foundation
import SwiftUI
import logic_resources

import Cuckoo
@testable import logic_business
@testable import feature_startup
@testable import logic_api
@testable import logic_ui

import Foundation
import SwiftUI
import logic_resources

import Cuckoo
@testable import logic_business
@testable import feature_startup
@testable import logic_api
@testable import logic_ui

import SwiftUI

import Cuckoo
@testable import logic_business
@testable import feature_startup
@testable import logic_api
@testable import logic_ui

import SwiftUI
import logic_resources

import Cuckoo
@testable import logic_business
@testable import feature_startup
@testable import logic_api
@testable import logic_ui

import SwiftUI
import UIPilot
import logic_resources

import Cuckoo
@testable import logic_business
@testable import feature_startup
@testable import logic_api
@testable import logic_ui

import SwiftUI
import logic_resources

import Cuckoo
@testable import logic_business
@testable import feature_startup
@testable import logic_api
@testable import logic_ui

import Foundation
import SwiftUI
import logic_resources

import Cuckoo
@testable import logic_business
@testable import feature_startup
@testable import logic_api
@testable import logic_ui

import ActivityIndicatorView
import SwiftUI
import logic_resources

import Cuckoo
@testable import logic_business
@testable import feature_startup
@testable import logic_api
@testable import logic_ui

import SwiftUI
import logic_resources

import Cuckoo
@testable import logic_business
@testable import feature_startup
@testable import logic_api
@testable import logic_ui

import SwiftUI
import logic_resources

import Cuckoo
@testable import logic_business
@testable import feature_startup
@testable import logic_api
@testable import logic_ui

import Foundation
import SwiftUI

import Cuckoo
@testable import logic_business
@testable import feature_startup
@testable import logic_api
@testable import logic_ui

import Shimmer
import SwiftUI

import Cuckoo
@testable import logic_business
@testable import feature_startup
@testable import logic_api
@testable import logic_ui

import SwiftUI
import logic_resources

import Cuckoo
@testable import logic_business
@testable import feature_startup
@testable import logic_api
@testable import logic_ui

import SwiftUI
import logic_resources

import Cuckoo
@testable import logic_business
@testable import feature_startup
@testable import logic_api
@testable import logic_ui

import SwiftUI
import logic_resources

import Cuckoo
@testable import logic_business
@testable import feature_startup
@testable import logic_api
@testable import logic_ui

import SwiftUI
import logic_resources

import Cuckoo
@testable import logic_business
@testable import feature_startup
@testable import logic_api
@testable import logic_ui

import Foundation
import SwiftUI

import Cuckoo
@testable import logic_business
@testable import feature_startup
@testable import logic_api
@testable import logic_ui

import SwiftUI
<<<<<<< HEAD
=======

import Cuckoo
@testable import logic_business
@testable import feature_startup
@testable import logic_api
@testable import logic_ui

import SwiftUI
>>>>>>> 9f6c9dee
import logic_resources

import Cuckoo
@testable import logic_business
@testable import feature_startup
@testable import logic_api
@testable import logic_ui

import SwiftUI
import logic_resources

import Cuckoo
@testable import logic_business
@testable import feature_startup
@testable import logic_api
@testable import logic_ui

import AlertToast
import SwiftUI

import Cuckoo
@testable import logic_business
@testable import feature_startup
@testable import logic_api
@testable import logic_ui

import SwiftUI






public class MockRouterHostType: RouterHostType, Cuckoo.ProtocolMock {
    
    public typealias MocksType = RouterHostType
    
    public typealias Stubbing = __StubbingProxy_RouterHostType
    public typealias Verification = __VerificationProxy_RouterHostType

    public let cuckoo_manager = Cuckoo.MockManager.preconfiguredManager ?? Cuckoo.MockManager(hasParent: false)

    
    private var __defaultImplStub: RouterHostType?

    public func enableDefaultImplementation(_ stub: RouterHostType) {
        __defaultImplStub = stub
        cuckoo_manager.enableDefaultStubImplementation()
    }
    

    

    

    
    
    
    
    public func push(with route: AppRoute)  {
        
    return cuckoo_manager.call(
    """
    push(with: AppRoute)
    """,
            parameters: (route),
            escapingParameters: (route),
            superclassCall:
                
                Cuckoo.MockManager.crashOnProtocolSuperclassCall()
                ,
            defaultCall: __defaultImplStub!.push(with: route))
        
    }
    
    
    
    
    
    public func popTo(with route: AppRoute, inclusive: Bool, animated: Bool)  {
        
    return cuckoo_manager.call(
    """
    popTo(with: AppRoute, inclusive: Bool, animated: Bool)
    """,
            parameters: (route, inclusive, animated),
            escapingParameters: (route, inclusive, animated),
            superclassCall:
                
                Cuckoo.MockManager.crashOnProtocolSuperclassCall()
                ,
            defaultCall: __defaultImplStub!.popTo(with: route, inclusive: inclusive, animated: animated))
        
    }
    
    
    
    
    
<<<<<<< HEAD
    public func pop(animated: Bool)  {
=======
    public func popTo(with route: AppRoute, inclusive: Bool)  {
        
    return cuckoo_manager.call(
    """
    popTo(with: AppRoute, inclusive: Bool)
    """,
            parameters: (route, inclusive),
            escapingParameters: (route, inclusive),
            superclassCall:
                
                Cuckoo.MockManager.crashOnProtocolSuperclassCall()
                ,
            defaultCall: __defaultImplStub!.popTo(with: route, inclusive: inclusive))
        
    }
    
    
    
    
    
    public func popTo(with route: AppRoute)  {
        
    return cuckoo_manager.call(
    """
    popTo(with: AppRoute)
    """,
            parameters: (route),
            escapingParameters: (route),
            superclassCall:
                
                Cuckoo.MockManager.crashOnProtocolSuperclassCall()
                ,
            defaultCall: __defaultImplStub!.popTo(with: route))
        
    }
    
    
    
    
    
    public func pop()  {
>>>>>>> 9f6c9dee
        
    return cuckoo_manager.call(
    """
    pop(animated: Bool)
    """,
            parameters: (animated),
            escapingParameters: (animated),
            superclassCall:
                
                Cuckoo.MockManager.crashOnProtocolSuperclassCall()
                ,
            defaultCall: __defaultImplStub!.pop(animated: animated))
        
    }
    
    
    
    
    
    public func composeApplication() -> AnyView {
        
    return cuckoo_manager.call(
    """
    composeApplication() -> AnyView
    """,
            parameters: (),
            escapingParameters: (),
            superclassCall:
                
                Cuckoo.MockManager.crashOnProtocolSuperclassCall()
                ,
            defaultCall: __defaultImplStub!.composeApplication())
        
    }
    
    
    
    
    
    public func getCurrentScreen() -> AppRoute? {
        
    return cuckoo_manager.call(
    """
    getCurrentScreen() -> AppRoute?
    """,
            parameters: (),
            escapingParameters: (),
            superclassCall:
                
                Cuckoo.MockManager.crashOnProtocolSuperclassCall()
                ,
            defaultCall: __defaultImplStub!.getCurrentScreen())
        
    }
    
    

    public struct __StubbingProxy_RouterHostType: Cuckoo.StubbingProxy {
        private let cuckoo_manager: Cuckoo.MockManager
    
        public init(manager: Cuckoo.MockManager) {
            self.cuckoo_manager = manager
        }
        
        
        
        
        func push<M1: Cuckoo.Matchable>(with route: M1) -> Cuckoo.ProtocolStubNoReturnFunction<(AppRoute)> where M1.MatchedType == AppRoute {
            let matchers: [Cuckoo.ParameterMatcher<(AppRoute)>] = [wrap(matchable: route) { $0 }]
            return .init(stub: cuckoo_manager.createStub(for: MockRouterHostType.self, method:
    """
    push(with: AppRoute)
    """, parameterMatchers: matchers))
        }
        
        
        
        
        func popTo<M1: Cuckoo.Matchable, M2: Cuckoo.Matchable, M3: Cuckoo.Matchable>(with route: M1, inclusive: M2, animated: M3) -> Cuckoo.ProtocolStubNoReturnFunction<(AppRoute, Bool, Bool)> where M1.MatchedType == AppRoute, M2.MatchedType == Bool, M3.MatchedType == Bool {
            let matchers: [Cuckoo.ParameterMatcher<(AppRoute, Bool, Bool)>] = [wrap(matchable: route) { $0.0 }, wrap(matchable: inclusive) { $0.1 }, wrap(matchable: animated) { $0.2 }]
            return .init(stub: cuckoo_manager.createStub(for: MockRouterHostType.self, method:
    """
    popTo(with: AppRoute, inclusive: Bool, animated: Bool)
    """, parameterMatchers: matchers))
        }
        
        
        
        
<<<<<<< HEAD
        func pop<M1: Cuckoo.Matchable>(animated: M1) -> Cuckoo.ProtocolStubNoReturnFunction<(Bool)> where M1.MatchedType == Bool {
            let matchers: [Cuckoo.ParameterMatcher<(Bool)>] = [wrap(matchable: animated) { $0 }]
=======
        func popTo<M1: Cuckoo.Matchable, M2: Cuckoo.Matchable>(with route: M1, inclusive: M2) -> Cuckoo.ProtocolStubNoReturnFunction<(AppRoute, Bool)> where M1.MatchedType == AppRoute, M2.MatchedType == Bool {
            let matchers: [Cuckoo.ParameterMatcher<(AppRoute, Bool)>] = [wrap(matchable: route) { $0.0 }, wrap(matchable: inclusive) { $0.1 }]
            return .init(stub: cuckoo_manager.createStub(for: MockRouterHostType.self, method:
    """
    popTo(with: AppRoute, inclusive: Bool)
    """, parameterMatchers: matchers))
        }
        
        
        
        
        func popTo<M1: Cuckoo.Matchable>(with route: M1) -> Cuckoo.ProtocolStubNoReturnFunction<(AppRoute)> where M1.MatchedType == AppRoute {
            let matchers: [Cuckoo.ParameterMatcher<(AppRoute)>] = [wrap(matchable: route) { $0 }]
            return .init(stub: cuckoo_manager.createStub(for: MockRouterHostType.self, method:
    """
    popTo(with: AppRoute)
    """, parameterMatchers: matchers))
        }
        
        
        
        
        func pop() -> Cuckoo.ProtocolStubNoReturnFunction<()> {
            let matchers: [Cuckoo.ParameterMatcher<Void>] = []
>>>>>>> 9f6c9dee
            return .init(stub: cuckoo_manager.createStub(for: MockRouterHostType.self, method:
    """
    pop(animated: Bool)
    """, parameterMatchers: matchers))
        }
        
        
        
        
        func composeApplication() -> Cuckoo.ProtocolStubFunction<(), AnyView> {
            let matchers: [Cuckoo.ParameterMatcher<Void>] = []
            return .init(stub: cuckoo_manager.createStub(for: MockRouterHostType.self, method:
    """
    composeApplication() -> AnyView
    """, parameterMatchers: matchers))
        }
        
        
        
        
        func getCurrentScreen() -> Cuckoo.ProtocolStubFunction<(), AppRoute?> {
            let matchers: [Cuckoo.ParameterMatcher<Void>] = []
            return .init(stub: cuckoo_manager.createStub(for: MockRouterHostType.self, method:
    """
    getCurrentScreen() -> AppRoute?
    """, parameterMatchers: matchers))
        }
        
        
    }

    public struct __VerificationProxy_RouterHostType: Cuckoo.VerificationProxy {
        private let cuckoo_manager: Cuckoo.MockManager
        private let callMatcher: Cuckoo.CallMatcher
        private let sourceLocation: Cuckoo.SourceLocation
    
        public init(manager: Cuckoo.MockManager, callMatcher: Cuckoo.CallMatcher, sourceLocation: Cuckoo.SourceLocation) {
            self.cuckoo_manager = manager
            self.callMatcher = callMatcher
            self.sourceLocation = sourceLocation
        }
    
        
    
        
        
        
        @discardableResult
        func push<M1: Cuckoo.Matchable>(with route: M1) -> Cuckoo.__DoNotUse<(AppRoute), Void> where M1.MatchedType == AppRoute {
            let matchers: [Cuckoo.ParameterMatcher<(AppRoute)>] = [wrap(matchable: route) { $0 }]
            return cuckoo_manager.verify(
    """
    push(with: AppRoute)
    """, callMatcher: callMatcher, parameterMatchers: matchers, sourceLocation: sourceLocation)
        }
        
        
        
        
        @discardableResult
        func popTo<M1: Cuckoo.Matchable, M2: Cuckoo.Matchable, M3: Cuckoo.Matchable>(with route: M1, inclusive: M2, animated: M3) -> Cuckoo.__DoNotUse<(AppRoute, Bool, Bool), Void> where M1.MatchedType == AppRoute, M2.MatchedType == Bool, M3.MatchedType == Bool {
            let matchers: [Cuckoo.ParameterMatcher<(AppRoute, Bool, Bool)>] = [wrap(matchable: route) { $0.0 }, wrap(matchable: inclusive) { $0.1 }, wrap(matchable: animated) { $0.2 }]
            return cuckoo_manager.verify(
    """
    popTo(with: AppRoute, inclusive: Bool, animated: Bool)
    """, callMatcher: callMatcher, parameterMatchers: matchers, sourceLocation: sourceLocation)
        }
        
        
        
        
        @discardableResult
<<<<<<< HEAD
        func pop<M1: Cuckoo.Matchable>(animated: M1) -> Cuckoo.__DoNotUse<(Bool), Void> where M1.MatchedType == Bool {
            let matchers: [Cuckoo.ParameterMatcher<(Bool)>] = [wrap(matchable: animated) { $0 }]
=======
        func popTo<M1: Cuckoo.Matchable, M2: Cuckoo.Matchable>(with route: M1, inclusive: M2) -> Cuckoo.__DoNotUse<(AppRoute, Bool), Void> where M1.MatchedType == AppRoute, M2.MatchedType == Bool {
            let matchers: [Cuckoo.ParameterMatcher<(AppRoute, Bool)>] = [wrap(matchable: route) { $0.0 }, wrap(matchable: inclusive) { $0.1 }]
            return cuckoo_manager.verify(
    """
    popTo(with: AppRoute, inclusive: Bool)
    """, callMatcher: callMatcher, parameterMatchers: matchers, sourceLocation: sourceLocation)
        }
        
        
        
        
        @discardableResult
        func popTo<M1: Cuckoo.Matchable>(with route: M1) -> Cuckoo.__DoNotUse<(AppRoute), Void> where M1.MatchedType == AppRoute {
            let matchers: [Cuckoo.ParameterMatcher<(AppRoute)>] = [wrap(matchable: route) { $0 }]
            return cuckoo_manager.verify(
    """
    popTo(with: AppRoute)
    """, callMatcher: callMatcher, parameterMatchers: matchers, sourceLocation: sourceLocation)
        }
        
        
        
        
        @discardableResult
        func pop() -> Cuckoo.__DoNotUse<(), Void> {
            let matchers: [Cuckoo.ParameterMatcher<Void>] = []
>>>>>>> 9f6c9dee
            return cuckoo_manager.verify(
    """
    pop(animated: Bool)
    """, callMatcher: callMatcher, parameterMatchers: matchers, sourceLocation: sourceLocation)
        }
        
        
        
        
        @discardableResult
        func composeApplication() -> Cuckoo.__DoNotUse<(), AnyView> {
            let matchers: [Cuckoo.ParameterMatcher<Void>] = []
            return cuckoo_manager.verify(
    """
    composeApplication() -> AnyView
    """, callMatcher: callMatcher, parameterMatchers: matchers, sourceLocation: sourceLocation)
        }
        
        
        
        
        @discardableResult
        func getCurrentScreen() -> Cuckoo.__DoNotUse<(), AppRoute?> {
            let matchers: [Cuckoo.ParameterMatcher<Void>] = []
            return cuckoo_manager.verify(
    """
    getCurrentScreen() -> AppRoute?
    """, callMatcher: callMatcher, parameterMatchers: matchers, sourceLocation: sourceLocation)
        }
        
        
    }
}


public class RouterHostTypeStub: RouterHostType {
    

    

    
    
    
    
    public func push(with route: AppRoute)   {
        return DefaultValueRegistry.defaultValue(for: (Void).self)
    }
    
    
    
    
    
    public func popTo(with route: AppRoute, inclusive: Bool, animated: Bool)   {
        return DefaultValueRegistry.defaultValue(for: (Void).self)
    }
    
    
    
    
    
<<<<<<< HEAD
    public func pop(animated: Bool)   {
=======
    public func popTo(with route: AppRoute, inclusive: Bool)   {
        return DefaultValueRegistry.defaultValue(for: (Void).self)
    }
    
    
    
    
    
    public func popTo(with route: AppRoute)   {
        return DefaultValueRegistry.defaultValue(for: (Void).self)
    }
    
    
    
    
    
    public func pop()   {
>>>>>>> 9f6c9dee
        return DefaultValueRegistry.defaultValue(for: (Void).self)
    }
    
    
    
    
    
    public func composeApplication() -> AnyView  {
        return DefaultValueRegistry.defaultValue(for: (AnyView).self)
    }
    
    
    
    
    
    public func getCurrentScreen() -> AppRoute?  {
        return DefaultValueRegistry.defaultValue(for: (AppRoute?).self)
    }
    
    
}





import Cuckoo
@testable import logic_business
@testable import feature_startup
@testable import logic_api
@testable import logic_ui

import class Foundation.Bundle
import logic_business






public class MockConfigUiProviderType: ConfigUiProviderType, Cuckoo.ProtocolMock {
    
    public typealias MocksType = ConfigUiProviderType
    
    public typealias Stubbing = __StubbingProxy_ConfigUiProviderType
    public typealias Verification = __VerificationProxy_ConfigUiProviderType

    public let cuckoo_manager = Cuckoo.MockManager.preconfiguredManager ?? Cuckoo.MockManager(hasParent: false)

    
    private var __defaultImplStub: ConfigUiProviderType?

    public func enableDefaultImplementation(_ stub: ConfigUiProviderType) {
        __defaultImplStub = stub
        cuckoo_manager.enableDefaultStubImplementation()
    }
    

    

    

    
    
    
    
    public func getConfigUiLogic() -> ConfigUiLogic {
        
    return cuckoo_manager.call(
    """
    getConfigUiLogic() -> ConfigUiLogic
    """,
            parameters: (),
            escapingParameters: (),
            superclassCall:
                
                Cuckoo.MockManager.crashOnProtocolSuperclassCall()
                ,
            defaultCall: __defaultImplStub!.getConfigUiLogic())
        
    }
    
    

    public struct __StubbingProxy_ConfigUiProviderType: Cuckoo.StubbingProxy {
        private let cuckoo_manager: Cuckoo.MockManager
    
        public init(manager: Cuckoo.MockManager) {
            self.cuckoo_manager = manager
        }
        
        
        
        
        func getConfigUiLogic() -> Cuckoo.ProtocolStubFunction<(), ConfigUiLogic> {
            let matchers: [Cuckoo.ParameterMatcher<Void>] = []
            return .init(stub: cuckoo_manager.createStub(for: MockConfigUiProviderType.self, method:
    """
    getConfigUiLogic() -> ConfigUiLogic
    """, parameterMatchers: matchers))
        }
        
        
    }

    public struct __VerificationProxy_ConfigUiProviderType: Cuckoo.VerificationProxy {
        private let cuckoo_manager: Cuckoo.MockManager
        private let callMatcher: Cuckoo.CallMatcher
        private let sourceLocation: Cuckoo.SourceLocation
    
        public init(manager: Cuckoo.MockManager, callMatcher: Cuckoo.CallMatcher, sourceLocation: Cuckoo.SourceLocation) {
            self.cuckoo_manager = manager
            self.callMatcher = callMatcher
            self.sourceLocation = sourceLocation
        }
    
        
    
        
        
        
        @discardableResult
        func getConfigUiLogic() -> Cuckoo.__DoNotUse<(), ConfigUiLogic> {
            let matchers: [Cuckoo.ParameterMatcher<Void>] = []
            return cuckoo_manager.verify(
    """
    getConfigUiLogic() -> ConfigUiLogic
    """, callMatcher: callMatcher, parameterMatchers: matchers, sourceLocation: sourceLocation)
        }
        
        
    }
}


public class ConfigUiProviderTypeStub: ConfigUiProviderType {
    

    

    
    
    
    
    public func getConfigUiLogic() -> ConfigUiLogic  {
        return DefaultValueRegistry.defaultValue(for: (ConfigUiLogic).self)
    }
    
    
}



<|MERGE_RESOLUTION|>--- conflicted
+++ resolved
@@ -1296,15 +1296,6 @@
 @testable import logic_api
 @testable import logic_ui
 
-import SwiftUI
-import logic_resources
-
-import Cuckoo
-@testable import logic_business
-@testable import feature_startup
-@testable import logic_api
-@testable import logic_ui
-
 import Foundation
 
 
@@ -1313,6 +1304,10 @@
 
 
 public class MockUIConfigType: UIConfigType, Cuckoo.ProtocolMock {
+  public static func == (lhs: MockUIConfigType, rhs: MockUIConfigType) -> Bool {
+    true
+  }
+  
     
     public typealias MocksType = UIConfigType
     
@@ -1322,9 +1317,9 @@
     public let cuckoo_manager = Cuckoo.MockManager.preconfiguredManager ?? Cuckoo.MockManager(hasParent: false)
 
     
-    private var __defaultImplStub: UIConfigType?
-
-    public func enableDefaultImplementation(_ stub: UIConfigType) {
+  private var __defaultImplStub: (any UIConfigType)?
+
+  public func enableDefaultImplementation(_ stub: any UIConfigType) {
         __defaultImplStub = stub
         cuckoo_manager.enableDefaultStubImplementation()
     }
@@ -1365,6 +1360,10 @@
 
 
 public class UIConfigTypeStub: UIConfigType {
+  public static func == (lhs: UIConfigTypeStub, rhs: UIConfigTypeStub) -> Bool {
+    true
+  }
+  
     
 
     
@@ -1392,33 +1391,6 @@
 @testable import logic_ui
 
 import Foundation
-import SwiftUI
-import logic_resources
-
-import Cuckoo
-@testable import logic_business
-@testable import feature_startup
-@testable import logic_api
-@testable import logic_ui
-
-import Foundation
-import SwiftUI
-import logic_resources
-
-import Cuckoo
-@testable import logic_business
-@testable import feature_startup
-@testable import logic_api
-@testable import logic_ui
-
-import SwiftUI
-
-import Cuckoo
-@testable import logic_business
-@testable import feature_startup
-@testable import logic_api
-@testable import logic_ui
-
 import SwiftUI
 import logic_resources
 
@@ -1438,6 +1410,7 @@
 @testable import logic_api
 @testable import logic_ui
 
+import Foundation
 import SwiftUI
 import logic_resources
 
@@ -1447,7 +1420,14 @@
 @testable import logic_api
 @testable import logic_ui
 
-import Foundation
+import SwiftUI
+
+import Cuckoo
+@testable import logic_business
+@testable import feature_startup
+@testable import logic_api
+@testable import logic_ui
+
 import SwiftUI
 import logic_resources
 
@@ -1457,6 +1437,25 @@
 @testable import logic_api
 @testable import logic_ui
 
+import SwiftUI
+import logic_resources
+
+import Cuckoo
+@testable import logic_business
+@testable import feature_startup
+@testable import logic_api
+@testable import logic_ui
+
+import Foundation
+import SwiftUI
+import logic_resources
+
+import Cuckoo
+@testable import logic_business
+@testable import feature_startup
+@testable import logic_api
+@testable import logic_ui
+
 import ActivityIndicatorView
 import SwiftUI
 import logic_resources
@@ -1549,17 +1548,14 @@
 @testable import logic_ui
 
 import SwiftUI
-<<<<<<< HEAD
-=======
-
-import Cuckoo
-@testable import logic_business
-@testable import feature_startup
-@testable import logic_api
-@testable import logic_ui
-
-import SwiftUI
->>>>>>> 9f6c9dee
+
+import Cuckoo
+@testable import logic_business
+@testable import feature_startup
+@testable import logic_api
+@testable import logic_ui
+
+import SwiftUI
 import logic_resources
 
 import Cuckoo
@@ -1659,9 +1655,26 @@
     
     
     
-<<<<<<< HEAD
     public func pop(animated: Bool)  {
-=======
+        
+    return cuckoo_manager.call(
+    """
+    pop(animated: Bool)
+    """,
+            parameters: (animated),
+            escapingParameters: (animated),
+            superclassCall:
+                
+                Cuckoo.MockManager.crashOnProtocolSuperclassCall()
+                ,
+            defaultCall: __defaultImplStub!.pop(animated: animated))
+        
+    }
+    
+    
+    
+    
+    
     public func popTo(with route: AppRoute, inclusive: Bool)  {
         
     return cuckoo_manager.call(
@@ -1702,27 +1715,6 @@
     
     
     
-    public func pop()  {
->>>>>>> 9f6c9dee
-        
-    return cuckoo_manager.call(
-    """
-    pop(animated: Bool)
-    """,
-            parameters: (animated),
-            escapingParameters: (animated),
-            superclassCall:
-                
-                Cuckoo.MockManager.crashOnProtocolSuperclassCall()
-                ,
-            defaultCall: __defaultImplStub!.pop(animated: animated))
-        
-    }
-    
-    
-    
-    
-    
     public func composeApplication() -> AnyView {
         
     return cuckoo_manager.call(
@@ -1793,10 +1785,17 @@
         
         
         
-<<<<<<< HEAD
         func pop<M1: Cuckoo.Matchable>(animated: M1) -> Cuckoo.ProtocolStubNoReturnFunction<(Bool)> where M1.MatchedType == Bool {
             let matchers: [Cuckoo.ParameterMatcher<(Bool)>] = [wrap(matchable: animated) { $0 }]
-=======
+            return .init(stub: cuckoo_manager.createStub(for: MockRouterHostType.self, method:
+    """
+    pop(animated: Bool)
+    """, parameterMatchers: matchers))
+        }
+        
+        
+        
+        
         func popTo<M1: Cuckoo.Matchable, M2: Cuckoo.Matchable>(with route: M1, inclusive: M2) -> Cuckoo.ProtocolStubNoReturnFunction<(AppRoute, Bool)> where M1.MatchedType == AppRoute, M2.MatchedType == Bool {
             let matchers: [Cuckoo.ParameterMatcher<(AppRoute, Bool)>] = [wrap(matchable: route) { $0.0 }, wrap(matchable: inclusive) { $0.1 }]
             return .init(stub: cuckoo_manager.createStub(for: MockRouterHostType.self, method:
@@ -1813,18 +1812,6 @@
             return .init(stub: cuckoo_manager.createStub(for: MockRouterHostType.self, method:
     """
     popTo(with: AppRoute)
-    """, parameterMatchers: matchers))
-        }
-        
-        
-        
-        
-        func pop() -> Cuckoo.ProtocolStubNoReturnFunction<()> {
-            let matchers: [Cuckoo.ParameterMatcher<Void>] = []
->>>>>>> 9f6c9dee
-            return .init(stub: cuckoo_manager.createStub(for: MockRouterHostType.self, method:
-    """
-    pop(animated: Bool)
     """, parameterMatchers: matchers))
         }
         
@@ -1894,10 +1881,18 @@
         
         
         @discardableResult
-<<<<<<< HEAD
         func pop<M1: Cuckoo.Matchable>(animated: M1) -> Cuckoo.__DoNotUse<(Bool), Void> where M1.MatchedType == Bool {
             let matchers: [Cuckoo.ParameterMatcher<(Bool)>] = [wrap(matchable: animated) { $0 }]
-=======
+            return cuckoo_manager.verify(
+    """
+    pop(animated: Bool)
+    """, callMatcher: callMatcher, parameterMatchers: matchers, sourceLocation: sourceLocation)
+        }
+        
+        
+        
+        
+        @discardableResult
         func popTo<M1: Cuckoo.Matchable, M2: Cuckoo.Matchable>(with route: M1, inclusive: M2) -> Cuckoo.__DoNotUse<(AppRoute, Bool), Void> where M1.MatchedType == AppRoute, M2.MatchedType == Bool {
             let matchers: [Cuckoo.ParameterMatcher<(AppRoute, Bool)>] = [wrap(matchable: route) { $0.0 }, wrap(matchable: inclusive) { $0.1 }]
             return cuckoo_manager.verify(
@@ -1922,19 +1917,6 @@
         
         
         @discardableResult
-        func pop() -> Cuckoo.__DoNotUse<(), Void> {
-            let matchers: [Cuckoo.ParameterMatcher<Void>] = []
->>>>>>> 9f6c9dee
-            return cuckoo_manager.verify(
-    """
-    pop(animated: Bool)
-    """, callMatcher: callMatcher, parameterMatchers: matchers, sourceLocation: sourceLocation)
-        }
-        
-        
-        
-        
-        @discardableResult
         func composeApplication() -> Cuckoo.__DoNotUse<(), AnyView> {
             let matchers: [Cuckoo.ParameterMatcher<Void>] = []
             return cuckoo_manager.verify(
@@ -1985,9 +1967,14 @@
     
     
     
-<<<<<<< HEAD
     public func pop(animated: Bool)   {
-=======
+        return DefaultValueRegistry.defaultValue(for: (Void).self)
+    }
+    
+    
+    
+    
+    
     public func popTo(with route: AppRoute, inclusive: Bool)   {
         return DefaultValueRegistry.defaultValue(for: (Void).self)
     }
@@ -1997,15 +1984,6 @@
     
     
     public func popTo(with route: AppRoute)   {
-        return DefaultValueRegistry.defaultValue(for: (Void).self)
-    }
-    
-    
-    
-    
-    
-    public func pop()   {
->>>>>>> 9f6c9dee
         return DefaultValueRegistry.defaultValue(for: (Void).self)
     }
     
