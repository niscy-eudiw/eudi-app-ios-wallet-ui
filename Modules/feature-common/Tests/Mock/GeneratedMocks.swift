--- conflicted
+++ resolved
@@ -7883,28 +7883,33 @@
 
 
 
-<<<<<<< HEAD
 // MARK: - Mocks generated from file: '../Modules/logic-core/Sources/Model/TransactionCategory.swift'
 
 import Cuckoo
 import Foundation
 import logic_resources
-=======
+@testable import logic_core
+@testable import logic_business
+@testable import logic_analytics
+@testable import logic_ui
+@testable import logic_api
+@testable import logic_authentication
+@testable import feature_common
+
+
+
 // MARK: - Mocks generated from file: '../Modules/logic-core/Sources/Worker/RevocationWorkManager.swift'
 
 import Cuckoo
 import Foundation
->>>>>>> f00a5b0a
-@testable import logic_core
-@testable import logic_business
-@testable import logic_analytics
-@testable import logic_ui
-@testable import logic_api
-@testable import logic_authentication
-@testable import feature_common
-
-<<<<<<< HEAD
-=======
+@testable import logic_core
+@testable import logic_business
+@testable import logic_analytics
+@testable import logic_ui
+@testable import logic_api
+@testable import logic_authentication
+@testable import feature_common
+
 public class MockRevocationWorkManager: RevocationWorkManager, Cuckoo.ProtocolMock, @unchecked Sendable {
     public typealias MocksType = RevocationWorkManager
     public typealias Stubbing = __StubbingProxy_RevocationWorkManager
@@ -8017,7 +8022,6 @@
 }
 
 
->>>>>>> f00a5b0a
 
 
 // MARK: - Mocks generated from file: '../Modules/logic-ui/Sources/Architecture/ViewModel.swift'
