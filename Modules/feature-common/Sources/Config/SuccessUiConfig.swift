/*
 * Copyright (c) 2023 European Commission
 *
 * Licensed under the EUPL, Version 1.2 or - as soon they will be approved by the European
 * Commission - subsequent versions of the EUPL (the "Licence"); You may not use this work
 * except in compliance with the Licence.
 *
 * You may obtain a copy of the Licence at:
 * https://joinup.ec.europa.eu/software/page/eupl
 *
 * Unless required by applicable law or agreed to in writing, software distributed under
 * the Licence is distributed on an "AS IS" basis, WITHOUT WARRANTIES OR CONDITIONS OF
 * ANY KIND, either express or implied. See the Licence for the specific language
 * governing permissions and limitations under the Licence.
 */
import logic_ui
import logic_resources
import Foundation
import SwiftUI

public extension UIConfig {

  struct Success: UIConfigType, Equatable {

    public let title: LocalizableString.Key
    public let subtitle: LocalizableString.Key
    public let buttons: [Success.Button]
    public let visualKind: VisualKind

    public init(
      title: LocalizableString.Key,
      subtitle: LocalizableString.Key,
      buttons: [Success.Button],
      visualKind: VisualKind
    ) {
      self.title = title
      self.subtitle = subtitle
      self.buttons = buttons
      self.visualKind = visualKind
    }
  }
}

public extension UIConfig.Success {

  enum VisualKind: Equatable {
    case defaultIcon
    case customIcon(Image)
  }

  struct Button: Identifiable, Equatable {

    public var id: UUID

    public let title: LocalizableString.Key
    public let screen: AppRoute
    public let deepLink: URL?
    public let style: Style
    public let navigationType: NavigationType

    public enum Style: Equatable {
      case primary
      case secondary
    }

    public enum NavigationType: Equatable {
<<<<<<< HEAD
      case pop(inclusive: Bool = false)
=======
      case pop
      case push
>>>>>>> cfe34dd6
      case deepLink
    }

    public init(
      title: LocalizableString.Key,
      screen: AppRoute,
      deepLink: URL? = nil,
      style: Style,
      navigationType: NavigationType
    ) {
      self.id = UUID()
      self.title = title
      self.screen = screen
      self.deepLink = deepLink
      self.style = style
      self.navigationType = navigationType
    }
  }
}<|MERGE_RESOLUTION|>--- conflicted
+++ resolved
@@ -64,12 +64,8 @@
     }
 
     public enum NavigationType: Equatable {
-<<<<<<< HEAD
       case pop(inclusive: Bool = false)
-=======
-      case pop
       case push
->>>>>>> cfe34dd6
       case deepLink
     }
 
