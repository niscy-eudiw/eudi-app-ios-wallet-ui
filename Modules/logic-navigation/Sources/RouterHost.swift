/*
 * Copyright (c) 2023 European Commission
 *
 * Licensed under the Apache License, Version 2.0 (the "License");
 * you may not use this file except in compliance with the License.
 * You may obtain a copy of the License at
 *
 *     http://www.apache.org/licenses/LICENSE-2.0
 *
 * Unless required by applicable law or agreed to in writing, software
 * distributed under the License is distributed on an "AS IS" BASIS,
 * WITHOUT WARRANTIES OR CONDITIONS OF ANY KIND, either express or implied.
 * See the License for the specific language governing permissions and
 * limitations under the License.
 */
import Foundation
import UIPilot
import logic_ui
import SwiftUI
import logic_business
import feature_startup
<<<<<<< HEAD
import feature_login
=======
import feature_common
>>>>>>> 9f6c9dee

public final class RouterHost: RouterHostType {

  private let pilot: UIPilot<AppRoute>

  public init() {
    self.pilot = UIPilot(
      initial: ConfigUiProvider.shared.getConfigUiLogic().initialRoute
    )
  }

  public func push(with route: AppRoute) {
    pilot.push(route)
  }

  public func popTo(with route: AppRoute, inclusive: Bool, animated: Bool) {
    pilot.popTo(route, inclusive: inclusive, animated: animated)
  }

<<<<<<< HEAD
  public func pop(animated: Bool) {
    pilot.pop(animated: animated)
=======
  public func popTo(with route: AppRoute) {
    pilot.popTo(route)
  }

  public func popTo(with route: AppRoute, inclusive: Bool) {
    pilot.popTo(route, inclusive: inclusive)
  }

  public func pop() {
    pilot.pop()
>>>>>>> 9f6c9dee
  }

  public func getCurrentScreen() -> AppRoute? {
    return pilot.routes.last
  }

  public func composeApplication() -> AnyView {
    return UIPilotHost(pilot) { route in
      switch route {
      case .startup:
        StartupView(with: self, and: StartupInteractor())
<<<<<<< HEAD
      case .faqs:
        FAQsView(with: self, and: FAQsInteractor())
      }
    }
    .edgesIgnoringSafeArea(.bottom)
    .eraseToAnyView()
=======
      case .success(let config):
        SuccessView(with: self, and: config)
      }
    }.eraseToAnyView()
>>>>>>> 9f6c9dee
  }
}<|MERGE_RESOLUTION|>--- conflicted
+++ resolved
@@ -19,11 +19,8 @@
 import SwiftUI
 import logic_business
 import feature_startup
-<<<<<<< HEAD
 import feature_login
-=======
 import feature_common
->>>>>>> 9f6c9dee
 
 public final class RouterHost: RouterHostType {
 
@@ -43,21 +40,16 @@
     pilot.popTo(route, inclusive: inclusive, animated: animated)
   }
 
-<<<<<<< HEAD
-  public func pop(animated: Bool) {
-    pilot.pop(animated: animated)
-=======
+  public func popTo(with route: AppRoute, inclusive: Bool) {
+    pilot.popTo(route, inclusive: inclusive)
+  }
+
   public func popTo(with route: AppRoute) {
     pilot.popTo(route)
   }
 
-  public func popTo(with route: AppRoute, inclusive: Bool) {
-    pilot.popTo(route, inclusive: inclusive)
-  }
-
-  public func pop() {
-    pilot.pop()
->>>>>>> 9f6c9dee
+  public func pop(animated: Bool) {
+    pilot.pop(animated: animated)
   }
 
   public func getCurrentScreen() -> AppRoute? {
@@ -69,18 +61,11 @@
       switch route {
       case .startup:
         StartupView(with: self, and: StartupInteractor())
-<<<<<<< HEAD
       case .faqs:
         FAQsView(with: self, and: FAQsInteractor())
-      }
-    }
-    .edgesIgnoringSafeArea(.bottom)
-    .eraseToAnyView()
-=======
       case .success(let config):
         SuccessView(with: self, and: config)
       }
     }.eraseToAnyView()
->>>>>>> 9f6c9dee
   }
 }