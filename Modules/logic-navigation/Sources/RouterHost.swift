--- conflicted
+++ resolved
@@ -112,9 +112,6 @@
           and: AddDocumentInteractor(),
           config: config
         )
-<<<<<<< HEAD
-      case .addDocument:
-        AddDocumentView(with: self, and: AddDocumentInteractor())
       case .proximityConnection(let presentationSessionCoordinator):
         ProximityConnectionView(
           with: self,
@@ -126,13 +123,6 @@
           and: ProximityInteractor(presentationSessionCoordinator: presentationSessionCoordinator)
         )
       case .proximityLoader(let relyingParty, let presentationSessionCoordinator):
-=======
-      case .proximityConnection:
-        ProximityConnectionView(with: self, and: ProximityInteractor())
-      case .proximityRequest:
-        ProximityRequestView(with: self, and: ProximityInteractor())
-      case .proximityLoader(let relyingParty):
->>>>>>> cfe34dd6
         ProximityLoadingView(
           with: self,
           and: ProximityInteractor(presentationSessionCoordinator: presentationSessionCoordinator),
