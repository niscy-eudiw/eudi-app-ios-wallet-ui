/*
 * Copyright (c) 2023 European Commission
 *
 * Licensed under the EUPL, Version 1.2 or - as soon they will be approved by the European
 * Commission - subsequent versions of the EUPL (the "Licence"); You may not use this work
 * except in compliance with the Licence.
 *
 * You may obtain a copy of the Licence at:
 * https://joinup.ec.europa.eu/software/page/eupl
 *
 * Unless required by applicable law or agreed to in writing, software distributed under
 * the Licence is distributed on an "AS IS" basis, WITHOUT WARRANTIES OR CONDITIONS OF
 * ANY KIND, either express or implied. See the Licence for the specific language
 * governing permissions and limitations under the Licence.
 */
import Foundation
import logic_core
import logic_business
import logic_resources
import Combine

public enum DashboardPartialState: Sendable {
  case success(String, [DocumentUIModel], Bool)
  case failure(Error)
}

public enum DashboardDeleteDeferredPartialState: Sendable {
  case success
  case noDocuments
  case failure(Error)
}

public enum DashboardDeferredPartialState: Sendable {
  case completion(issued: [DocumentUIModel], failed: [String])
  case cancelled
}

public protocol DashboardInteractor: Sendable {
  func fetchDashboard(failedDocuments: [String]) async -> DashboardPartialState
  func getBleAvailability() async -> Reachability.BleAvailibity
  @MainActor func openBleSettings()
  func getAppVersion() -> String
  func hasIssuedDocuments() -> Bool
  func hasDeferredDocuments() -> Bool
  func deleteDeferredDocument(with id: String) async -> DashboardDeleteDeferredPartialState
  func requestDeferredIssuance() async -> DashboardDeferredPartialState
  func retrieveLogFileUrl() -> URL?
  func applyFiltersWithSorting(
    section: [FilterSections],
    sortAscending: Bool,
    initialSorting: String,
    selectedExpiryOption: String?,
    selectedStateOption: String,
    documents: [DocumentUIModel]
  ) -> [DocumentUIModel]
}

final class DashboardInteractorImpl: DashboardInteractor {

  private let walletController: WalletKitController
  private let reachabilityController: ReachabilityController
  private let configLogic: ConfigLogic

  private let sendableAnyCancellable: SendableAnyCancellable = .init()

  init(
    walletController: WalletKitController,
    reachabilityController: ReachabilityController,
    configLogic: ConfigLogic
  ) {
    self.walletController = walletController
    self.reachabilityController = reachabilityController
    self.configLogic = configLogic
  }

  deinit {
    sendableAnyCancellable.cancel()
  }

  func hasIssuedDocuments() -> Bool {
    return !walletController.fetchIssuedDocuments().isEmpty
  }

  func hasDeferredDocuments() -> Bool {
    return !walletController.fetchDeferredDocuments().isEmpty
  }

  public func fetchDashboard(failedDocuments: [String]) async -> DashboardPartialState {

    let documents: [DocumentUIModel]? = fetchDocuments(failedDocuments: failedDocuments)
    let username = fetchUsername()

    guard let documents = documents else {
      return .failure(WalletCoreError.unableFetchDocuments)
    }

    return .success(username, documents, hasIssuedDocuments())
  }

  public func getBleAvailability() async -> Reachability.BleAvailibity {
    return await withCheckedContinuation { cont in
      reachabilityController.getBleAvailibity()
        .sink { cont.resume(returning: $0)}
        .store(in: &sendableAnyCancellable.cancellables)
    }
  }

  public func openBleSettings() {
    reachabilityController.openBleSettings()
  }

  public func getAppVersion() -> String {
    return configLogic.appVersion
  }

  func deleteDeferredDocument(with id: String) async -> DashboardDeleteDeferredPartialState {
    do {
      try await walletController.deleteDocument(with: id, status: .deferred)
      return walletController.fetchAllDocuments().isEmpty ? .noDocuments : .success
    } catch {
      return .failure(error)
    }
  }

  func requestDeferredIssuance() async -> DashboardDeferredPartialState {

    var issued: [DocumentUIModel] = []
    var failed: [String] = []

    for deferred in walletController.fetchDeferredDocuments() {

      if Task.isCancelled { return .cancelled }

      do {
        let document = try await walletController.requestDeferredIssuance(with: deferred)
        if (document is DeferrredDocument) == false {
          issued.append(document.transformToDocumentUi())
        }
      } catch {
        failed.append(deferred.id)
      }
    }

    return .completion(issued: issued, failed: failed)
  }

  func retrieveLogFileUrl() -> URL? {
    return walletController.retrieveLogFileUrl()
  }

<<<<<<< HEAD
  func applyFiltersWithSorting(
    section: [FilterSections],
    sortAscending: Bool,
    initialSorting: String,
    selectedExpiryOption: String?,
    selectedStateOption: String,
    documents: [DocumentUIModel]
  ) -> [DocumentUIModel] {

    let selectedIssuers = section
      .compactMap { filterSection -> [String]? in
        if case let .issuer(options: issuers) = filterSection {
          return issuers
        }
        return nil
      }
      .flatMap { $0 }

    var filteredDocuments: [DocumentUIModel] = documents

    if !selectedIssuers.isEmpty {
      filteredDocuments = filteredDocuments.filter { selectedIssuers.contains($0.value.heading) }
    }

    guard let selectedExpiryPeriod = selectedExpiryOption else {
      return filteredDocuments
    }

    filteredDocuments = filteredDocuments.filter { document in
      return isDocumentWithinExpiryPeriod(document, expiryPeriod: selectedExpiryPeriod)
    }

    if selectedStateOption == "Valid" {
      filteredDocuments = filteredDocuments.filter { !$0.value.hasExpired && $0.value.state == .issued }
    } else if selectedStateOption == "Expired" {
      filteredDocuments = filteredDocuments.filter { $0.value.hasExpired }
    } else if selectedStateOption == "Revoke" {
      filteredDocuments = filteredDocuments.filter { $0.value.state == .failed }
    }

    switch initialSorting {
    case "Date Issued":
      filteredDocuments = sortAscending
      ? filteredDocuments.sorted { $0.value.createdAt < $1.value.createdAt }
      : filteredDocuments.sorted { $0.value.createdAt > $1.value.createdAt }
    case "Expiry Date":
      filteredDocuments = sortAscending
      ? filteredDocuments.sorted { ($0.value.expiresAt ?? "") < ($1.value.expiresAt ?? "") }
      : filteredDocuments.sorted { ($0.value.expiresAt ?? "") > ($1.value.expiresAt ?? "") }
    default:
      filteredDocuments = sortAscending
      ? filteredDocuments.sorted { $0.value.title < $1.value.title }
      : filteredDocuments.sorted { $0.value.title > $1.value.title }
    }

    return filteredDocuments
  }

  private func isDocumentWithinExpiryPeriod(_ document: DocumentUIModel, expiryPeriod: String) -> Bool {
    guard let expiresAtString = document.value.expiresAt else { return false }

    let dateFormatter = DateFormatter()
    dateFormatter.dateFormat = "dd/MM/yyyy"
    guard let expiryDate = dateFormatter.date(from: expiresAtString) else { return false }

    let currentDate = Date()
    let calendar = Calendar.current

    switch expiryPeriod {
    case "Next 7 days":
      return calendar.date(byAdding: .day, value: 7, to: currentDate)! >= expiryDate
    case "Next 30 days":
      return calendar.date(byAdding: .day, value: 30, to: currentDate)! >= expiryDate
    case "Beyond 30 days":
      return expiryDate > calendar.date(byAdding: .day, value: 30, to: currentDate)!
    case "Before today":
      return expiryDate < currentDate
    default:
      return true
    }
  }

  private func fetchBearer() -> BearerUIModel {
    return BearerUIModel.transformToBearerUi(
      walletKitController: self.walletController
    )
=======
  private func fetchUsername() -> String {
    let name = walletController.fetchMainPidDocument()?.getBearersName()?.first
    return name.orEmpty
>>>>>>> 40d1a275
  }

  private func fetchDocuments(failedDocuments: [String]) -> [DocumentUIModel]? {
    let documents = self.walletController.fetchAllDocuments()
    guard !documents.isEmpty else {
      return nil
    }
    return documents.transformToDocumentUi(with: failedDocuments)
  }
}<|MERGE_RESOLUTION|>--- conflicted
+++ resolved
@@ -148,7 +148,6 @@
     return walletController.retrieveLogFileUrl()
   }
 
-<<<<<<< HEAD
   func applyFiltersWithSorting(
     section: [FilterSections],
     sortAscending: Bool,
@@ -231,15 +230,9 @@
     }
   }
 
-  private func fetchBearer() -> BearerUIModel {
-    return BearerUIModel.transformToBearerUi(
-      walletKitController: self.walletController
-    )
-=======
   private func fetchUsername() -> String {
     let name = walletController.fetchMainPidDocument()?.getBearersName()?.first
     return name.orEmpty
->>>>>>> 40d1a275
   }
 
   private func fetchDocuments(failedDocuments: [String]) -> [DocumentUIModel]? {
