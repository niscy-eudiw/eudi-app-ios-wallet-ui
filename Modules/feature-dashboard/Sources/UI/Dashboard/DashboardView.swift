/*
 * Copyright (c) 2023 European Commission
 *
 * Licensed under the EUPL, Version 1.2 or - as soon they will be approved by the European
 * Commission - subsequent versions of the EUPL (the "Licence"); You may not use this work
 * except in compliance with the Licence.
 *
 * You may obtain a copy of the Licence at:
 * https://joinup.ec.europa.eu/software/page/eupl
 *
 * Unless required by applicable law or agreed to in writing, software distributed under
 * the Licence is distributed on an "AS IS" basis, WITHOUT WARRANTIES OR CONDITIONS OF
 * ANY KIND, either express or implied. See the Licence for the specific language
 * governing permissions and limitations under the Licence.
 */
import SwiftUI
import logic_ui
import logic_resources
import logic_business
import feature_common
import logic_core

struct DashboardView<Router: RouterHost>: View {
  @ObservedObject private var viewModel: DashboardViewModel<Router>

  @Environment(\.scenePhase) var scenePhase

  @State private var selectedOptions: Set<String> = []
  @State private var sortAscending: Bool = true

  public init(with viewModel: DashboardViewModel<Router>) {
    self.viewModel = viewModel
  }

  var body: some View {
    ContentScreenView(
      padding: .zero,
      canScroll: false,
      navigationTitle: getNavigationTitle(selectedTab: viewModel.selectedTab),
      toolbarContent: .init(
        trailingActions: trailingActions(selectedTab: viewModel.selectedTab),
        leadingActions: [
          Action(image: Theme.shared.image.menuIcon) {
            viewModel.onMyWallet()
          }
        ]
      )
    ) {
      content(
        viewState: viewModel.viewState,
        addDocument: $viewModel.addDocument,
        selectedTab: $viewModel.selectedTab,
        onMore: viewModel.onMore,
        onDocumentDetails: { id in
          viewModel.onDocumentDetails(documentId: id)
        },
        onDeleteDeferredDocument: { doc in
          viewModel.onDeleteDeferredDocument(with: doc)
        },
        onAdd: viewModel.onAdd,
        onShare: viewModel.onShare,
        signDocument: { viewModel.openSignDocument() }
      )
    }
<<<<<<< HEAD
    .sheet(isPresented: $viewModel.isFilterModalShowing) {
      FilterListView(
        selectedOptions: $selectedOptions,
        sortAscending: $sortAscending,
        sections: viewModel.documentSections
      )
=======
    .confirmationDialog(
      LocalizableString.shared.get(with: .authenticate),
      isPresented: $viewModel.addDocument,
      titleVisibility: .visible
    ) {
      Button(LocalizableString.shared.get(with: .cancelButton), role: .cancel) {}
      Button(LocalizableString.shared.get(with: .inPerson)) {
        viewModel.onShare()
      }
      Button(LocalizableString.shared.get(with: .online)) {
        viewModel.onShowScanner()
      }
    } message: {
      Text(.authenticateAuthoriseTransactions)
    }
    .sheetDialog(isPresented: $viewModel.isMoreModalShowing) {
      SheetContentView {
        VStack(spacing: .zero) {

          ContentTitleView(
            title: .moreOptions
          )

          VSpacer.medium()

          ForEach(viewModel.viewState.moreOptions, id: \.id) { option in

            switch option {
              case .changeQuickPin:
                WrapButtonView(
                  title: .changeQuickPinOption,
                  backgroundColor: .clear,
                  icon: Theme.shared.image.pencil,
                  gravity: .start,
                  onAction: viewModel.onUpdatePin()
                )
              case .scanQrCode:
                WrapButtonView(
                  title: .scanQrCode,
                  backgroundColor: .clear,
                  icon: Theme.shared.image.qrScan,
                  gravity: .start,
                  onAction: viewModel.onShowScanner()
                )
              case .signDocument:
                WrapButtonView(
                  title: .signDocument,
                  backgroundColor: .clear,
                  icon: Theme.shared.image.signDocument,
                  gravity: .start,
                  onAction: viewModel.openSignDocument()
                )
              case .retrieveLogs(let url):
                shareLogs(with: url)
            }
          }

          HStack {
            Spacer()
            Text(viewModel.viewState.appVersion)
              .typography(Theme.shared.font.bodyMedium)
              .foregroundColor(Theme.shared.color.onSurface)
            Spacer()
          }
        }
      }
>>>>>>> 55f24af1
    }
    .confirmationDialog(
      title: LocalizableString.shared.get(with: .bleDisabledModalTitle),
      message: LocalizableString.shared.get(with: .bleDisabledModalCaption),
      destructiveText: LocalizableString.shared.get(with: .cancelButton).capitalized,
      baseText: LocalizableString.shared.get(with: .bleDisabledModalButton).capitalized,
      isPresented: $viewModel.isBleModalShowing,
      destructiveAction: {
        viewModel.toggleBleModal()
      },
      baseAction: {
        viewModel.onBleSettings()
      }
    )
    .confirmationDialog(
      title: LocalizableString.shared.get(with: .issuanceDetailsDeletionTitle([viewModel.viewState.pendingDocumentTitle])),
      message: LocalizableString.shared.get(with: .issuanceDetailsDeletionCaption([viewModel.viewState.pendingDocumentTitle])),
      destructiveText: LocalizableString.shared.get(with: .no),
      baseText: LocalizableString.shared.get(with: .yes),
      isPresented: $viewModel.isDeleteDeferredModalShowing,
      destructiveAction: {
        viewModel.toggleDeleteDeferredModal()
      },
      baseAction: {
        viewModel.deleteDeferredDocument()
      }
    )
    .sheetDialog(isPresented: $viewModel.isSuccededDocumentsModalShowing) {
      SheetContentView {
        VStack(spacing: SPACING_MEDIUM) {

          ContentTitleView(
            title: .deferredDocumentsIssuedModalTitle,
            caption: .defferedDocumentsIssuedModalCaption
          )

          deferredSuccessList()
        }
      }
    }
    .task {
      await viewModel.fetch()
    }
    .onChange(of: scenePhase) { phase in
      self.viewModel.setPhase(with: phase)
    }
    .onDisappear {
      self.viewModel.onPause()
    }
  }

  func getNavigationTitle(selectedTab: SelectedTab) -> String {
    switch selectedTab {
      case .documents:
        return LocalizableString.shared.get(with: .documents)
      case .home:
        return LocalizableString.shared.get(with: .home)
      case .transactions:
        return LocalizableString.shared.get(with: .transactions)
    }
  }

  func trailingActions(selectedTab: SelectedTab) -> [Action]? {
    switch selectedTab {
      case .documents:
        return [
          Action(image: Theme.shared.image.plus) {
            viewModel.onAdd()
          },
<<<<<<< HEAD
          Action(image: Theme.shared.image.filterMenuIcon) {
            viewModel.showFilters()
          }
        ],
        leadingActions: [
          Action(image: Theme.shared.image.menuIcon) {}
        ]
      )
    case .home:
      return ToolBarContent(
        trailingActions: [
          Action(image: Theme.shared.image.bell) {}
        ],
        leadingActions: [
          Action(image: Theme.shared.image.menuIcon) {}
=======
          Action(image: Theme.shared.image.filterMenuIcon) {}
>>>>>>> 55f24af1
        ]
      case .home:
        return nil
      case .transactions:
        return nil
    }
  }

  @ViewBuilder
  func deferredSuccessList() -> some View {
    VStack(spacing: SPACING_SMALL) {
      ForEach(viewModel.viewState.succededIssuedDocuments) { item in

        HStack {
          Text(.custom(item.value.title))
            .typography(Theme.shared.font.bodyMedium)
            .foregroundColor(Theme.shared.color.onSurface)

          Spacer()

          Theme.shared.image.chevronRight
            .renderingMode(.template)
            .foregroundStyle(Theme.shared.color.primary)
        }
        .padding()
        .background(Theme.shared.color.background)
        .clipShape(.rect(cornerRadius: 8))
        .onTapGesture {
          viewModel.onDocumentDetails(documentId: item.value.id)
        }

      }
    }
    .padding(.vertical)
  }

  @ViewBuilder
  func shareLogs(with fileUrl: URL) -> some View {
    ShareLink(item: fileUrl) {
      HStack {

        Theme.shared.image.share
          .resizable()
          .scaledToFit()
          .frame(width: 25, height: 25)
          .foregroundColor(Theme.shared.color.primary)

        HSpacer.medium()

        Text(.retrieveLogs)
          .typography(Theme.shared.font.labelLarge)
          .foregroundColor(Theme.shared.color.onSurface)

        Spacer()
      }
      .padding()
    }
  }
}

@MainActor
@ViewBuilder
private func content(
  viewState: DashboardState,
  addDocument: Binding<Bool>,
  selectedTab: Binding<SelectedTab>,
  onMore: @escaping () -> Void,
  onDocumentDetails: @escaping (String) -> Void,
  onDeleteDeferredDocument: @escaping (DocumentUIModel) -> Void,
  onAdd: @escaping () -> Void,
  onShare: @escaping () -> Void,
  signDocument: @escaping () -> Void
) -> some View {
  TabView(selection: selectedTab) {
    HomeView(
      bearer: viewState.bearer,
      addDocument: {
        addDocument.wrappedValue.toggle()
      },
      signDocument: {
        signDocument()
      })
    .tabItem {
      Label(
        LocalizableString.shared.get(with: .home),
        systemImage: "house.fill"
      )
    }
    .tag(SelectedTab.home)

    VStack(spacing: .zero) {
      DocumentListView(
        items: viewState.documents,
        isLoading: viewState.isLoading
      ) { document in
        switch document.value.state {
          case .issued:
            onDocumentDetails(document.value.id)
          case .pending, .failed:
            onDeleteDeferredDocument(document)
        }
      }
      .background(Theme.shared.color.surface)
    }
    .tabItem {
      Label(
        LocalizableString.shared.get(with: .documents),
        systemImage: "doc.fill")
    }
    .tag(SelectedTab.documents)

    TransactionsView()
      .tabItem {
        Label(
          LocalizableString.shared.get(with: .transactions),
          systemImage: "arrow.left.arrow.right"
        )
      }
  }
}

#Preview {
  let viewState = DashboardState(
    isLoading: false,
    documents: DocumentUIModel.mocks(),
    bearer: BearerUIModel.mock(),
    phase: .active,
    pendingBleModalAction: false,
    appVersion: "App version",
    allowUserInteraction: true,
    pendingDeletionDocument: nil,
    succededIssuedDocuments: [],
    failedDocuments: [],
    moreOptions: [.changeQuickPin, .scanQrCode]
  )

  ContentScreenView(
    padding: .zero,
    canScroll: false,
    background: Theme.shared.color.surface
  ) {
    content(
      viewState: viewState,
      addDocument: .constant(false),
      selectedTab: .constant(.home),
      onMore: {},
      onDocumentDetails: { _ in },
      onDeleteDeferredDocument: { _ in },
      onAdd: {},
      onShare: {},
      signDocument: {}
    )
  }
}<|MERGE_RESOLUTION|>--- conflicted
+++ resolved
@@ -62,28 +62,27 @@
         signDocument: { viewModel.openSignDocument() }
       )
     }
-<<<<<<< HEAD
     .sheet(isPresented: $viewModel.isFilterModalShowing) {
       FilterListView(
         selectedOptions: $selectedOptions,
         sortAscending: $sortAscending,
         sections: viewModel.documentSections
       )
-=======
-    .confirmationDialog(
-      LocalizableString.shared.get(with: .authenticate),
-      isPresented: $viewModel.addDocument,
-      titleVisibility: .visible
-    ) {
-      Button(LocalizableString.shared.get(with: .cancelButton), role: .cancel) {}
-      Button(LocalizableString.shared.get(with: .inPerson)) {
-        viewModel.onShare()
-      }
-      Button(LocalizableString.shared.get(with: .online)) {
-        viewModel.onShowScanner()
-      }
-    } message: {
-      Text(.authenticateAuthoriseTransactions)
+      .confirmationDialog(
+        LocalizableString.shared.get(with: .authenticate),
+        isPresented: $viewModel.addDocument,
+        titleVisibility: .visible
+      ) {
+        Button(LocalizableString.shared.get(with: .cancelButton), role: .cancel) {}
+        Button(LocalizableString.shared.get(with: .inPerson)) {
+          viewModel.onShare()
+        }
+        Button(LocalizableString.shared.get(with: .online)) {
+          viewModel.onShowScanner()
+        }
+      } message: {
+        Text(.authenticateAuthoriseTransactions)
+      }
     }
     .sheetDialog(isPresented: $viewModel.isMoreModalShowing) {
       SheetContentView {
@@ -136,7 +135,42 @@
           }
         }
       }
->>>>>>> 55f24af1
+    }
+    .sheetDialog(isPresented: $viewModel.isBleModalShowing) {
+      SheetContentView {
+        VStack(spacing: SPACING_MEDIUM) {
+
+          ContentTitleView(
+            title: .bleDisabledModalTitle,
+            caption: .bleDisabledModalCaption
+          )
+
+          WrapButtonView(style: .primary, title: .bleDisabledModalButton, onAction: viewModel.onBleSettings())
+          WrapButtonView(style: .secondary, title: .cancelButton, onAction: viewModel.toggleBleModal())
+        }
+      }
+    }
+    .sheetDialog(isPresented: $viewModel.isDeleteDeferredModalShowing) {
+      SheetContentView {
+        VStack(spacing: SPACING_MEDIUM) {
+
+          ContentTitleView(
+            title: .issuanceDetailsDeletionTitle([viewModel.viewState.pendingDocumentTitle]),
+            caption: .issuanceDetailsDeletionCaption([viewModel.viewState.pendingDocumentTitle])
+          )
+
+          WrapButtonView(
+            style: .primary,
+            title: .yes,
+            onAction: viewModel.deleteDeferredDocument()
+          )
+          WrapButtonView(
+            style: .secondary,
+            title: .no,
+            onAction: viewModel.toggleDeleteDeferredModal()
+          )
+        }
+      }
     }
     .confirmationDialog(
       title: LocalizableString.shared.get(with: .bleDisabledModalTitle),
@@ -206,25 +240,9 @@
           Action(image: Theme.shared.image.plus) {
             viewModel.onAdd()
           },
-<<<<<<< HEAD
           Action(image: Theme.shared.image.filterMenuIcon) {
             viewModel.showFilters()
           }
-        ],
-        leadingActions: [
-          Action(image: Theme.shared.image.menuIcon) {}
-        ]
-      )
-    case .home:
-      return ToolBarContent(
-        trailingActions: [
-          Action(image: Theme.shared.image.bell) {}
-        ],
-        leadingActions: [
-          Action(image: Theme.shared.image.menuIcon) {}
-=======
-          Action(image: Theme.shared.image.filterMenuIcon) {}
->>>>>>> 55f24af1
         ]
       case .home:
         return nil
