/*
 * Copyright (c) 2023 European Commission
 *
 * Licensed under the EUPL, Version 1.2 or - as soon they will be approved by the European
 * Commission - subsequent versions of the EUPL (the "Licence"); You may not use this work
 * except in compliance with the Licence.
 *
 * You may obtain a copy of the Licence at:
 * https://joinup.ec.europa.eu/software/page/eupl
 *
 * Unless required by applicable law or agreed to in writing, software distributed under
 * the Licence is distributed on an "AS IS" basis, WITHOUT WARRANTIES OR CONDITIONS OF
 * ANY KIND, either express or implied. See the Licence for the specific language
 * governing permissions and limitations under the Licence.
 */
import Foundation
import logic_ui
import logic_business
import logic_core
import feature_common

@Copyable
struct DashboardState: ViewState {
  let isLoading: Bool
  let documents: [DocumentUIModel]
  let bearer: BearerUIModel
  let phase: ScenePhase
  let pendingBleModalAction: Bool
  let appVersion: String
  let allowUserInteraction: Bool
  let pendingDeletionDocument: DocumentUIModel?
  let succededIssuedDocuments: [DocumentUIModel]
  let failedDocuments: [String]
  let moreOptions: [MoreModalOption]

  var pendingDocumentTitle: String {
    pendingDeletionDocument?.value.title ?? ""
  }
}

extension DashboardState {
  enum MoreModalOption: Equatable {

    case changeQuickPin
    case scanQrCode
    case signDocument
    case retrieveLogs(URL)

    var id: String {
      return switch self {
      case .changeQuickPin:
        "changeQuickPin"
      case .scanQrCode:
        "scanQrCode"
      case .signDocument:
        "signDocument"
      case .retrieveLogs:
        "retrieveLogs"
      }
    }
  }
}

public enum SelectedTab {
  case home
  case documents
  case transactions
}

final class DashboardViewModel<Router: RouterHost>: ViewModel<Router, DashboardState> {

  private let interactor: DashboardInteractor
  private let deepLinkController: DeepLinkController
  private let walletKitController: WalletKitController

  @Published var isMoreModalShowing: Bool = false
  @Published var isBleModalShowing: Bool = false
  @Published var isFilterModalShowing: Bool = false
  @Published var isDeleteDeferredModalShowing: Bool = false
  @Published var isSuccededDocumentsModalShowing: Bool = false
  @Published var selectedTab: SelectedTab = .home
  @Published var addDocument: Bool = false

  private var deferredTask: Task<DashboardDeferredPartialState, Error>?

  var bearerName: String {
    viewState.bearer.value.name
  }

  var documentSections: [FilterSections] {
    return [
      .issuedSortingDate,
      .category(options: [
        "Government",
        "Payment cards",
        "Travel"
      ]),
      .issuer(options: [
        "National Bank of Greece",
        "Thon Hotel",
        "Hellenic Goverment",
        "AEGEAN Airlines",
        "AADE"
      ])
    ]
  }

  init(
    router: Router,
    interactor: DashboardInteractor,
    deepLinkController: DeepLinkController,
    walletKit: WalletKitController
  ) {
    self.interactor = interactor
    self.deepLinkController = deepLinkController
    self.walletKitController = walletKit
    super.init(
      router: router,
      initialState: .init(
        isLoading: true,
        documents: DocumentUIModel.mocks(),
        bearer: BearerUIModel.mock(),
        phase: .active,
        pendingBleModalAction: false,
        appVersion: interactor.getAppVersion(),
        allowUserInteraction: interactor.hasIssuedDocuments(),
        pendingDeletionDocument: nil,
        succededIssuedDocuments: [],
        failedDocuments: [],
        moreOptions: [.changeQuickPin, .scanQrCode]
      )
    )

    listenForSuccededIssuedModalChanges()
  }

  func fetch() async {

    let failedDocuments = viewState.failedDocuments

    let state = await Task.detached { () -> DashboardPartialState in
      return await self.interactor.fetchDashboard(failedDocuments: failedDocuments)
    }.value

    switch state {
    case .success(let bearer, let documents, let hasIssuedDocuments):
      setState {
        $0.copy(
          isLoading: false,
          documents: documents,
          bearer: bearer,
          allowUserInteraction: hasIssuedDocuments
        )
      }
      onDocumentsRetrievedPostActions()
    case .failure:
      setState {
        $0.copy(isLoading: false, documents: [])
      }
    }
  }

  func setPhase(with phase: ScenePhase) {
    setState { $0.copy(phase: phase) }
    if phase == .active && viewState.pendingBleModalAction {
      DispatchQueue.main.asyncAfter(deadline: .now() + .milliseconds(500)) {
        self.setState { $0.copy(pendingBleModalAction: false) }
        self.toggleBleModal()
      }
    }
    if phase == .active {
      onDocumentsRetrievedPostActions()
    }
    if phase == .background {
      onPause()
    }
  }

  func onPause() {
    self.deferredTask?.cancel()
  }

  func onDocumentDetails(documentId: String) {

    isSuccededDocumentsModalShowing = false

    router.push(
      with: .featureIssuanceModule(
        .issuanceDocumentDetails(
          config: IssuanceDetailUiConfig(flow: .extraDocument([documentId]))
        )
      )
    )
  }

  func onShare() {
    Task {

      let state = await Task.detached { () -> Reachability.BleAvailibity in
        return await self.interactor.getBleAvailability()
      }.value

      switch state {
      case .available:
        self.router.push(
          with: .featureProximityModule(
            .proximityConnection(
              presentationCoordinator: await self.walletKitController.startProximityPresentation(),
              originator: .featureDashboardModule(.dashboard)
            )
          )
        )
      case .noPermission, .disabled:
        self.toggleBleModal()
      default:
        break
      }
    }
  }

  func onDeleteDeferredDocument(with document: DocumentUIModel) {
    setState { $0.copy(pendingDeletionDocument: document) }
    toggleDeleteDeferredModal()
  }

  func toggleDeleteDeferredModal() {
    isDeleteDeferredModalShowing = !isDeleteDeferredModalShowing
  }

  func deleteDeferredDocument() {
    toggleDeleteDeferredModal()
    guard let document = viewState.pendingDeletionDocument else {
      return
    }
    setState { $0.copy(isLoading: true).copy(pendingDeletionDocument: nil) }
    Task {

      let state = await Task.detached { () -> DashboardDeleteDeferredPartialState in
        return await self.interactor.deleteDeferredDocument(with: document.value.id)
      }.value

      switch state {
      case .success:
        await fetch()
      case .noDocuments:
        router.popTo(with: .featureStartupModule(.startup))
      case .failure:
        setState { $0.copy(isLoading: false) }
      }
    }
  }

  func toggleBleModal() {
    guard viewState.phase == .active else {
      setState { $0.copy(pendingBleModalAction: true) }
      return
    }
    isBleModalShowing = !isBleModalShowing
  }

  func onBleSettings() {
    toggleBleModal()
    interactor.openBleSettings()
  }

  func onAdd() {
    router.push(
      with: .featureCommonModule(
        .issuanceAddDocumentOptions(
          config: IssuanceFlowUiConfig(flow: .extraDocument)
        )
      )
    )
  }

<<<<<<< HEAD
  func showFilters() {
    isFilterModalShowing = true
=======
  func onMyWallet() {
    router.push(
      with: .featureDashboardModule(
        .sideMenu
      )
    )
>>>>>>> 55f24af1
  }

  func onMore() {
    setState {
      $0.copy(
        moreOptions: buildArray {
          DashboardState.MoreModalOption.changeQuickPin
          DashboardState.MoreModalOption.scanQrCode
          DashboardState.MoreModalOption.signDocument
          if let url = interactor.retrieveLogFileUrl() {
            DashboardState.MoreModalOption.retrieveLogs(url)
          }
        }
      )
    }
    isMoreModalShowing = !isMoreModalShowing
  }

  func openSignDocument() {
    router.push(with: .featureDashboardModule(.signDocument))
  }

  func onUpdatePin() {
    onHideMore()
    router.push(with: .featureCommonModule(.quickPin(config: QuickPinUiConfig(flow: .update))))
  }

  func onShowScanner() {
    onHideMore()
    router.push(with: .featureCommonModule(.qrScanner(config: ScannerUiConfig(flow: .presentation))))
  }

  private func onHideMore() {
    isMoreModalShowing = false
  }

  private func listenForSuccededIssuedModalChanges() {
    $isSuccededDocumentsModalShowing
      .dropFirst()
      .removeDuplicates()
      .sink { [weak self] value in
        guard let self = self else { return }
        if !value {
          self.setState { $0.copy(succededIssuedDocuments: []) }
        }
      }.store(in: &cancellables)
  }

  private func onDocumentsRetrievedPostActions() {
    if let deepLink = deepLinkController.getPendingDeepLinkAction() {
      Task {
        deepLinkController.handleDeepLinkAction(
          routerHost: router,
          deepLinkExecutable: deepLink,
          remoteSessionCoordinator: deepLink.requiresCoordinator
          ? await walletKitController.startSameDevicePresentation(deepLink: deepLink.link)
          : nil
        )
      }
    } else if interactor.hasDeferredDocuments() && (self.deferredTask == nil || self.deferredTask?.isCancelled == true) {
      self.deferredTask = Task {
        try? await Task.sleep(seconds: 5)
        return await interactor.requestDeferredIssuance()
      }
      Task {
        guard let task = self.deferredTask else { return }
        let partialState = try? await task.value
        switch partialState {
        case .completion(let issued, let failed):
          self.deferredTask?.cancel()
          self.setState {
            $0.copy(
              succededIssuedDocuments: !isSuccededDocumentsModalShowing
              ? issued
              : $0.succededIssuedDocuments,
              failedDocuments: failed
            )
          }
          await fetch()
        case .cancelled, .none: break
        }
      }
    }
    checkForSuccededIssuedDocuments()
  }

  private func checkForSuccededIssuedDocuments() {
    guard
      !viewState.succededIssuedDocuments.isEmpty,
      !isSuccededDocumentsModalShowing
    else {
      return
    }
    onHideMore()
    isBleModalShowing = false
    isDeleteDeferredModalShowing = false
    DispatchQueue.main.asyncAfter(deadline: .now() + .milliseconds(500)) {
      self.isSuccededDocumentsModalShowing = true
    }
  }
}<|MERGE_RESOLUTION|>--- conflicted
+++ resolved
@@ -273,17 +273,16 @@
     )
   }
 
-<<<<<<< HEAD
   func showFilters() {
     isFilterModalShowing = true
-=======
+  }
+
   func onMyWallet() {
     router.push(
       with: .featureDashboardModule(
         .sideMenu
       )
     )
->>>>>>> 55f24af1
   }
 
   func onMore() {
