/*
 * Copyright (c) 2023 European Commission
 *
 * Licensed under the Apache License, Version 2.0 (the "License");
 * you may not use this file except in compliance with the License.
 * You may obtain a copy of the License at
 *
 *     http://www.apache.org/licenses/LICENSE-2.0
 *
 * Unless required by applicable law or agreed to in writing, software
 * distributed under the License is distributed on an "AS IS" BASIS,
 * WITHOUT WARRANTIES OR CONDITIONS OF ANY KIND, either express or implied.
 * See the License for the specific language governing permissions and
 * limitations under the License.
 */
import Foundation
import logic_ui

struct DashboardState: ViewState {
  let isLoading: Bool
  let documents: [DocumentUIModel]
  let bearer: BearerUIModel
}

@MainActor
final class DashboardViewModel<Router: RouterHostType, Interactor: DashboardInteractorType, DeepLinkController: DeepLinkControllerType>: BaseViewModel<Router, DashboardState> {

  private let interactor: Interactor
  private let deepLinkController: DeepLinkController

  var bearerName: String {
    viewState.bearer.value.name
  }

  init(router: Router, interactor: Interactor, deepLinkController: DeepLinkController) {
    self.interactor = interactor
    self.deepLinkController = deepLinkController
    super.init(
      router: router,
      initialState: .init(
        isLoading: true,
        documents: DocumentUIModel.mocks(),
        bearer: BearerUIModel.mock()
      )
    )
  }

  func fetch() async {
    switch await interactor.fetchDashboard() {
    case .success(let bearer, let documents):
      setNewState(
        isLoading: false,
        documents: documents,
        bearer: bearer
      )
      handleDeepLink()
    case .failure:
      setNewState(
        isLoading: false,
        documents: [],
        bearer: nil
      )
    }
  }

<<<<<<< HEAD
  func routeToAddDocument() {
    router.push(with: .addDocument)
  }

  func routeToDocumentDetails(documentId: String) {
    router.push(with: .documentDetails(docoumentId: documentId))
=======
  func onShare() {
    router.push(with: .proximityConnection)
  }

  func onAdd() {

>>>>>>> fc4bd901
  }

  private func handleDeepLink() {
    if let deepLink = deepLinkController.getPendingDeepLinkAction() {
      deepLinkController.handleDeepLinkAction(routerHost: router, deepLinkAction: deepLink)
    }
  }

  private func setNewState(
    isLoading: Bool? = nil,
    documents: [DocumentUIModel]? = nil,
    bearer: BearerUIModel? = nil
  ) {
    setState { previousSate in
        .init(
          isLoading: isLoading ?? previousSate.isLoading,
          documents: documents ?? previousSate.documents,
          bearer: bearer ?? previousSate.bearer
        )
    }
  }
}<|MERGE_RESOLUTION|>--- conflicted
+++ resolved
@@ -63,21 +63,15 @@
     }
   }
 
-<<<<<<< HEAD
-  func routeToAddDocument() {
-    router.push(with: .addDocument)
+  func onDocumentDetails(documentId: String) {
+    router.push(with: .documentDetails(docoumentId: documentId))
   }
-
-  func routeToDocumentDetails(documentId: String) {
-    router.push(with: .documentDetails(docoumentId: documentId))
-=======
   func onShare() {
     router.push(with: .proximityConnection)
   }
 
   func onAdd() {
-
->>>>>>> fc4bd901
+    router.push(with: .addDocument)
   }
 
   private func handleDeepLink() {
