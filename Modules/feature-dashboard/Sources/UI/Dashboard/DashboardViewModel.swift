/*
 * Copyright (c) 2023 European Commission
 *
 * Licensed under the EUPL, Version 1.2 or - as soon they will be approved by the European
 * Commission - subsequent versions of the EUPL (the "Licence"); You may not use this work
 * except in compliance with the Licence.
 *
 * You may obtain a copy of the Licence at:
 * https://joinup.ec.europa.eu/software/page/eupl
 *
 * Unless required by applicable law or agreed to in writing, software distributed under
 * the Licence is distributed on an "AS IS" basis, WITHOUT WARRANTIES OR CONDITIONS OF
 * ANY KIND, either express or implied. See the Licence for the specific language
 * governing permissions and limitations under the Licence.
 */
import Foundation
import logic_ui
<<<<<<< HEAD
import logic_business
=======
import feature_common
>>>>>>> cfe34dd6

struct DashboardState: ViewState {
  let isLoading: Bool
  let documents: [DocumentUIModel]
  let bearer: BearerUIModel
}

@MainActor
final class DashboardViewModel<Router: RouterHostType, Interactor: DashboardInteractorType, DeepLinkController: DeepLinkControllerType>: BaseViewModel<Router, DashboardState> {

  private let interactor: Interactor
  private let deepLinkController: DeepLinkController

  @Published var isMoreModalShowing: Bool = false

  var bearerName: String {
    viewState.bearer.value.name
  }

  init(router: Router, interactor: Interactor, deepLinkController: DeepLinkController) {
    self.interactor = interactor
    self.deepLinkController = deepLinkController
    super.init(
      router: router,
      initialState: .init(
        isLoading: true,
        documents: DocumentUIModel.mocks(),
        bearer: BearerUIModel.mock()
      )
    )
  }

  func fetch() async {
    switch await interactor.fetchDashboard() {
    case .success(let bearer, let documents):
      setNewState(
        isLoading: false,
        documents: documents,
        bearer: bearer
      )
      handleDeepLink()
    case .failure:
      setNewState(
        isLoading: false,
        documents: [],
        bearer: nil
      )
    }
  }

  func onDocumentDetails(documentId: String) {
    router.push(
      with: .issuanceDocumentDetails(
        config: IssuanceDetailUiConfig(flow: .extraDocument(documentId))
      )
    )
  }
  func onShare() {
    router.push(with: .proximityConnection(presentationCoordinator: WalletKitController.shared.startPresentation(flow: .ble)))
  }

  func onAdd() {
    router.push(with: .issuanceAddDocument(config: IssuanceFlowUiConfig(flow: .extraDocument)))
  }

  func onMore() {
    isMoreModalShowing = !isMoreModalShowing
  }

  func onUpdatePin() {
    isMoreModalShowing = false
    router.push(with: .quickPin(config: QuickPinUiConfig(flow: .update)))
  }

  private func handleDeepLink() {
    if let deepLink = deepLinkController.getPendingDeepLinkAction() {
      deepLinkController.handleDeepLinkAction(routerHost: router, deepLinkAction: deepLink)
    }
  }

  private func setNewState(
    isLoading: Bool? = nil,
    documents: [DocumentUIModel]? = nil,
    bearer: BearerUIModel? = nil
  ) {
    setState { previousSate in
        .init(
          isLoading: isLoading ?? previousSate.isLoading,
          documents: documents ?? previousSate.documents,
          bearer: bearer ?? previousSate.bearer
        )
    }
  }
}<|MERGE_RESOLUTION|>--- conflicted
+++ resolved
@@ -15,11 +15,8 @@
  */
 import Foundation
 import logic_ui
-<<<<<<< HEAD
 import logic_business
-=======
 import feature_common
->>>>>>> cfe34dd6
 
 struct DashboardState: ViewState {
   let isLoading: Bool
