--- conflicted
+++ resolved
@@ -1082,6 +1082,7 @@
 
 import Cuckoo
 import Foundation
+import logic_resources
 @testable import logic_core
 @testable import logic_business
 @testable import logic_analytics
@@ -2288,9 +2289,9 @@
     }
 
     
-    public func fetchTransactions(failedTransactions p0: [String]) async -> TransactionsPartialState {
-        return await cuckoo_manager.call(
-            "fetchTransactions(failedTransactions p0: [String]) async -> TransactionsPartialState",
+    public func fetchTransactions(failedTransactions p0: [String]) async throws -> TransactionsPartialState {
+        return try await cuckoo_manager.callThrows(
+            "fetchTransactions(failedTransactions p0: [String]) async throws -> TransactionsPartialState",
             parameters: (p0),
             escapingParameters: (p0),
             superclassCall: Cuckoo.MockManager.crashOnProtocolSuperclassCall(),
@@ -2298,9 +2299,9 @@
         )
     }
     
-    public func fetchFilteredTransactions(failedTransactions p0: [String]) async -> FilterableList? {
-        return await cuckoo_manager.call(
-            "fetchFilteredTransactions(failedTransactions p0: [String]) async -> FilterableList?",
+    public func fetchFilteredTransactions(failedTransactions p0: [String]) async throws -> FilterableList? {
+        return try await cuckoo_manager.callThrows(
+            "fetchFilteredTransactions(failedTransactions p0: [String]) async throws -> FilterableList?",
             parameters: (p0),
             escapingParameters: (p0),
             superclassCall: Cuckoo.MockManager.crashOnProtocolSuperclassCall(),
@@ -2415,18 +2416,18 @@
             self.cuckoo_manager = manager
         }
         
-        func fetchTransactions<M1: Cuckoo.Matchable>(failedTransactions p0: M1) -> Cuckoo.ProtocolStubFunction<([String]), TransactionsPartialState> where M1.MatchedType == [String] {
+        func fetchTransactions<M1: Cuckoo.Matchable>(failedTransactions p0: M1) -> Cuckoo.ProtocolStubThrowingFunction<([String]), TransactionsPartialState> where M1.MatchedType == [String] {
             let matchers: [Cuckoo.ParameterMatcher<([String])>] = [wrap(matchable: p0) { $0 }]
             return .init(stub: cuckoo_manager.createStub(for: MockTransactionTabInteractor.self,
-                method: "fetchTransactions(failedTransactions p0: [String]) async -> TransactionsPartialState",
-                parameterMatchers: matchers
-            ))
-        }
-        
-        func fetchFilteredTransactions<M1: Cuckoo.Matchable>(failedTransactions p0: M1) -> Cuckoo.ProtocolStubFunction<([String]), FilterableList?> where M1.MatchedType == [String] {
+                method: "fetchTransactions(failedTransactions p0: [String]) async throws -> TransactionsPartialState",
+                parameterMatchers: matchers
+            ))
+        }
+        
+        func fetchFilteredTransactions<M1: Cuckoo.Matchable>(failedTransactions p0: M1) -> Cuckoo.ProtocolStubThrowingFunction<([String]), FilterableList?> where M1.MatchedType == [String] {
             let matchers: [Cuckoo.ParameterMatcher<([String])>] = [wrap(matchable: p0) { $0 }]
             return .init(stub: cuckoo_manager.createStub(for: MockTransactionTabInteractor.self,
-                method: "fetchFilteredTransactions(failedTransactions p0: [String]) async -> FilterableList?",
+                method: "fetchFilteredTransactions(failedTransactions p0: [String]) async throws -> FilterableList?",
                 parameterMatchers: matchers
             ))
         }
@@ -2528,7 +2529,7 @@
         func fetchTransactions<M1: Cuckoo.Matchable>(failedTransactions p0: M1) -> Cuckoo.__DoNotUse<([String]), TransactionsPartialState> where M1.MatchedType == [String] {
             let matchers: [Cuckoo.ParameterMatcher<([String])>] = [wrap(matchable: p0) { $0 }]
             return cuckoo_manager.verify(
-                "fetchTransactions(failedTransactions p0: [String]) async -> TransactionsPartialState",
+                "fetchTransactions(failedTransactions p0: [String]) async throws -> TransactionsPartialState",
                 callMatcher: callMatcher,
                 parameterMatchers: matchers,
                 sourceLocation: sourceLocation
@@ -2540,7 +2541,7 @@
         func fetchFilteredTransactions<M1: Cuckoo.Matchable>(failedTransactions p0: M1) -> Cuckoo.__DoNotUse<([String]), FilterableList?> where M1.MatchedType == [String] {
             let matchers: [Cuckoo.ParameterMatcher<([String])>] = [wrap(matchable: p0) { $0 }]
             return cuckoo_manager.verify(
-                "fetchFilteredTransactions(failedTransactions p0: [String]) async -> FilterableList?",
+                "fetchFilteredTransactions(failedTransactions p0: [String]) async throws -> FilterableList?",
                 callMatcher: callMatcher,
                 parameterMatchers: matchers,
                 sourceLocation: sourceLocation
@@ -2673,11 +2674,11 @@
 
 
     
-    public func fetchTransactions(failedTransactions p0: [String]) async -> TransactionsPartialState {
+    public func fetchTransactions(failedTransactions p0: [String]) async throws -> TransactionsPartialState {
         return DefaultValueRegistry.defaultValue(for: (TransactionsPartialState).self)
     }
     
-    public func fetchFilteredTransactions(failedTransactions p0: [String]) async -> FilterableList? {
+    public func fetchFilteredTransactions(failedTransactions p0: [String]) async throws -> FilterableList? {
         return DefaultValueRegistry.defaultValue(for: (FilterableList?).self)
     }
     
@@ -9975,29 +9976,35 @@
 
 
 
-<<<<<<< HEAD
 // MARK: - Mocks generated from file: '../Modules/logic-core/Sources/Model/TransactionCategory.swift'
 
 import Cuckoo
 import Foundation
 import logic_resources
-=======
+@testable import logic_core
+@testable import logic_business
+@testable import logic_analytics
+@testable import logic_ui
+@testable import logic_api
+@testable import logic_authentication
+@testable import feature_common
+@testable import feature_dashboard
+
+
+
 // MARK: - Mocks generated from file: '../Modules/logic-core/Sources/Worker/RevocationWorkManager.swift'
 
 import Cuckoo
 import Foundation
->>>>>>> f00a5b0a
-@testable import logic_core
-@testable import logic_business
-@testable import logic_analytics
-@testable import logic_ui
-@testable import logic_api
-@testable import logic_authentication
-@testable import feature_common
-@testable import feature_dashboard
-
-<<<<<<< HEAD
-=======
+@testable import logic_core
+@testable import logic_business
+@testable import logic_analytics
+@testable import logic_ui
+@testable import logic_api
+@testable import logic_authentication
+@testable import feature_common
+@testable import feature_dashboard
+
 public class MockRevocationWorkManager: RevocationWorkManager, Cuckoo.ProtocolMock, @unchecked Sendable {
     public typealias MocksType = RevocationWorkManager
     public typealias Stubbing = __StubbingProxy_RevocationWorkManager
@@ -10110,7 +10117,6 @@
 }
 
 
->>>>>>> f00a5b0a
 
 
 // MARK: - Mocks generated from file: '../Modules/logic-ui/Sources/Architecture/ViewModel.swift'
