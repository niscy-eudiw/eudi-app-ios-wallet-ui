--- conflicted
+++ resolved
@@ -8,15 +8,12 @@
     - "Modules/logic-ui/Tests/.build/*"
     - "Modules/logic-api/Tests/.build/*"
     - "Modules/feature-startup/.build/*"
-<<<<<<< HEAD
     - "Modules/feature-login/Tests/*"
     - "Modules/feature-login/.build/*"
     - "Modules/feature-dashboard/Tests/*"
     - "Modules/feature-dashboard/.build/*"
-=======
     - "Modules/feature-common/.build/*"
->>>>>>> 9f6c9dee
-
+    - "Modules/feature-common/Tests/*"
 
 disabled_rules:
   - comment_spacing
