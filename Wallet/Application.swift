/*
 * Copyright (c) 2023 European Commission
 *
 * Licensed under the Apache License, Version 2.0 (the "License");
 * you may not use this file except in compliance with the License.
 * You may obtain a copy of the License at
 *
 *     http://www.apache.org/licenses/LICENSE-2.0
 *
 * Unless required by applicable law or agreed to in writing, software
 * distributed under the License is distributed on an "AS IS" BASIS,
 * WITHOUT WARRANTIES OR CONDITIONS OF ANY KIND, either express or implied.
 * See the License for the specific language governing permissions and
 * limitations under the License.
 */
import SwiftUI
import logic_ui
import logic_navigation
import logic_resources
import logic_business
import PartialSheet

@main
struct Application: App {

  @UIApplicationDelegateAdaptor(AppDelegate.self) var appDelegate
  @Environment(\.scenePhase) var scenePhase

  @State var isScreenCapping: Bool = false
  @State var blurType: BlurType = .none
  @State var shouldAddBottomPadding: Bool = false

  private let routerHost: RouterHostType
  private let configUiLogic: ConfigUiLogic
  private let securityController: SecurityControllerType

  init() {
    self.routerHost = RouterHost()
    self.configUiLogic = ConfigUiProvider.shared.getConfigUiLogic()
    self.securityController = SecurityController()
  }

  var body: some Scene {
    WindowGroup {
      ZStack {

        Rectangle()
          .fill(Theme.shared.color.backgroundPaper)
          .frame(maxWidth: .infinity, maxHeight: .infinity)
          .edgesIgnoringSafeArea(.all)

        routerHost.composeApplication()
<<<<<<< HEAD
          .if(self.shouldAddBottomPadding == false) { view in
            view.ignoresSafeArea(edges: .bottom)
=======
          .if(self.shouldAddBottomPadding == false) {
            $0.edgesIgnoringSafeArea(.bottom)
>>>>>>> 05f6fae2
          }
          .attachPartialSheetToRoot()

        if isScreenCapping {
          warningScreenCap()
        }

        if blurType != .none {
          BlurView(style: .regular)
            .frame(maxWidth: .infinity, maxHeight: .infinity)
            .ignoresSafeArea(.all)
        }
      }
      .onChange(of: scenePhase) { phase in
        switch phase {
        case .background:
          self.blurType = .background
        case .inactive:
          self.blurType = .inactive
        case .active:
          self.blurType = .none
        default: break
        }
      }
      .onReceive(NotificationCenter.default.publisher(for: UIScreen.capturedDidChangeNotification)) { _ in
        guard self.securityController.isScreenCaptureDisabled() else {
          return
        }
        self.isScreenCapping.toggle()
      }
      .task {
        await checkForHomeIndicator()
      }
    }
  }

  private func warningScreenCap() -> some View {
    ZStack(alignment: .center) {
      VStack(alignment: .center, spacing: SPACING_EXTRA_LARGE) {
        ThemeManager.shared.image.logo
        Text(.screenCaptureSecurityWarning)
          .typography(ThemeManager.shared.font.bodyMedium)
          .foregroundColor(ThemeManager.shared.color.textPrimaryDark)
          .multilineTextAlignment(.center)
      }
    }
    .padding()
    .frame(maxWidth: .infinity, maxHeight: .infinity)
    .background(ThemeManager.shared.color.backgroundPaper)
    .edgesIgnoringSafeArea(.all)
  }

  private func checkForHomeIndicator() async {
    try? await Task.sleep(nanoseconds: 1_000_000_000)
    if UIDevice.current.uiHomeIndicator == .unavailable {
      self.shouldAddBottomPadding = true
    }
  }
}

extension Application {
  enum BlurType {
    case inactive
    case background
    case none
  }
}<|MERGE_RESOLUTION|>--- conflicted
+++ resolved
@@ -50,13 +50,8 @@
           .edgesIgnoringSafeArea(.all)
 
         routerHost.composeApplication()
-<<<<<<< HEAD
           .if(self.shouldAddBottomPadding == false) { view in
             view.ignoresSafeArea(edges: .bottom)
-=======
-          .if(self.shouldAddBottomPadding == false) {
-            $0.edgesIgnoringSafeArea(.bottom)
->>>>>>> 05f6fae2
           }
           .attachPartialSheetToRoot()
 
