--- conflicted
+++ resolved
@@ -8,56 +8,7 @@
 
 ## Overview
 
-<<<<<<< HEAD
 This guide aims to assist developers build the iOS application.
-=======
-This guide aims to assist developers build the iOS application and make it interact with services that are self hosted. As an example it uses services that run on a local machine.
-
-## Setup services
-
-## Issuer
-
-### Overview
-
-[EUDIW Issuer](https://github.com/eu-digital-identity-wallet/eudi-srv-web-issuing-eudiw-py) is an implementation of a credential issuing service, according to [OpenId4VCI - draft13](https://openid.net/specs/openid-4-verifiable-credential-issuance-1_0.html).
-
-Visit this issuer online at this address:
-
-[EUDIW Issuer](https://github.com/eu-digital-identity-wallet/eudi-srv-web-issuing-eudiw-py)
-
-
-### Local development environment
-
-## Issuer
-
-You can follow [these instructions](https://github.com/eu-digital-identity-wallet/eudi-srv-web-issuing-eudiw-py/blob/main/install.md) to run this issuer locally. Once it is running, it is accessible at [http://127.0.0.1:5000](http://127.0.0.1:5000)
-
-## Verifier
-
-In order to run the Verifier, clone [EUDI Verifier Endpoint](https://github.com/eu-digital-identity-wallet/eudi-srv-web-verifier-endpoint-23220-4-kt). You need to have Java installed on your machine. For macOS in particular we recommend [SDKMAN!](https://sdkman.io/)
-
-From the Verifier directory run the command:
-
-```
-./gradlew bootRun
-```
-
-The verifier will then be accesible at [http://localhost:8080]( http://localhost:8080), and comprehensive documentation on its endpoints and configuration can be found [here](https://github.com/eu-digital-identity-wallet/eudi-srv-web-verifier-endpoint-23220-4-kt).
-
-
-## Verifier web UI
-
-You can clone the Verifier UI [here](https://github.com/eu-digital-identity-wallet/eudi-web-verifier)
-
-You need npm and [Angular CLI](https://github.com/angular/angular-cli) installed on your machine.
-
-In order to access the Verifier UI at [http://localhost:4200](http://localhost:4200) run the following commands:
-
-```
-npm install
-ng serve
-```
->>>>>>> e46d064b
 
 # Setup Apps
 
